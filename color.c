/*
 * Copyright (C) 1996-2002,2012 Michael R. Elkins <me@mutt.org>
 * 
 *     This program is free software; you can redistribute it and/or modify
 *     it under the terms of the GNU General Public License as published by
 *     the Free Software Foundation; either version 2 of the License, or
 *     (at your option) any later version.
 * 
 *     This program is distributed in the hope that it will be useful,
 *     but WITHOUT ANY WARRANTY; without even the implied warranty of
 *     MERCHANTABILITY or FITNESS FOR A PARTICULAR PURPOSE.  See the
 *     GNU General Public License for more details.
 * 
 *     You should have received a copy of the GNU General Public License
 *     along with this program; if not, write to the Free Software
 *     Foundation, Inc., 51 Franklin Street, Fifth Floor, Boston, MA  02110-1301, USA.
 */ 

#if HAVE_CONFIG_H
# include "config.h"
#endif

#include "mutt.h"
#include "mutt_curses.h"
#include "mapping.h"

#include <string.h>
#include <stdlib.h>
#include <ctype.h>

/* globals */
int *ColorQuote;
int ColorQuoteUsed;
int ColorDefs[MT_COLOR_MAX];
COLOR_LINE *ColorHdrList = NULL;
COLOR_LINE *ColorBodyList = NULL;
COLOR_LINE *ColorStatusList = NULL;
COLOR_LINE *ColorIndexList = NULL;
COLOR_LINE *ColorIndexAuthorList = NULL;
COLOR_LINE *ColorIndexFlagsList = NULL;
COLOR_LINE *ColorIndexSubjectList = NULL;

/* local to this file */
static int ColorQuoteSize;

#ifdef HAVE_COLOR

#define COLOR_DEFAULT (-2)

typedef struct color_list
{
  short fg;
  short bg;
  short index;
  short count;
  struct color_list *next;
} COLOR_LIST;

static COLOR_LIST *ColorList = NULL;
static int UserColors = 0;

static const struct mapping_t Colors[] =
{
  { "black",	COLOR_BLACK },
  { "blue",	COLOR_BLUE },
  { "cyan",	COLOR_CYAN },
  { "green",	COLOR_GREEN },
  { "magenta",	COLOR_MAGENTA },
  { "red",	COLOR_RED },
  { "white",	COLOR_WHITE },
  { "yellow",	COLOR_YELLOW },
#if defined (USE_SLANG_CURSES) || defined (HAVE_USE_DEFAULT_COLORS)
  { "default",	COLOR_DEFAULT },
#endif
  { 0, 0 }
};

#endif /* HAVE_COLOR */

static const struct mapping_t Fields[] =
{
  { "hdrdefault",	MT_COLOR_HDEFAULT },
  { "quoted",		MT_COLOR_QUOTED },
  { "signature",	MT_COLOR_SIGNATURE },
  { "indicator",	MT_COLOR_INDICATOR },
  { "status",		MT_COLOR_STATUS },
  { "tree",		MT_COLOR_TREE },
  { "error",		MT_COLOR_ERROR },
  { "normal",		MT_COLOR_NORMAL },
  { "tilde",		MT_COLOR_TILDE },
  { "markers",		MT_COLOR_MARKERS },
  { "header",		MT_COLOR_HEADER },
  { "body",		MT_COLOR_BODY },
  { "message",		MT_COLOR_MESSAGE },
  { "attachment",	MT_COLOR_ATTACHMENT },
  { "search",		MT_COLOR_SEARCH },
  { "bold",		MT_COLOR_BOLD },
  { "underline",	MT_COLOR_UNDERLINE },
  { "index",		MT_COLOR_INDEX },
<<<<<<< HEAD
  { "progress",		MT_COLOR_PROGRESS },
=======
  { "index_author",	MT_COLOR_INDEX_AUTHOR },
  { "index_collapsed",	MT_COLOR_INDEX_COLLAPSED },
  { "index_date",	MT_COLOR_INDEX_DATE },
  { "index_flags",	MT_COLOR_INDEX_FLAGS },
  { "index_label",	MT_COLOR_INDEX_LABEL },
  { "index_number",	MT_COLOR_INDEX_NUMBER },
  { "index_size",	MT_COLOR_INDEX_SIZE },
  { "index_subject",	MT_COLOR_INDEX_SUBJECT },
>>>>>>> db1954c9
  { "prompt",		MT_COLOR_PROMPT },
#ifdef USE_SIDEBAR
  { "sidebar_divider",	MT_COLOR_DIVIDER },
  { "sidebar_flagged",	MT_COLOR_FLAGGED },
  { "sidebar_highlight",MT_COLOR_HIGHLIGHT },
  { "sidebar_indicator",MT_COLOR_SB_INDICATOR },
  { "sidebar_new",	MT_COLOR_NEW },
  { "sidebar_spoolfile",MT_COLOR_SB_SPOOLFILE },
#endif
  { NULL,		0 }
};

#define COLOR_QUOTE_INIT	8

static COLOR_LINE *mutt_new_color_line (void)
{
  COLOR_LINE *p = safe_calloc (1, sizeof (COLOR_LINE));

  p->fg = p->bg = -1;
  
  return (p);
}

static void mutt_free_color_line(COLOR_LINE **l, 
				 int free_colors)
{
  COLOR_LINE *tmp;
 
  if(!l || !*l)
    return;

  tmp = *l;

#ifdef HAVE_COLOR
  if(free_colors && tmp->fg != -1 && tmp->bg != -1)
    mutt_free_color(tmp->fg, tmp->bg);
#endif

  /* we should really introduce a container
   * type for regular expressions.
   */
  
  regfree(&tmp->rx);
  mutt_pattern_free(&tmp->color_pattern);
  FREE (&tmp->pattern);
  FREE (l);		/* __FREE_CHECKED__ */
}

void ci_start_color (void)
{
  memset (ColorDefs, A_NORMAL, sizeof (int) * MT_COLOR_MAX);
  ColorQuote = (int *) safe_malloc (COLOR_QUOTE_INIT * sizeof (int));
  memset (ColorQuote, A_NORMAL, sizeof (int) * COLOR_QUOTE_INIT);
  ColorQuoteSize = COLOR_QUOTE_INIT;
  ColorQuoteUsed = 0;

  /* set some defaults */
  ColorDefs[MT_COLOR_STATUS] = A_REVERSE;
  ColorDefs[MT_COLOR_INDICATOR] = A_REVERSE;
  ColorDefs[MT_COLOR_SEARCH] = A_REVERSE;
  ColorDefs[MT_COLOR_MARKERS] = A_REVERSE;
#ifdef USE_SIDEBAR
  ColorDefs[MT_COLOR_HIGHLIGHT] = A_UNDERLINE;
#endif
  /* special meaning: toggle the relevant attribute */
  ColorDefs[MT_COLOR_BOLD] = 0;
  ColorDefs[MT_COLOR_UNDERLINE] = 0;

#ifdef HAVE_COLOR
  start_color ();
#endif
}

#ifdef HAVE_COLOR

#ifdef USE_SLANG_CURSES
static char *get_color_name (char *dest, size_t destlen, int val)
{
  static const char * const missing[3] = {"brown", "lightgray", "default"};
  int i;

  switch (val)
  {
    case COLOR_YELLOW:
      strfcpy (dest, missing[0], destlen);
      return dest;

    case COLOR_WHITE:
      strfcpy (dest, missing[1], destlen);
      return dest;
      
    case COLOR_DEFAULT:
      strfcpy (dest, missing[2], destlen);
      return dest;
  }

  for (i = 0; Colors[i].name; i++)
  {
    if (Colors[i].value == val)
    {
      strfcpy (dest, Colors[i].name, destlen);
      return dest;
    }
  }

  /* Sigh. If we got this far, the color is of the form 'colorN'
   * Slang can handle this itself, so just return 'colorN'
   */

  snprintf (dest, destlen, "color%d", val);
  return dest;
}
#endif

int mutt_alloc_color (int fg, int bg)
{
  COLOR_LIST *p = ColorList;
  int i;
  
#if defined (USE_SLANG_CURSES)
  char fgc[SHORT_STRING], bgc[SHORT_STRING];
#endif

  /* check to see if this color is already allocated to save space */
  while (p)
  {
    if (p->fg == fg && p->bg == bg)
    {
      (p->count)++;
      return (COLOR_PAIR (p->index));
    }
    p = p->next;
  }

  /* check to see if there are colors left */
  if (++UserColors > COLOR_PAIRS) return (A_NORMAL);

  /* find the smallest available index (object) */
  i = 1;
  FOREVER
  {
    p = ColorList;
    while (p)
    {
      if (p->index == i) break;
      p = p->next;
    }
    if (p == NULL) break;
    i++;
  }

  p = (COLOR_LIST *) safe_malloc (sizeof (COLOR_LIST));
  p->next = ColorList;
  ColorList = p;

  p->index = i;
  p->count = 1;
  p->bg = bg;
  p->fg = fg;

#if defined (USE_SLANG_CURSES)
  if (fg == COLOR_DEFAULT || bg == COLOR_DEFAULT)
    SLtt_set_color (i, NULL, get_color_name (fgc, sizeof (fgc), fg), get_color_name (bgc, sizeof (bgc), bg));
  else
#elif defined (HAVE_USE_DEFAULT_COLORS)
  if (fg == COLOR_DEFAULT)
    fg = -1;
  if (bg == COLOR_DEFAULT)
    bg = -1;
#endif

  init_pair(i, fg, bg);

  dprint (3, (debugfile,"mutt_alloc_color(): Color pairs used so far: %d\n",
	      UserColors));

  return (COLOR_PAIR (p->index));
}

void mutt_free_color (int fg, int bg)
{
  COLOR_LIST *p, *q;

  p = ColorList;
  while (p)
  {
    if (p->fg == fg && p->bg == bg)
    {
      (p->count)--;
      if (p->count > 0) return;

      UserColors--;
      dprint(1,(debugfile,"mutt_free_color(): Color pairs used so far: %d\n",
                           UserColors));

      if (p == ColorList)
      {
	ColorList = ColorList->next;
	FREE (&p);
	return;
      }
      q = ColorList;
      while (q)
      {
	if (q->next == p)
	{
	  q->next = p->next;
	  FREE (&p);
	  return;
	}
	q = q->next;
      }
      /* can't get here */
    }
    p = p->next;
  }
}

#endif /* HAVE_COLOR */


#ifdef HAVE_COLOR

static int
parse_color_name (const char *s, int *col, int *attr, int is_fg, BUFFER *err)
{
  char *eptr;
  int is_bright = 0;

  if (ascii_strncasecmp (s, "bright", 6) == 0)
  {
    is_bright = 1;
    s += 6;
  }

  /* allow aliases for xterm color resources */
  if (ascii_strncasecmp (s, "color", 5) == 0)
  {
    s += 5;
    *col = strtol (s, &eptr, 10);
    if (!*s || *eptr || *col < 0 ||
	(*col >= COLORS && !option(OPTNOCURSES) && has_colors()))
    {
      snprintf (err->data, err->dsize, _("%s: color not supported by term"), s);
      return (-1);
    }
  }
  else if ((*col = mutt_getvaluebyname (s, Colors)) == -1)
  {
    snprintf (err->data, err->dsize, _("%s: no such color"), s);
    return (-1);
  }

  if (is_bright)
  {
    if (is_fg)
    {
      *attr |= A_BOLD;
    }
    else if (COLORS < 16)
    {
      /* A_BLINK turns the background color brite on some terms */
      *attr |= A_BLINK;
    }
    else
    {
      /* Advance the color by 8 to get the bright version */
      *col += 8;
    }
  }

  return 0;
}

#endif


/* usage: uncolor index pattern [pattern...]
 * 	  unmono  index pattern [pattern...]
 */

static int 
_mutt_parse_uncolor (BUFFER *buf, BUFFER *s, unsigned long data, BUFFER *err, 
			 short parse_uncolor);


#ifdef HAVE_COLOR

int mutt_parse_uncolor (BUFFER *buf, BUFFER *s, unsigned long data,
			BUFFER *err)
{
  return _mutt_parse_uncolor(buf, s, data, err, 1);
}

#endif

int mutt_parse_unmono (BUFFER *buf, BUFFER *s, unsigned long data,
		       BUFFER *err)
{
  return _mutt_parse_uncolor(buf, s, data, err, 0);
}

/**
 * mutt_do_uncolor - XXX
 */
static void
mutt_do_uncolor (BUFFER *buf, BUFFER *s, COLOR_LINE **ColorList,
                 int *do_cache, int parse_uncolor)
{
  COLOR_LINE *tmp, *last = NULL;

  do
  {
    mutt_extract_token (buf, s, 0);
    if (mutt_strcmp ("*", buf->data) == 0)
    {
      for (tmp = *ColorList; tmp; )
      {
        if (!*do_cache)
	{
          *do_cache = 1;
        }
        last = tmp;
        tmp = tmp->next;
        mutt_free_color_line (&last, parse_uncolor);
      }
      *ColorList = NULL;
    }
    else
    {
      for (last = NULL, tmp = *ColorList; tmp; last = tmp, tmp = tmp->next)
      {
        if (mutt_strcmp (buf->data, tmp->pattern) == 0)
	{
          if (!*do_cache)
	  {
            *do_cache = 1;
          }
          dprint (1, (debugfile,"Freeing pattern \"%s\" from ColorList\n",
                               tmp->pattern));
          if (last)
	  {
            last->next = tmp->next;
          }
	  else
	  {
            *ColorList = tmp->next;
          }
          mutt_free_color_line (&tmp, parse_uncolor);
          break;
        }
      }
    }
  } while (MoreArgs (s));
}

static int _mutt_parse_uncolor (BUFFER *buf, BUFFER *s, unsigned long data,
				BUFFER *err, short parse_uncolor)
{
  int object = 0, do_cache = 0;

  mutt_extract_token (buf, s, 0);

  if ((object = mutt_getvaluebyname (buf->data, Fields)) == -1)
  {
    snprintf (err->data, err->dsize, _("%s: no such object"), buf->data);
    return (-1);
  }

  if (object > MT_COLOR_INDEX_SUBJECT) { /* uncolor index column */
    ColorDefs[object] = 0;
    set_option (OPTFORCEREDRAWINDEX);
    return 0;
  }

  if ((mutt_strncmp (buf->data, "body",   4) != 0) &&
      (mutt_strncmp (buf->data, "header", 6) != 0) &&
      (mutt_strncmp (buf->data, "index",  5) != 0))
  {
    snprintf (err->data, err->dsize,
	      _("%s: command valid only for index, body, header objects"),
	      parse_uncolor ? "uncolor" : "unmono");
    return (-1);
  }

  if (!MoreArgs (s))
  {
    snprintf (err->data, err->dsize,
	      _("%s: too few arguments"), parse_uncolor ? "uncolor" : "unmono");
    return (-1);
  }

  if(
#ifdef HAVE_COLOR
     /* we're running without curses */
     option (OPTNOCURSES) 
     || /* we're parsing an uncolor command, and have no colors */
     (parse_uncolor && !has_colors())
     /* we're parsing an unmono command, and have colors */
     || (!parse_uncolor && has_colors())
#else
     /* We don't even have colors compiled in */
     parse_uncolor
#endif
     )
  {
    /* just eat the command, but don't do anything real about it */
    do
      mutt_extract_token (buf, s, 0);
    while (MoreArgs (s));

    return 0;
  }

  if (object == MT_COLOR_BODY)
    mutt_do_uncolor (buf, s, &ColorBodyList, &do_cache, parse_uncolor);
  else if (object == MT_COLOR_HEADER)
    mutt_do_uncolor (buf, s, &ColorHdrList, &do_cache, parse_uncolor);
  else if (object == MT_COLOR_INDEX)
    mutt_do_uncolor (buf, s, &ColorIndexList, &do_cache, parse_uncolor);
  else if (object == MT_COLOR_INDEX_AUTHOR)
    mutt_do_uncolor (buf, s, &ColorIndexAuthorList, &do_cache, parse_uncolor);
  else if (object == MT_COLOR_INDEX_FLAGS)
    mutt_do_uncolor (buf, s, &ColorIndexFlagsList, &do_cache, parse_uncolor);
  else if (object == MT_COLOR_INDEX_SUBJECT)
    mutt_do_uncolor (buf, s, &ColorIndexSubjectList, &do_cache, parse_uncolor);

  if (do_cache && !option (OPTNOCURSES))
  {
    int i;
    set_option (OPTFORCEREDRAWINDEX);
    /* force re-caching of index colors */
    for (i = 0; Context && i < Context->msgcount; i++)
      Context->hdrs[i]->pair = 0;
  }
  return (0);
}


static int 
add_pattern (COLOR_LINE **top, const char *s, int sensitive,
	     int fg, int bg, int attr, BUFFER *err,
	     int is_index, int match)
{

  /* is_index used to store compiled pattern
   * only for `index' color object 
   * when called from mutt_parse_color() */

  COLOR_LINE *tmp = *top;

  while (tmp)
  {
    if (sensitive)
    {
      if (mutt_strcmp (s, tmp->pattern) == 0)
	break;
    }
    else
    {
      if (mutt_strcasecmp (s, tmp->pattern) == 0)
	break;
    }
    tmp = tmp->next;
  }

  if (tmp)
  {
#ifdef HAVE_COLOR
    if (fg != -1 && bg != -1)
    {
      if (tmp->fg != fg || tmp->bg != bg)
      {
	mutt_free_color (tmp->fg, tmp->bg);
	tmp->fg = fg;
	tmp->bg = bg;
	attr |= mutt_alloc_color (fg, bg);
      }
      else
	attr |= (tmp->pair & ~A_BOLD);
    }
#endif /* HAVE_COLOR */
    tmp->pair = attr;
  }
  else
  {
    int r;
    char buf[LONG_STRING];

    tmp = mutt_new_color_line ();
    if (is_index) 
    {
      int i;

      strfcpy(buf, NONULL(s), sizeof(buf));
      mutt_check_simple (buf, sizeof (buf), NONULL(SimpleSearch));
      if((tmp->color_pattern = mutt_pattern_comp (buf, MUTT_FULL_MSG, err)) == NULL)
      {
	mutt_free_color_line(&tmp, 1);
	return -1;
      }
      /* force re-caching of index colors */
      for (i = 0; Context && i < Context->msgcount; i++)
	Context->hdrs[i]->pair = 0;
    }
    else if ((r = REGCOMP (&tmp->rx, s, (sensitive ? mutt_which_case (s) : REG_ICASE))) != 0)
    {
      regerror (r, &tmp->rx, err->data, err->dsize);
      mutt_free_color_line(&tmp, 1);
      return (-1);
    }
    tmp->next = *top;
    tmp->pattern = safe_strdup (s);
    tmp->match = match;
#ifdef HAVE_COLOR
    if(fg != -1 && bg != -1)
    {
      tmp->fg = fg;
      tmp->bg = bg;
      attr |= mutt_alloc_color (fg, bg);
    }
#endif
    tmp->pair = attr;
    *top = tmp;
  }

  return 0;
}

static int
parse_object(BUFFER *buf, BUFFER *s, int *o, int *ql, BUFFER *err)
{
  int q_level = 0;
  char *eptr;
  
  if(!MoreArgs(s))
  {
    strfcpy(err->data, _("Missing arguments."), err->dsize);
    return -1;
  }
  
  mutt_extract_token(buf, s, 0);
  if(!mutt_strncmp(buf->data, "quoted", 6))
  {
    if(buf->data[6])
    {
      *ql = strtol(buf->data + 6, &eptr, 10);
      if(*eptr || q_level < 0)
      {
	snprintf(err->data, err->dsize, _("%s: no such object"), buf->data);
	return -1;
      }
    }
    else
      *ql = 0;
    
    *o = MT_COLOR_QUOTED;
  }
  else if ((*o = mutt_getvaluebyname (buf->data, Fields)) == -1)
  {
    snprintf (err->data, err->dsize, _("%s: no such object"), buf->data);
    return (-1);
  }

  return 0;
}

typedef int (*parser_callback_t)(BUFFER *, BUFFER *, int *, int *, int *, BUFFER *);

#ifdef HAVE_COLOR

static int
parse_color_pair(BUFFER *buf, BUFFER *s, int *fg, int *bg, int *attr, BUFFER *err)
{
  if (! MoreArgs (s))
  {
    strfcpy (err->data, _("color: too few arguments"), err->dsize);
    return (-1);
  }

  mutt_extract_token (buf, s, 0);

  if (parse_color_name (buf->data, fg, attr, 1, err) != 0)
    return (-1);

  if (! MoreArgs (s))
  {
    strfcpy (err->data, _("color: too few arguments"), err->dsize);
    return (-1);
  }
  
  mutt_extract_token (buf, s, 0);

  if (parse_color_name (buf->data, bg, attr, 0, err) != 0)
    return (-1);
  
  return 0;
}

#endif

static int
parse_attr_spec(BUFFER *buf, BUFFER *s, int *fg, int *bg, int *attr, BUFFER *err)
{
  
  if(fg) *fg = -1; 
  if(bg) *bg = -1;

  if (! MoreArgs (s))
  {
    strfcpy (err->data, _("mono: too few arguments"), err->dsize);
    return (-1);
  }

  mutt_extract_token (buf, s, 0);

  if (ascii_strcasecmp ("bold", buf->data) == 0)
    *attr |= A_BOLD;
  else if (ascii_strcasecmp ("underline", buf->data) == 0)
    *attr |= A_UNDERLINE;
  else if (ascii_strcasecmp ("none", buf->data) == 0)
    *attr = A_NORMAL;
  else if (ascii_strcasecmp ("reverse", buf->data) == 0)
    *attr |= A_REVERSE;
  else if (ascii_strcasecmp ("standout", buf->data) == 0)
    *attr |= A_STANDOUT;
  else if (ascii_strcasecmp ("normal", buf->data) == 0)
    *attr = A_NORMAL; /* needs use = instead of |= to clear other bits */
  else
  {
    snprintf (err->data, err->dsize, _("%s: no such attribute"), buf->data);
    return (-1);
  }
  
  return 0;
}

static int fgbgattr_to_color(int fg, int bg, int attr)
{
#ifdef HAVE_COLOR
  if(fg != -1 && bg != -1)
    return attr | mutt_alloc_color(fg, bg);
  else
#endif
    return attr;
}

/* usage: color <object> <fg> <bg> [ <regexp> ] 
 * 	  mono  <object> <attr> [ <regexp> ]
 */

static int 
_mutt_parse_color (BUFFER *buf, BUFFER *s, BUFFER *err, 
		   parser_callback_t callback, short dry_run)
{
  int object = 0, attr = 0, fg = 0, bg = 0, q_level = 0;
  int r = 0, match = 0;

  if(parse_object(buf, s, &object, &q_level, err) == -1)
    return -1;

  if(callback(buf, s, &fg, &bg, &attr, err) == -1)
    return -1;

<<<<<<< HEAD
  if (object == MT_COLOR_HEADER || object == MT_COLOR_BODY || object == MT_COLOR_INDEX)
=======
  /* extract a regular expression if needed */
  
  if ((object == MT_COLOR_BODY) ||
      (object == MT_COLOR_HEADER) ||
      (object == MT_COLOR_INDEX) ||
      (object == MT_COLOR_INDEX_AUTHOR) ||
      (object == MT_COLOR_INDEX_FLAGS) ||
      (object == MT_COLOR_INDEX_SUBJECT))
>>>>>>> db1954c9
  {
    if (!MoreArgs (s))
    {
      strfcpy (err->data, _("too few arguments"), err->dsize);
      return -1;
    }

    mutt_extract_token (buf, s, 0);
  }
   
  if (MoreArgs (s) && (object != MT_COLOR_STATUS))
  {
    strfcpy (err->data, _("too many arguments"), err->dsize);
    return (-1);
  }
  
  /* dry run? */
  
  if(dry_run) return 0;

  
#ifdef HAVE_COLOR
# ifdef HAVE_USE_DEFAULT_COLORS
  if (!option (OPTNOCURSES) && has_colors()
    /* delay use_default_colors() until needed, since it initializes things */
    && (fg == COLOR_DEFAULT || bg == COLOR_DEFAULT)
    && use_default_colors () != OK)
  {
    strfcpy (err->data, _("default colors not supported"), err->dsize);
    return (-1);
  }
# endif /* HAVE_USE_DEFAULT_COLORS */
#endif
  
  if (object == MT_COLOR_HEADER)
    r = add_pattern (&ColorHdrList, buf->data, 0, fg, bg, attr, err, 0, match);
  else if (object == MT_COLOR_BODY)
    r = add_pattern (&ColorBodyList, buf->data, 1, fg, bg, attr, err, 0, match);
  else if ((object == MT_COLOR_STATUS) && MoreArgs (s)) {
    /* 'color status fg bg' can have upto 2 arguments:
     * 0 arguments: sets the default status color (handled below by else part)
     * 1 argument : colorize pattern on match
     * 2 arguments: colorize nth submatch of pattern
     */
    mutt_extract_token (buf, s, 0);

    if (MoreArgs (s)) {
      BUFFER temporary;
      memset (&temporary, 0, sizeof (BUFFER));
      mutt_extract_token (&temporary, s, 0);
      match = atoi (temporary.data);
      FREE(&temporary.data);
    }

    if (MoreArgs (s)) {
      strfcpy (err->data, _("too many arguments"), err->dsize);
      return -1;
    }

    r = add_pattern (&ColorStatusList, buf->data, 1,
		    fg, bg, attr, err, 0, match);
  }
  else if (object == MT_COLOR_INDEX)
  {
    r = add_pattern (&ColorIndexList, buf->data, 1,
		    fg, bg, attr, err, 1, match);
    set_option (OPTFORCEREDRAWINDEX);
  }
  else if (object == MT_COLOR_INDEX_AUTHOR)
  {
    r = add_pattern (&ColorIndexAuthorList, buf->data, 1, fg, bg, attr, err, 1);
    set_option (OPTFORCEREDRAWINDEX);
  }
  else if (object == MT_COLOR_INDEX_FLAGS)
  {
    r = add_pattern (&ColorIndexFlagsList, buf->data, 1, fg, bg, attr, err, 1);
    set_option (OPTFORCEREDRAWINDEX);
  }
  else if (object == MT_COLOR_INDEX_SUBJECT)
  {
    r = add_pattern (&ColorIndexSubjectList, buf->data, 1, fg, bg, attr, err, 1);
    set_option (OPTFORCEREDRAWINDEX);
  }
  else if (object == MT_COLOR_QUOTED)
  {
    if (q_level >= ColorQuoteSize)
    {
      safe_realloc (&ColorQuote, (ColorQuoteSize += 2) * sizeof (int));
      ColorQuote[ColorQuoteSize-2] = ColorDefs[MT_COLOR_QUOTED];
      ColorQuote[ColorQuoteSize-1] = ColorDefs[MT_COLOR_QUOTED];
    }
    if (q_level >= ColorQuoteUsed)
      ColorQuoteUsed = q_level + 1;
    if (q_level == 0)
    {
      ColorDefs[MT_COLOR_QUOTED] = fgbgattr_to_color(fg, bg, attr);
      
      ColorQuote[0] = ColorDefs[MT_COLOR_QUOTED];
      for (q_level = 1; q_level < ColorQuoteUsed; q_level++)
      {
	if (ColorQuote[q_level] == A_NORMAL)
	  ColorQuote[q_level] = ColorDefs[MT_COLOR_QUOTED];
      }
    }
    else
      ColorQuote[q_level] = fgbgattr_to_color(fg, bg, attr);
  }
  else
  {
    ColorDefs[object] = fgbgattr_to_color(fg, bg, attr);
    if (object > MT_COLOR_INDEX_AUTHOR)
      set_option (OPTFORCEREDRAWINDEX);
  }

  return (r);
}

#ifdef HAVE_COLOR

int mutt_parse_color(BUFFER *buff, BUFFER *s, unsigned long data, BUFFER *err)
{
  int dry_run = 0;
  
  if(option(OPTNOCURSES) || !has_colors())
    dry_run = 1;
  
  return _mutt_parse_color(buff, s, err, parse_color_pair, dry_run);
}

#endif

int mutt_parse_mono(BUFFER *buff, BUFFER *s, unsigned long data, BUFFER *err)
{
  int dry_run = 0;
  
#ifdef HAVE_COLOR
  if(option(OPTNOCURSES) || has_colors())
    dry_run = 1;
#else
  if(option(OPTNOCURSES))
    dry_run = 1;
#endif

  return _mutt_parse_color(buff, s, err, parse_attr_spec, dry_run);
}
<|MERGE_RESOLUTION|>--- conflicted
+++ resolved
@@ -97,9 +97,7 @@
   { "bold",		MT_COLOR_BOLD },
   { "underline",	MT_COLOR_UNDERLINE },
   { "index",		MT_COLOR_INDEX },
-<<<<<<< HEAD
   { "progress",		MT_COLOR_PROGRESS },
-=======
   { "index_author",	MT_COLOR_INDEX_AUTHOR },
   { "index_collapsed",	MT_COLOR_INDEX_COLLAPSED },
   { "index_date",	MT_COLOR_INDEX_DATE },
@@ -108,7 +106,6 @@
   { "index_number",	MT_COLOR_INDEX_NUMBER },
   { "index_size",	MT_COLOR_INDEX_SIZE },
   { "index_subject",	MT_COLOR_INDEX_SUBJECT },
->>>>>>> db1954c9
   { "prompt",		MT_COLOR_PROMPT },
 #ifdef USE_SIDEBAR
   { "sidebar_divider",	MT_COLOR_DIVIDER },
@@ -773,9 +770,6 @@
   if(callback(buf, s, &fg, &bg, &attr, err) == -1)
     return -1;
 
-<<<<<<< HEAD
-  if (object == MT_COLOR_HEADER || object == MT_COLOR_BODY || object == MT_COLOR_INDEX)
-=======
   /* extract a regular expression if needed */
   
   if ((object == MT_COLOR_BODY) ||
@@ -784,7 +778,6 @@
       (object == MT_COLOR_INDEX_AUTHOR) ||
       (object == MT_COLOR_INDEX_FLAGS) ||
       (object == MT_COLOR_INDEX_SUBJECT))
->>>>>>> db1954c9
   {
     if (!MoreArgs (s))
     {
@@ -824,7 +817,7 @@
   else if (object == MT_COLOR_BODY)
     r = add_pattern (&ColorBodyList, buf->data, 1, fg, bg, attr, err, 0, match);
   else if ((object == MT_COLOR_STATUS) && MoreArgs (s)) {
-    /* 'color status fg bg' can have upto 2 arguments:
+    /* 'color status fg bg' can have up to 2 arguments:
      * 0 arguments: sets the default status color (handled below by else part)
      * 1 argument : colorize pattern on match
      * 2 arguments: colorize nth submatch of pattern
@@ -855,17 +848,20 @@
   }
   else if (object == MT_COLOR_INDEX_AUTHOR)
   {
-    r = add_pattern (&ColorIndexAuthorList, buf->data, 1, fg, bg, attr, err, 1);
+    r = add_pattern (&ColorIndexAuthorList, buf->data, 1,
+		    fg, bg, attr, err, 1, match);
     set_option (OPTFORCEREDRAWINDEX);
   }
   else if (object == MT_COLOR_INDEX_FLAGS)
   {
-    r = add_pattern (&ColorIndexFlagsList, buf->data, 1, fg, bg, attr, err, 1);
+    r = add_pattern (&ColorIndexFlagsList, buf->data, 1,
+		    fg, bg, attr, err, 1, match);
     set_option (OPTFORCEREDRAWINDEX);
   }
   else if (object == MT_COLOR_INDEX_SUBJECT)
   {
-    r = add_pattern (&ColorIndexSubjectList, buf->data, 1, fg, bg, attr, err, 1);
+    r = add_pattern (&ColorIndexSubjectList, buf->data, 1,
+		    fg, bg, attr, err, 1, match);
     set_option (OPTFORCEREDRAWINDEX);
   }
   else if (object == MT_COLOR_QUOTED)
