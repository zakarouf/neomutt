<?xml version="1.0" standalone="no"?>
<!DOCTYPE book PUBLIC "-//OASIS//DTD DocBook XML V4.2//EN"
  "http://www.oasis-open.org/docbook/xml/4.2/docbookx.dtd">
<book>

<bookinfo>
<title>The Mutt E-Mail Client</title>
<author>
<firstname>Michael</firstname><surname>Elkins</surname>
<email>me@cs.hmc.edu</email>
</author>
<releaseinfo>version @VERSION@</releaseinfo>

<abstract>
<para>
<quote>All mail clients suck.  This one just sucks less.</quote> &mdash;
me, circa 1995
</para>
</abstract>
</bookinfo>

<chapter id="intro">
<title>Introduction</title>

<para>
<emphasis role="bold">Mutt</emphasis> is a small but very powerful
text-based MIME mail client.  Mutt is highly configurable, and is well
suited to the mail power user with advanced features like key bindings,
keyboard macros, mail threading, regular expression searches and a
powerful pattern matching language for selecting groups of messages.
</para>

<sect1 id="homepage">
<title>Mutt Home Page</title>

<para>
The official homepage can be found at
<ulink url="http://www.mutt.org/">http://www.mutt.org/</ulink>.
</para>

</sect1>

<sect1 id="muttlists">
<title>Mailing Lists</title>

<para>
To subscribe to one of the following mailing lists, send a message with
the word <emphasis>subscribe</emphasis> in the body to
<emphasis>list-name</emphasis><literal>-request@mutt.org</literal>.
</para>

<itemizedlist>
<listitem>

<para>
<email>mutt-announce-request@mutt.org</email> &mdash; low traffic list for
announcements
</para>
</listitem>
<listitem>

<para>
<email>mutt-users-request@mutt.org</email> &mdash; help, bug reports and
feature requests
</para>
</listitem>
<listitem>

<para>
<email>mutt-dev-request@mutt.org</email> &mdash; development mailing list
</para>
</listitem>

</itemizedlist>

<para>
All messages posted to <emphasis>mutt-announce</emphasis> are
automatically forwarded to <emphasis>mutt-users</emphasis>, so you do
not need to be subscribed to both lists.
</para>

</sect1>

<sect1 id="distribution">
<title>Getting Mutt</title>

<para>
Mutt releases can be downloaded from <ulink
url="ftp://ftp.mutt.org/mutt/">ftp://ftp.mutt.org/mutt/</ulink>.  For a
list of mirror sites, please refer to <ulink
url="http://www.mutt.org/download.html">http://www.mutt.org/download.html</ulink>.
</para>

<para>
For nightly tarballs and version control access, please refer to the
<ulink url="http://dev.mutt.org/">Mutt development site</ulink>.
</para>

</sect1>

<sect1 id="irc">
<title>Mutt Online Resources</title>

<variablelist>

<varlistentry>
<term>Bug Tracking System</term>
<listitem>
<para>
The official Mutt bug tracking system can be found at
<ulink url="http://bugs.mutt.org/">http://bugs.mutt.org/</ulink>
</para>
</listitem>
</varlistentry>

<varlistentry>
<term>Wiki</term>
<listitem>
<para>
An (unofficial) wiki can be found
at <ulink url="http://wiki.mutt.org/">http://wiki.mutt.org/</ulink>.
</para>
</listitem>
</varlistentry>

<varlistentry>
<term>IRC</term>
<listitem>
<para>
For the IRC user community, visit channel <emphasis>#mutt</emphasis> on
<ulink url="http://www.freenode.net/">irc.freenode.net</ulink>.
</para>
</listitem>
</varlistentry>

<varlistentry>
<term>USENET</term>
<listitem>
<para>
For USENET, see the newsgroup <ulink url="news:comp.mail.mutt">comp.mail.mutt</ulink>.
</para>
</listitem>
</varlistentry>

</variablelist>

</sect1>

<sect1 id="contrib">
<title>Contributing to Mutt</title>

<para>
There are various ways to contribute to the Mutt project.
</para>

<para>
Especially for new users it may be helpful to meet other new and
experienced users to chat about Mutt, talk about problems and share
tricks.
</para>

<para>
Since translations of Mutt into other languages are highly appreciated,
the Mutt developers always look for skilled translators that help
improve and continue to maintain stale translations.
</para>

<para>
For contributing code patches for new features and bug fixes, please
refer to the developer pages at
<ulink url="http://dev.mutt.org/">http://dev.mutt.org/</ulink> for more details.
</para>

</sect1>

<sect1 id="typo">
<title>Typographical Conventions</title>

<para>
This section lists typographical conventions followed throughout this
manual. See table <xref linkend="tab-typo"/> for typographical
conventions for special terms.
</para>

<table id="tab-typo">
<title>Typographical conventions for special terms</title>
<tgroup cols="2">
<thead>
<row><entry>Item</entry><entry>Refers to...</entry></row>
</thead>
<tbody>
<row><entry><literal>printf(3)</literal></entry><entry>UNIX manual pages, execute <literal>man 3 printf</literal></entry></row>
<row><entry><literal>&lt;PageUp&gt;</literal></entry><entry>named keys</entry></row>
<row><entry><literal>&lt;create-alias&gt;</literal></entry><entry>named Mutt function</entry></row>
<row><entry><literal>^G</literal></entry><entry>Control+G key combination</entry></row>
<row><entry>$mail_check</entry><entry>Mutt configuration option</entry></row>
<row><entry><literal>$HOME</literal></entry><entry>environment variable</entry></row>
</tbody>
</tgroup>
</table>

<para>
Examples are presented as:
</para>

<screen>
mutt -v
</screen>

<para>
Within command synopsis, curly brackets (<quote>{}</quote>) denote a set
of options of which one is mandatory, square brackets
(<quote>[]</quote>) denote optional arguments, three dots
denote that the argument may be repeated arbitrary times.
</para>

</sect1>

<sect1 id="copyright">
<title>Copyright</title>

<para>
Mutt is Copyright &copy; 1996-2016 Michael R. Elkins
<email>me@mutt.org</email> and others.
</para>

<para>
This program is free software; you can redistribute it and/or modify it
under the terms of the GNU General Public License as published by the
Free Software Foundation; either version 2 of the License, or (at your
option) any later version.
</para>

<para>
This program is distributed in the hope that it will be useful, but
WITHOUT ANY WARRANTY; without even the implied warranty of
MERCHANTABILITY or FITNESS FOR A PARTICULAR PURPOSE.  See the GNU
General Public License for more details.
</para>

<para>
You should have received a copy of the GNU General Public License along
with this program; if not, write to the Free Software Foundation, Inc.,
51 Franklin Street, Fifth Floor, Boston, MA 02110-1301, USA.
</para>

</sect1>

</chapter>

<chapter id="gettingstarted">
<title>Getting Started</title>

<para>
This section is intended as a brief overview of how to use Mutt.  There
are many other features which are described elsewhere in the manual.
There is even more information available in the Mutt FAQ and various web
pages. See the <ulink url="http://www.mutt.org/">Mutt homepage</ulink>
for more details.
</para>

<para>
The keybindings described in this section are the defaults as
distributed.  Your local system administrator may have altered the
defaults for your site.  You can always type <quote>?</quote> in any
menu to display the current bindings.
</para>

<para>
The first thing you need to do is invoke Mutt, simply by typing
<literal>mutt</literal> at the command line.  There are various
command-line options, see either the Mutt man page or the <link
linkend="commandline">reference</link>.
</para>

<sect1 id="core-concepts">
<title>Core Concepts</title>

<para>
Mutt is a text-based application which interacts with users through
different menus which are mostly line-/entry-based or page-based. A
line-based menu is the so-called <quote>index</quote> menu (listing all
messages of the currently opened folder) or the <quote>alias</quote>
menu (allowing you to select recipients from a list). Examples for
page-based menus are the <quote>pager</quote> (showing one message at a
time) or the <quote>help</quote> menu listing all available key
bindings.
</para>

<para>
The user interface consists of a context sensitive help line at the top,
the menu's contents followed by a context sensitive status line and
finally the command line. The command line is used to display
informational and error messages as well as for prompts and for entering
interactive commands.
</para>

<para>
Mutt is configured through variables which, if the user wants to
permanently use a non-default value, are written to configuration
files. Mutt supports a rich config file syntax to make even complex
configuration files readable and commentable.
</para>

<para>
Because Mutt allows for customizing almost all key bindings, there are
so-called <quote>functions</quote> which can be executed manually (using
the command line) or in macros. Macros allow the user to bind a sequence
of commands to a single key or a short key sequence instead of repeating
a sequence of actions over and over.
</para>

<para>
Many commands (such as saving or copying a message to another folder)
can be applied to a single message or a set of messages (so-called
<quote>tagged</quote> messages). To help selecting messages, Mutt
provides a rich set of message patterns (such as recipients, sender,
body contents, date sent/received, etc.) which can be combined into
complex expressions using the boolean <emphasis>and</emphasis> and
<emphasis>or</emphasis> operations as well as negating. These patterns
can also be used to (for example) search for messages or to limit the
index to show only matching messages.
</para>

<para>
Mutt supports a <quote>hook</quote> concept which allows the user to
execute arbitrary configuration commands and functions in certain
situations such as entering a folder, starting a new message or replying
to an existing one. These hooks can be used to highly customize Mutt's
behavior including managing multiple identities, customizing the
display for a folder or even implementing auto-archiving based on a
per-folder basis and much more.
</para>

<para>
Besides an interactive mode, Mutt can also be used as a command-line
tool only send messages. It also supports a
<literal>mailx(1)</literal>-compatible interface, see <xref
linkend="tab-commandline-options"/> for a complete list of command-line
options.
</para>

</sect1>

<sect1 id="concept-screens-and-menus">
<title>Screens and Menus</title>

<sect2 id="intro-index">
<title>Index</title>

<para>
The index is the screen that you usually see first when you start
Mutt. It gives an overview over your emails in the currently opened
mailbox. By default, this is your system mailbox.  The information you
see in the index is a list of emails, each with its number on the left,
its flags (new email, important email, email that has been forwarded or
replied to, tagged email, ...), the date when email was sent, its
sender, the email size, and the subject. Additionally, the index also
shows thread hierarchies: when you reply to an email, and the other
person replies back, you can see the other person's email in a
"sub-tree" below.  This is especially useful for personal email between
a group of people or when you've subscribed to mailing lists.
</para>

</sect2>

<sect2 id="intro-pager">
<title>Pager</title>

<para>
The pager is responsible for showing the email content. On the top of
the pager you have an overview over the most important email headers
like the sender, the recipient, the subject, and much more
information. How much information you actually see depends on your
configuration, which we'll describe below.
</para>

<para>
Below the headers, you see the email body which usually contains the
message. If the email contains any attachments, you will see more
information about them below the email body, or, if the attachments are
text files, you can view them directly in the pager.
</para>

<para>
To give the user a good overview, it is possible to configure Mutt to
show different things in the pager with different colors. Virtually
everything that can be described with a regular expression can be
colored, e.g. URLs, email addresses or smileys.
</para>

</sect2>

<sect2 id="intro-browser">
<title>File Browser</title>

<para>
The file browser is the interface to the local or remote file
system. When selecting a mailbox to open, the browser allows custom
sorting of items, limiting the items shown by a regular expression and a
freely adjustable format of what to display in which way. It also allows
for easy navigation through the file system when selecting file(s) to
attach to a message, select multiple files to attach and many more.
</para>

</sect2>

<sect2 id="intro-sidebar">
  <title>Sidebar</title>
  <para>
    The Sidebar shows a list of all your mailboxes.  The list can be
    turned on and off, it can be themed and the list style can be
    configured.
  </para>
  <para>
    This part of the manual is suitable for beginners.
    If you already know Mutt you could skip ahead to the main
    <link linkend="sidebar">Sidebar guide</link>.
    If you just want to get started, you could use the sample
    <link linkend="sidebar-muttrc">Sidebar muttrc</link>.
  </para>
  <para>
    This version of Sidebar is based on Terry Chan's
    <ulink url="http://www.lunar-linux.org/mutt-sidebar/">2015-11-11 release</ulink>.
    It contains many
    <emphasis role="bold"><link linkend="intro-sidebar-features">new features</link></emphasis>,
    lots of
    <emphasis role="bold"><link linkend="intro-sidebar-bugfixes">bugfixes</link></emphasis>
    and a generous helping of
    <emphasis role="bold">new documentation</emphasis> which you are already reading.
  </para>
  <para>
    To check if Mutt supports <quote>Sidebar</quote>, look for the string
    <literal>+USE_SIDEBAR</literal> in the mutt version.
  </para>
<screen>
mutt -v
</screen>
  <para>
    <emphasis role="bold">Let's turn on the Sidebar:</emphasis>
  </para>
  <screen>set sidebar_visible</screen>
  <para>
    You will see something like this.
    A list of mailboxes on the left.
    A list of emails, from the selected mailbox, on the right.
  </para>
<screen>
<emphasis role="indicator">Fruit [1]     3/8</emphasis>|  1    + Jan 24  Rhys Lee         (192)  Yew
Animals [1]   2/6|  2    + Feb 11  Grace Hall       (167)  Ilama
Cars            4|  3      Feb 23  Aimee Scott      (450)  Nectarine
Seas          1/7|  4    ! Feb 28  Summer Jackson   (264)  Lemon
                 |  5      Mar 07  Callum Harrison  (464)  Raspberry
                 |<emphasis role="indicator">  6 N  + Mar 24  Samuel Harris    (353)  Tangerine          </emphasis>
                 |  7 N  + Sep 05  Sofia Graham     (335)  Cherry
                 |  8 N    Sep 16  Ewan Brown       (105)  Ugli
                 |
                 |
</screen>
<para>
  This user has four mailboxes: <quote>Fruit</quote>,
  <quote>Cars</quote>, <quote>Animals</quote> and
  <quote>Seas</quote>.
</para>
<para>
  The current, open, mailbox is <quote>Fruit</quote>.  We can
  also see information about the other mailboxes.  For example:
  The <quote>Animals</quote> mailbox contains, 1 flagged email, 2
  new emails out of a total of 6 emails.
</para>
  <sect3 id="intro-sidebar-navigation">
    <title>Navigation</title>
    <para>
      The Sidebar adds some new <link linkend="sidebar-functions">functions</link>
      to Mutt.
    </para>
    <para>
      The user pressed the <quote>c</quote> key to
      <literal>&lt;change-folder&gt;</literal> to the
      <quote>Animals</quote> mailbox.  The Sidebar automatically
      updated the indicator to match.
    </para>
<screen>
Fruit [1]     3/8|  1      Jan 03  Tia Gibson       (362)  Caiman
<emphasis role="indicator">Animals [1]   2/6</emphasis>|  2    + Jan 22  Rhys Lee         ( 48)  Dolphin
Cars            4|  3    ! Aug 16  Ewan Brown       (333)  Hummingbird
Seas          1/7|  4      Sep 25  Grace Hall       ( 27)  Capybara
                 |<emphasis role="indicator">  5 N  + Nov 12  Evelyn Rogers    (453)  Tapir              </emphasis>
                 |  6 N  + Nov 16  Callum Harrison  (498)  Hedgehog
                 |
                 |
                 |
                 |
</screen>
    <para>
      Let's map some functions:
    </para>
<screen>
bind index,pager \CP sidebar-prev       <emphasis role="comment"># Ctrl-Shift-P - Previous Mailbox</emphasis>
bind index,pager \CN sidebar-next       <emphasis role="comment"># Ctrl-Shift-N - Next Mailbox</emphasis>
bind index,pager \CO sidebar-open       <emphasis role="comment"># Ctrl-Shift-O - Open Highlighted Mailbox</emphasis>
</screen>
    <para>
      Press <quote>Ctrl-Shift-N</quote> (Next mailbox) twice will
      move the Sidebar <emphasis role="bold">highlight</emphasis> to
      down to the <quote>Seas</quote> mailbox.
    </para>
<screen>
Fruit [1]     3/8|  1      Jan 03  Tia Gibson       (362)  Caiman
<emphasis role="indicator">Animals [1]   2/6</emphasis>|  2    + Jan 22  Rhys Lee         ( 48)  Dolphin
Cars            4|  3    ! Aug 16  Ewan Brown       (333)  Hummingbird
<emphasis role="highlight">Seas          1/7</emphasis>|  4      Sep 25  Grace Hall       ( 27)  Capybara
                 |<emphasis role="indicator">  5 N  + Nov 12  Evelyn Rogers    (453)  Tapir              </emphasis>
                 |  6 N  + Nov 16  Callum Harrison  (498)  Hedgehog
                 |
                 |
                 |
                 |
</screen>
    <note>
      Functions <literal>&lt;sidebar-next&gt;</literal> and
      <literal>&lt;sidebar-prev&gt;</literal> move the Sidebar
      <emphasis role="bold">highlight</emphasis>.
      They <emphasis role="bold">do not</emphasis> change the open
      mailbox.
    </note>
    <para>
      Press <quote>Ctrl-Shift-O</quote>
      (<literal>&lt;sidebar-open&gt;</literal>)
      to open the highlighted mailbox.
    </para>
<screen>
Fruit [1]     3/8|  1    ! Mar 07  Finley Jones     (139)  Molucca Sea
Animals [1]   2/6|  2    + Mar 24  Summer Jackson   ( 25)  Arafura Sea
Cars            4|  3    + Feb 28  Imogen Baker     (193)  Pechora Sea
<emphasis role="indicator">Seas          1/7</emphasis>|<emphasis role="indicator">  4 N  + Feb 23  Isla Hussain     (348)  Balearic Sea       </emphasis>
                 |
                 |
                 |
                 |
                 |
                 |
</screen>
  </sect3>
  <sect3 id="intro-sidebar-features">
    <title>Features</title>
    <para>
      The Sidebar shows a list of mailboxes in a panel.
    <para>
    </para>
      Everything about the Sidebar can be configured.
    </para>
    <itemizedlist>
    <title><link linkend="intro-sidebar-basics">State of the Sidebar</link></title>
      <listitem><para>Visibility</para></listitem>
      <listitem><para>Width</para></listitem>
    </itemizedlist>
    <itemizedlist>
    <title><link linkend="intro-sidebar-limit">Which mailboxes are displayed</link></title>
      <listitem><para>Display all</para></listitem>
      <listitem><para>Limit to mailboxes with new mail</para></listitem>
      <listitem><para>Whitelist mailboxes to display always</para></listitem>
    </itemizedlist>
    <itemizedlist>
    <title><link linkend="sidebar-sort">The order in which mailboxes are displayed</link></title>
    <title></title>
      <listitem><para>Unsorted (order of mailboxes commands)</para></listitem>
      <listitem><para>Sorted alphabetically</para></listitem>
      <listitem><para>Sorted by number of new mails</para></listitem>
    </itemizedlist>
    <itemizedlist>
    <title><link linkend="intro-sidebar-colors">Color</link></title>
      <listitem><para>Sidebar indicators and divider</para></listitem>
      <listitem><para>Mailboxes depending on their type</para></listitem>
      <listitem><para>Mailboxes depending on their contents</para></listitem>
    </itemizedlist>
    <itemizedlist>
    <title><link linkend="sidebar-functions">Key bindings</link></title>
      <listitem><para>Hide/Unhide the Sidebar</para></listitem>
      <listitem><para>Select previous/next mailbox</para></listitem>
      <listitem><para>Select previous/next mailbox with new mail</para></listitem>
      <listitem><para>Page up/down through a list of mailboxes</para></listitem>
    </itemizedlist>
    <itemizedlist>
    <title>Misc</title>
      <listitem><para><link linkend="intro-sidebar-format">Formatting string for mailbox</link></para></listitem>
      <listitem><para><link linkend="sidebar-next-new-wrap">Wraparound searching</link></para></listitem>
      <listitem><para><link linkend="intro-sidebar-abbrev">Flexible mailbox abbreviations</link></para></listitem>
      <listitem><para>Support for Unicode mailbox names (utf-8)</para></listitem>
    </itemizedlist>
  </sect3>
  <sect3 id="intro-sidebar-display">
    <title>Display</title>
    <para>
      Everything about the Sidebar can be configured.
    </para>
    <itemizedlist>
      <title>For a quick reference:</title>
      <listitem><para><link linkend="sidebar-variables">Sidebar variables to set</link> </para></listitem>
      <listitem><para><link linkend="sidebar-colors">Sidebar colors to apply</link></para></listitem>
      <listitem><para><link linkend="sidebar-sort">Sidebar sort methods</link></para></listitem>
    </itemizedlist>
    <sect4 id="intro-sidebar-basics">
      <title>Sidebar Basics</title>
      <para>
        The most important variable is <literal>$sidebar_visible</literal>.
        You can set this in your <quote>muttrc</quote>, or bind a key to the
        function <literal>&lt;sidebar-toggle-visible&gt;</literal>.
      </para>
<screen>
set sidebar_visible                         <emphasis role="comment"># Make the Sidebar visible by default</emphasis>
bind index,pager B sidebar-toggle-visible   <emphasis role="comment"># Use 'B' to switch the Sidebar on and off</emphasis>
</screen>
      <para>
        Next, decide how wide you want the Sidebar to be.  25
        characters might be enough for the mailbox name and some numbers.
    Remember, you can hide/show the Sidebar at the press of button.
    </para>
    <para>
    Finally, you might want to change the divider character.
    By default, Sidebar draws an ASCII line between it and the Index panel
        If your terminal supports it, you can use a Unicode line-drawing character.
      </para>
<screen>
set sidebar_width = 25                  <emphasis role="comment"># Plenty of space</emphasis>
set sidebar_divider_char = '│'          <emphasis role="comment"># Pretty line-drawing character</emphasis>
</screen>
    </sect4>
    <sect4 id="intro-sidebar-format">
      <title>Sidebar Format String</title>
      <para>
        <literal>$sidebar_format</literal> allows you to customize the Sidebar display.
        For an introduction, read <link linkend="index-format">format strings</link>
        including the section about <link linkend="formatstrings-conditionals">conditionals</link>.
      </para>
      <para>
        The default value is <literal>%B%?F? [%F]?%* %?N?%N/?%S</literal>
      </para>
      <itemizedlist>
        <title>Which breaks down as:</title>
        <listitem><para><literal>%B</literal> - Mailbox name</para></listitem>
        <listitem><para><literal>%?F? [%F]?</literal> - If flagged emails <literal>[%F]</literal>, otherwise nothing</para></listitem>
        <listitem><para><literal>%* </literal> - Pad with spaces</para></listitem>
        <listitem><para><literal>%?N?%N/?</literal> - If new emails <literal>%N/</literal>, otherwise nothing</para></listitem>
        <listitem><para><literal>%S</literal> - Total number of emails</para></listitem>
      </itemizedlist>
      <table>
        <title>sidebar_format</title>
        <tgroup cols="3">
          <thead>
            <row>
              <entry>Format</entry>
              <entry>Notes</entry>
              <entry>Description</entry>
            </row>
          </thead>
          <tbody>
            <row>
              <entry>%B</entry>
              <entry></entry>
              <entry>Name of the mailbox</entry>
            </row>
            <row>
              <entry>%S</entry>
              <entry>*</entry>
              <entry>Size of mailbox (total number of messages)</entry>
            </row>
            <row>
              <entry>%N</entry>
              <entry>*</entry>
              <entry>Number of New messages in the mailbox</entry>
            </row>
            <row>
              <entry>%F</entry>
              <entry>*</entry>
              <entry>Number of Flagged messages in the mailbox</entry>
            </row>
            <row>
              <entry>%!</entry>
              <entry></entry>
              <entry>
                <quote>!</quote>: one flagged message;
                <quote>!!</quote>: two flagged messages;
                <quote>n!</quote>: n flagged messages (for n &gt; 2).
                Otherwise prints nothing.
              </entry>
            </row>
            <row>
              <entry>%d</entry>
              <entry>* ‡</entry>
              <entry>Number of deleted messages</entry>
            </row>
            <row>
              <entry>%L</entry>
              <entry>* ‡</entry>
              <entry>Number of messages after limiting</entry>
            </row>
            <row>
              <entry>%t</entry>
              <entry>* ‡</entry>
              <entry>Number of tagged messages</entry>
            </row>
            <row>
              <entry>%&gt;X</entry>
              <entry></entry>
              <entry>Right justify the rest of the string and pad with <quote>X</quote></entry>
            </row>
            <row>
              <entry>%|X</entry>
              <entry></entry>
              <entry>Pad to the end of the line with
              <quote>X</quote></entry>
            </row>
            <row>
              <entry>%*X</entry>
              <entry></entry>
              <entry>Soft-fill with character <quote>X</quote>as pad</entry>
            </row>
          </tbody>
        </tgroup>
      </table>
      <para>
      * = Can be optionally printed if nonzero
      </para>
      <para>
      ‡ = Only applicable to the current folder
      </para>
      <para>
        Here are some examples.
        They show the number of (F)lagged, (N)ew and (S)ize.
      </para>
      <table>
        <title>sidebar_format</title>
        <tgroup cols="2">
          <thead>
            <row>
              <entry>Format</entry>
              <entry>Example</entry>
            </row>
          </thead>
          <tbody>
            <row>
              <entry><literal>%B%?F? [%F]?%* %?N?%N/?%S</literal></entry>
              <entry><screen>mailbox [F]            N/S</screen></entry>
            </row>
            <row>
              <entry><literal>%B%* %F:%N:%S</literal></entry>
              <entry><screen>mailbox              F:N:S</screen></entry>
            </row>
            <row>
              <entry><literal>%B %?N?(%N)?%* %S</literal></entry>
              <entry><screen>mailbox (N)              S</screen></entry>
            </row>
            <row>
              <entry><literal>%B%* ?F?%F/?%N</literal></entry>
              <entry><screen>mailbox                F/S</screen></entry>
            </row>
          </tbody>
        </tgroup>
      </table>
    </sect4>
    <sect4 id="intro-sidebar-abbrev">
      <title>Abbreviating Mailbox Names</title>
      <para>
        <literal>$sidebar_delim_chars</literal> tells Sidebar
        how to split up mailbox paths.  For local directories
        use <quote>/</quote>; for IMAP folders use <quote>.</quote>
      </para>
      <sect5 id="intro-sidebar-abbrev-ex1">
        <title>Example 1</title>
        <para>
          This example works well if your mailboxes have unique names
          after the last separator.
        </para>
        <para>
          Add some mailboxes of diffent depths.
        </para>
<screen>
set folder="~/mail"
mailboxes =fruit/apple          =fruit/banana          =fruit/cherry
mailboxes =water/sea/sicily     =water/sea/archipelago =water/sea/sibuyan
mailboxes =water/ocean/atlantic =water/ocean/pacific   =water/ocean/arctic
</screen>
        <para>
          Shorten the names:
        </para>
<screen>
set sidebar_short_path                  <emphasis role="comment"># Shorten mailbox names</emphasis>
set sidebar_delim_chars="/"             <emphasis role="comment"># Delete everything up to the last / character</emphasis>
</screen>
        <para>
          The screenshot below shows what the Sidebar would look like
          before and after shortening.
        </para>
<screen>
|fruit/apple                            |apple
|fruit/banana                           |banana
|fruit/cherry                           |cherry
|water/sea/sicily                       |sicily
|water/sea/archipelago                  |archipelago
|water/sea/sibuyan                      |sibuyan
|water/ocean/atlantic                   |atlantic
|water/ocean/pacific                    |pacific
|water/ocean/arctic                     |arctic
</screen>
      </sect5>
      <sect5 id="intro-sidebar-abbrev-ex2">
        <title>Example 2</title>
        <para>
          This example works well if you have lots of mailboxes which are arranged
          in a tree.
        </para>
        <para>
          Add some mailboxes of diffent depths.
        </para>
<screen>
set folder="~/mail"
mailboxes =fruit
mailboxes =fruit/apple =fruit/banana =fruit/cherry
mailboxes =water
mailboxes =water/sea
mailboxes =water/sea/sicily =water/sea/archipelago =water/sea/sibuyan
mailboxes =water/ocean
mailboxes =water/ocean/atlantic =water/ocean/pacific =water/ocean/arctic
</screen>
        <para>
          Shorten the names:
        </para>
<screen>
set sidebar_short_path                  <emphasis role="comment"># Shorten mailbox names</emphasis>
set sidebar_delim_chars="/"             <emphasis role="comment"># Delete everything up to the last / character</emphasis>
set sidebar_folder_indent               <emphasis role="comment"># Indent folders whose names we've shortened</emphasis>
set sidebar_indent_string="  "          <emphasis role="comment"># Indent with two spaces</emphasis>
</screen>
        <para>
          The screenshot below shows what the Sidebar would look like
          before and after shortening.
        </para>
<screen>
|fruit                                  |fruit
|fruit/apple                            |  apple
|fruit/banana                           |  banana
|fruit/cherry                           |  cherry
|water                                  |water
|water/sea                              |  sea
|water/sea/sicily                       |    sicily
|water/sea/archipelago                  |    archipelago
|water/sea/sibuyan                      |    sibuyan
|water/ocean                            |  ocean
|water/ocean/atlantic                   |    atlantic
|water/ocean/pacific                    |    pacific
|water/ocean/arctic                     |    arctic
</screen>
        <para>
          Sometimes, it will be necessary to add mailboxes, that you
          don't use, to fill in part of the tree.  This will trade
          vertical space for horizonal space (but it looks good).
        </para>
      </sect5>
    </sect4>
    <sect4 id="intro-sidebar-limit">
      <title>Limiting the Number of Mailboxes</title>
      <para>
        If you have a lot of mailboxes, sometimes it can be useful to hide
        the ones you aren't using.  <literal>$sidebar_new_mail_only</literal>
        tells Sidebar to only show mailboxes that contain new, or flagged, email.
      </para>
      <para>
        If you want some mailboxes to be always visible, then use the
        <literal>sidebar_whitelist</literal> command.  It takes a list of
        mailboxes as parameters.
      </para>
<screen>
set sidebar_new_mail_only               <emphasis role="comment"># Only mailboxes with new/flagged email</emphasis>
sidebar_whitelist fruit fruit/apple     <emphasis role="comment"># Always display these two mailboxes</emphasis>
</screen>
    </sect4>
  </sect3>
  <sect3 id="intro-sidebar-colors">
    <title>Colors</title>
    <para>
      Here is a sample color scheme:
    </para>
<screen>
color sidebar_indicator default color17         <emphasis role="comment"># Dark blue background</emphasis>
color sidebar_highlight white   color238        <emphasis role="comment"># Grey background</emphasis>
color sidebar_spoolfile yellow  default         <emphasis role="comment"># Yellow</emphasis>
color sidebar_new       green   default         <emphasis role="comment"># Green</emphasis>
color sidebar_flagged   red     default         <emphasis role="comment"># Red</emphasis>
color sidebar_divider   color8  default         <emphasis role="comment"># Dark grey</emphasis>
</screen>
    <para>
      There is a priority order when coloring Sidebar mailboxes.
      e.g.  If a mailbox has new mail it will have the
      <literal>sidebar_new</literal> color, even if it also contains
      flagged mails.
    </para>
    <table id="table-intro-sidebar-colors">
      <title>Sidebar Color Priority</title>
      <tgroup cols="3">
        <thead>
          <row>
            <entry>Priority</entry>
            <entry>Color</entry>
            <entry>Description</entry>
          </row>
        </thead>
        <tbody>
          <row>
            <entry>Highest</entry>
            <entry><literal>sidebar_indicator</literal></entry>
            <entry>Mailbox is open</entry>
          </row>
          <row>
            <entry></entry>
            <entry><literal>sidebar_highlight</literal></entry>
            <entry>Mailbox is highlighed</entry>
          </row>
          <row>
            <entry></entry>
            <entry><literal>sidebar_spoolfile</literal></entry>
            <entry>Mailbox is the spoolfile (receives incoming mail)</entry>
          </row>
          <row>
            <entry></entry>
            <entry><literal>sidebar_new</literal></entry>
            <entry>Mailbox contains new mail</entry>
          </row>
          <row>
            <entry></entry>
            <entry><literal>sidebar_flagged</literal></entry>
            <entry>Mailbox contains flagged mail</entry>
          </row>
          <row>
            <entry>Lowest</entry>
            <entry>(None)</entry>
            <entry>Mailbox does not match above</entry>
          </row>
        </tbody>
      </tgroup>
    </table>
  </sect3>
  <sect3 id="intro-sidebar-bugfixes">
    <title>Bug-fixes</title>
    <para>
      If you haven't used Sidebar before, you can ignore this section.
    </para>
    <para>
      These bugs have been fixed since the previous Sidebar release: 2015-11-11.
    </para>
    <itemizedlist>
      <listitem><para>Fix bug when starting in compose mode</para></listitem>
      <listitem><para>Fix bug with empty sidebar_divider_char string</para></listitem>
      <listitem><para>Fix bug with header wrapping</para></listitem>
      <listitem><para>Correctly handle utf8 character sequences</para></listitem>
      <listitem><para>Fix a bug in mh_buffy_update</para></listitem>
      <listitem><para>Fix refresh -- time overflowed short</para></listitem>
      <listitem><para>Protect against empty format strings</para></listitem>
      <listitem><para>Limit Sidebar width to COLS</para></listitem>
      <listitem><para>Handle unmailboxes * safely</para></listitem>
      <listitem><para>Refresh Sidebar after timeout</para></listitem>
    </itemizedlist>
  </sect3>
  <sect3 id="intro-sidebar-config-changes">
    <title>Config Changes</title>
    <para>
      If you haven't used Sidebar before, you can ignore this section.
    </para>
    <para>
      Some of the Sidebar config has been changed to make its meaning clearer.
      These changes have been made since the previous Sidebar release: 2015-11-11.
    </para>
    <table id="table-intro-sidebar-config-changes">
      <title>Config Changes</title>
      <tgroup cols="2">
        <thead>
          <row>
            <entry>Old Name</entry>
            <entry>New Name</entry>
          </row>
        </thead>
        <tbody>
          <row>
            <entry><literal>$sidebar_delim</literal></entry>
            <entry><literal>$sidebar_divider_char</literal></entry>
          </row>
          <row>
            <entry><literal>$sidebar_folderindent</literal></entry>
            <entry><literal>$sidebar_folder_indent</literal></entry>
          </row>
          <row>
            <entry><literal>$sidebar_indentstr</literal></entry>
            <entry><literal>$sidebar_indent_string</literal></entry>
          </row>
          <row>
            <entry><literal>$sidebar_newmail_only</literal></entry>
            <entry><literal>$sidebar_new_mail_only</literal></entry>
          </row>
          <row>
            <entry><literal>$sidebar_refresh</literal></entry>
            <entry><literal>$sidebar_refresh_time</literal></entry>
          </row>
          <row>
            <entry><literal>$sidebar_shortpath</literal></entry>
            <entry><literal>$sidebar_short_path</literal></entry>
          </row>
          <row>
            <entry><literal>$sidebar_sort</literal></entry>
            <entry><literal>$sidebar_sort_method</literal></entry>
          </row>
          <row>
            <entry><literal>&lt;sidebar-scroll-down&gt;</literal></entry>
            <entry><literal>&lt;sidebar-page-down&gt;</literal></entry>
          </row>
          <row>
            <entry><literal>&lt;sidebar-scroll-up&gt;</literal></entry>
            <entry><literal>&lt;sidebar-page-up&gt;</literal></entry>
          </row>
        </tbody>
      </tgroup>
    </table>
  </sect3>
</sect2>

<sect2 id="intro-help">
<title>Help</title>

<para>
The help screen is meant to offer a quick help to the user. It lists the
current configuration of key bindings and their associated commands
including a short description, and currently unbound functions that
still need to be associated with a key binding (or alternatively, they
can be called via the Mutt command prompt).
</para>

</sect2>

<sect2 id="intro-compose">
<title>Compose Menu</title>

<para>
The compose menu features a split screen containing the information
which really matter before actually sending a message by mail: who gets
the message as what (recipients and who gets what kind of
copy). Additionally, users may set security options like deciding
whether to sign, encrypt or sign and encrypt a message with/for what
keys. Also, it's used to attach messages, to re-edit any attachment
including the message itself.
</para>

</sect2>

<sect2 id="intro-alias">
<title>Alias Menu</title>

<para>
The alias menu is used to help users finding the recipients of
messages. For users who need to contact many people, there's no need to
remember addresses or names completely because it allows for searching,
too. The alias mechanism and thus the alias menu also features grouping
several addresses by a shorter nickname, the actual alias, so that users
don't have to select each single recipient manually.
</para>

</sect2>

<sect2 id="intro-attach">
<title>Attachment Menu</title>

<para>
As will be later discussed in detail, Mutt features a good and stable
MIME implementation, that is, it supports sending and receiving messages
of arbitrary MIME types. The attachment menu displays a message's
structure in detail: what content parts are attached to which parent
part (which gives a true tree structure), which type is of what type and
what size.  Single parts may saved, deleted or modified to offer great
and easy access to message's internals.
</para>

</sect2>

</sect1>

<sect1 id="menus">
<title>Moving Around in Menus</title>

<para>
The most important navigation keys common to line- or entry-based menus
are shown in <xref linkend="tab-keys-nav-line"/> and in <xref
linkend="tab-keys-nav-page"/> for page-based menus.
</para>

<table id="tab-keys-nav-line">
<title>Most common navigation keys in entry-based menus</title>
<tgroup cols="3">
<thead>
<row><entry>Key</entry><entry>Function</entry><entry>Description</entry></row>
</thead>
<tbody>
<row><entry>j or &lt;Down&gt;</entry><entry><literal>&lt;next-entry&gt;</literal></entry><entry>move to the next entry</entry></row>
<row><entry>k or &lt;Up&gt;</entry><entry><literal>&lt;previous-entry&gt;</literal></entry><entry>move to the previous entry</entry></row>
<row><entry>z or &lt;PageDn&gt;</entry><entry><literal>&lt;page-down&gt;</literal></entry><entry>go to the next page</entry></row>
<row><entry>Z or &lt;PageUp&gt;</entry><entry><literal>&lt;page-up&gt;</literal></entry><entry>go to the previous page</entry></row>
<row><entry>= or &lt;Home&gt;</entry><entry><literal>&lt;first-entry&gt;</literal></entry><entry>jump to the first entry</entry></row>
<row><entry>* or &lt;End&gt;</entry><entry><literal>&lt;last-entry&gt;</literal></entry><entry>jump to the last entry</entry></row>
<row><entry>q</entry><entry><literal>&lt;quit&gt;</literal></entry><entry>exit the current menu</entry></row>
<row><entry>?</entry><entry><literal>&lt;help&gt;</literal></entry><entry>list all keybindings for the current menu</entry></row>
</tbody>
</tgroup>
</table>

<table id="tab-keys-nav-page">
<title>Most common navigation keys in page-based menus</title>
<tgroup cols="3">
<thead>
<row><entry>Key</entry><entry>Function</entry><entry>Description</entry></row>
</thead>
<tbody>
<row><entry>J or &lt;Return&gt;</entry><entry><literal>&lt;next-line&gt;</literal></entry><entry>scroll down one line</entry></row>
<row><entry>&lt;Backspace&gt;</entry><entry><literal>&lt;previous-line&gt;</literal></entry><entry>scroll up one line</entry></row>
<row><entry>K, &lt;Space&gt; or &lt;PageDn&gt;</entry><entry><literal>&lt;next-page&gt;</literal></entry><entry>move to the next page</entry></row>
<row><entry>- or &lt;PageUp&gt;</entry><entry><literal>&lt;previous-page&gt;</literal></entry><entry>move the previous page</entry></row>
<row><entry>&lt;Home&gt;</entry><entry><literal>&lt;top&gt;</literal></entry><entry>move to the top</entry></row>
<row><entry>&lt;End&gt;</entry><entry><literal>&lt;bottom&gt;</literal></entry><entry>move to the bottom</entry></row>
</tbody>
</tgroup>
</table>

</sect1>

<sect1 id="editing">
<title>Editing Input Fields</title>

<sect2 id="editing-intro">
<title>Introduction</title>

<para>
Mutt has a built-in line editor for inputting text, e.g. email addresses
or filenames. The keys used to manipulate text input are very similar to
those of Emacs. See <xref linkend="tab-keys-editor"/> for a full
reference of available functions, their default key bindings, and short
descriptions.
</para>

<table id="tab-keys-editor">
<title>Most common line editor keys</title>
<tgroup cols="3">
<thead>
<row><entry>Key</entry><entry>Function</entry><entry>Description</entry></row>
</thead>
<tbody>
<row><entry>^A or &lt;Home&gt;</entry><entry><literal>&lt;bol&gt;</literal></entry><entry>move to the start of the line</entry></row>
<row><entry>^B or &lt;Left&gt;</entry><entry><literal>&lt;backward-char&gt;</literal></entry><entry>move back one char</entry></row>
<row><entry>Esc B</entry><entry><literal>&lt;backward-word&gt;</literal></entry><entry>move back one word</entry></row>
<row><entry>^D or &lt;Delete&gt;</entry><entry><literal>&lt;delete-char&gt;</literal></entry><entry>delete the char under the cursor</entry></row>
<row><entry>^E or &lt;End&gt;</entry><entry><literal>&lt;eol&gt;</literal></entry><entry>move to the end of the line</entry></row>
<row><entry>^F or &lt;Right&gt;</entry><entry><literal>&lt;forward-char&gt;</literal></entry><entry>move forward one char</entry></row>
<row><entry>Esc F</entry><entry><literal>&lt;forward-word&gt;</literal></entry><entry>move forward one word</entry></row>
<row><entry>&lt;Tab&gt;</entry><entry><literal>&lt;complete&gt;</literal></entry><entry>complete filename, alias, or label</entry></row>
<row><entry>^T</entry><entry><literal>&lt;complete-query&gt;</literal></entry><entry>complete address with query</entry></row>
<row><entry>^K</entry><entry><literal>&lt;kill-eol&gt;</literal></entry><entry>delete to the end of the line</entry></row>
<row><entry>Esc d</entry><entry><literal>&lt;kill-eow&gt;</literal></entry><entry>delete to the end of the word</entry></row>
<row><entry>^W</entry><entry><literal>&lt;kill-word&gt;</literal></entry><entry>kill the word in front of the cursor</entry></row>
<row><entry>^U</entry><entry><literal>&lt;kill-line&gt;</literal></entry><entry>delete entire line</entry></row>
<row><entry>^V</entry><entry><literal>&lt;quote-char&gt;</literal></entry><entry>quote the next typed key</entry></row>
<row><entry>&lt;Up&gt;</entry><entry><literal>&lt;history-up&gt;</literal></entry><entry>recall previous string from history</entry></row>
<row><entry>&lt;Down&gt;</entry><entry><literal>&lt;history-down&gt;</literal></entry><entry>recall next string from history</entry></row>
<row><entry>&lt;BackSpace&gt;</entry><entry><literal>&lt;backspace&gt;</literal></entry><entry>kill the char in front of the cursor</entry></row>
<row><entry>Esc u</entry><entry><literal>&lt;upcase-word&gt;</literal></entry><entry>convert word to upper case</entry></row>
<row><entry>Esc l</entry><entry><literal>&lt;downcase-word&gt;</literal></entry><entry>convert word to lower case</entry></row>
<row><entry>Esc c</entry><entry><literal>&lt;capitalize-word&gt;</literal></entry><entry>capitalize the word</entry></row>
<row><entry>^G</entry><entry>n/a</entry><entry>abort</entry></row>
<row><entry>&lt;Return&gt;</entry><entry>n/a</entry><entry>finish editing</entry></row>
</tbody>
</tgroup>
</table>

<para>
You can remap the <emphasis>editor</emphasis> functions using the <link
linkend="bind"><command>bind</command></link> command.  For example, to
make the &lt;Delete&gt; key delete the character in front of the cursor
rather than under, you could use:
</para>

<screen>
bind editor &lt;delete&gt; backspace
</screen>

</sect2>

<sect2 id="editing-history">
<title>History</title>

<para>
Mutt maintains a history for the built-in editor.  The number of items
is controlled by the <link linkend="history">$history</link> variable
and can be made persistent using an external file specified using <link
linkend="history-file">$history_file</link>.  You may cycle through them
at an editor prompt by using the <literal>&lt;history-up&gt;</literal>
and/or <literal>&lt;history-down&gt;</literal> commands.  Mutt will
remember the currently entered text as you cycle through history, and
will wrap around to the initial entry line.
</para>

<para>
Mutt maintains several distinct history lists, one for each of the
following categories:
</para>

<itemizedlist>
<listitem><para><literal>.muttrc</literal> commands</para></listitem>
<listitem><para>addresses and aliases</para></listitem>
<listitem><para>shell commands</para></listitem>
<listitem><para>filenames</para></listitem>
<listitem><para>patterns</para></listitem>
<listitem><para>everything else</para></listitem>
</itemizedlist>

<para>
Mutt automatically filters out consecutively repeated items from the
history. It also mimics the behavior of some shells by ignoring items
starting with a space. The latter feature can be useful in macros to not
clobber the history's valuable entries with unwanted entries.
</para>

</sect2>

</sect1>

<sect1 id="reading">
<title>Reading Mail</title>

<para>
Similar to many other mail clients, there are two modes in which mail is
read in Mutt.  The first is a list of messages in the mailbox, which is
called the <quote>index</quote> menu in Mutt.  The second mode is the
display of the message contents.  This is called the
<quote>pager.</quote>
</para>

<para>
The next few sections describe the functions provided in each of these
modes.
</para>

<sect2 id="index-menu">
<title>The Message Index</title>

<para>
Common keys used to navigate through and manage messages in the index
are shown in <xref linkend="tab-key-index"/>. How messages are presented
in the index menu can be customized using the <link
linkend="index-format">$index_format</link> variable.
</para>

<table id="tab-key-index">
<title>Most common message index keys</title>
<tgroup cols="2">
<thead>
<row><entry>Key</entry><entry>Description</entry></row>
</thead>
<tbody>
<row><entry>c</entry><entry>change to a different mailbox</entry></row>
<row><entry>Esc c</entry><entry>change to a folder in read-only mode</entry></row>
<row><entry>C</entry><entry>copy the current message to another mailbox</entry></row>
<row><entry>Esc C</entry><entry>decode a message and copy it to a folder</entry></row>
<row><entry>Esc s</entry><entry>decode a message and save it to a folder</entry></row>
<row><entry>D</entry><entry>delete messages matching a pattern</entry></row>
<row><entry>d</entry><entry>delete the current message</entry></row>
<row><entry>F</entry><entry>mark as important</entry></row>
<row><entry>l</entry><entry>show messages matching a pattern</entry></row>
<row><entry>N</entry><entry>mark message as new</entry></row>
<row><entry>o</entry><entry>change the current sort method</entry></row>
<row><entry>O</entry><entry>reverse sort the mailbox</entry></row>
<row><entry>q</entry><entry>save changes and exit</entry></row>
<row><entry>s</entry><entry>save-message</entry></row>
<row><entry>T</entry><entry>tag messages matching a pattern</entry></row>
<row><entry>t</entry><entry>toggle the tag on a message</entry></row>
<row><entry>Esc t</entry><entry>toggle tag on entire message thread</entry></row>
<row><entry>U</entry><entry>undelete messages matching a pattern</entry></row>
<row><entry>u</entry><entry>undelete-message</entry></row>
<row><entry>v</entry><entry>view-attachments</entry></row>
<row><entry>x</entry><entry>abort changes and exit</entry></row>
<row><entry>&lt;Return&gt;</entry><entry>display-message</entry></row>
<row><entry>&lt;Tab&gt;</entry><entry>jump to the next new or unread message</entry></row>
<row><entry>@</entry><entry>show the author's full e-mail address</entry></row>
<row><entry>$</entry><entry>save changes to mailbox</entry></row>
<row><entry>/</entry><entry>search</entry></row>
<row><entry>Esc /</entry><entry>search-reverse</entry></row>
<row><entry>^L</entry><entry>clear and redraw the screen</entry></row>
<row><entry>^T</entry><entry>untag messages matching a pattern</entry></row>
</tbody>
</tgroup>
</table>

<para>
In addition to who sent the message and the subject, a short summary of
the disposition of each message is printed beside the message number.
Zero or more of the <quote>flags</quote> in <xref
linkend="tab-msg-status-flags"/> may appear, some of which can be turned
on or off using these functions: <literal>&lt;set-flag&gt;</literal> and
<literal>&lt;clear-flag&gt;</literal> bound by default to
<quote>w</quote> and <quote>W</quote> respectively.
</para>

<para>
Furthermore, the flags in <xref linkend="tab-msg-recip-flags"/> reflect
who the message is addressed to. They can be customized with the <link
linkend="to-chars">$to_chars</link> variable.
</para>

<table id="tab-msg-status-flags">
<title>Message status flags</title>
<tgroup cols="2">
<thead>
<row><entry>Flag</entry><entry>Description</entry></row>
</thead>
<tbody>
<row><entry>D</entry><entry>message is deleted (is marked for deletion)</entry></row>
<row><entry>d</entry><entry>message has attachments marked for deletion</entry></row>
<row><entry>K</entry><entry>contains a PGP public key</entry></row>
<row><entry>N</entry><entry>message is new</entry></row>
<row><entry>O</entry><entry>message is old</entry></row>
<row><entry>P</entry><entry>message is PGP encrypted</entry></row>
<row><entry>r</entry><entry>message has been replied to</entry></row>
<row><entry>S</entry><entry>message is signed, and the signature is successfully verified</entry></row>
<row><entry>s</entry><entry>message is signed</entry></row>
<row><entry>!</entry><entry>message is flagged</entry></row>
<row><entry>*</entry><entry>message is tagged</entry></row>
<row><entry>n</entry><entry>thread contains new messages (only if collapsed)</entry></row>
<row><entry>o</entry><entry>thread contains old messages (only if collapsed)</entry></row>
</tbody>
</tgroup>
</table>

<table id="tab-msg-recip-flags">
<title>Message recipient flags</title>
<tgroup cols="2">
<thead>
<row><entry>Flag</entry><entry>Description</entry></row>
</thead>
<tbody>
<row><entry>+</entry><entry>message is to you and you only</entry></row>
<row><entry>T</entry><entry>message is to you, but also to or CC'ed to others</entry></row>
<row><entry>C</entry><entry>message is CC'ed to you</entry></row>
<row><entry>F</entry><entry>message is from you</entry></row>
<row><entry>L</entry><entry>message is sent to a subscribed mailing list</entry></row>
</tbody>
</tgroup>
</table>

</sect2>

<sect2 id="pager-menu">
<title>The Pager</title>

<para>
By default, Mutt uses its built-in pager to display the contents of
messages (an external pager such as <literal>less(1)</literal> can be
configured, see <link linkend="pager">$pager</link> variable).  The
pager is very similar to the Unix program <literal>less(1)</literal>
though not nearly as featureful.
</para>

<table id="tab-key-pager">
<title>Most common pager keys</title>
<tgroup cols="2">
<thead>
<row><entry>Key</entry><entry>Description</entry></row>
</thead>
<tbody>
<row><entry>&lt;Return&gt;</entry><entry>go down one line</entry></row>
<row><entry>&lt;Space&gt;</entry><entry>display the next page (or next message if at the end of a message)</entry></row>
<row><entry>-</entry><entry>go back to the previous page</entry></row>
<row><entry>n</entry><entry>search for next match</entry></row>
<row><entry>S</entry><entry>skip beyond quoted text</entry></row>
<row><entry>T</entry><entry>toggle display of quoted text</entry></row>
<row><entry>?</entry><entry>show keybindings</entry></row>
<row><entry>/</entry><entry>regular expression search</entry></row>
<row><entry>Esc /</entry><entry>backward regular expression search</entry></row>
<row><entry>\</entry><entry>toggle highlighting of search matches</entry></row>
<row><entry>^</entry><entry>jump to the top of the message</entry></row>
</tbody>
</tgroup>
</table>

<para>
In addition to key bindings in <xref linkend="tab-key-pager"/>, many of
the functions from the index menu are also available in the pager, such
as <literal>&lt;delete-message&gt;</literal> or
<literal>&lt;copy-message&gt;</literal> (this is one advantage over
using an external pager to view messages).
</para>

<para>
Also, the internal pager supports a couple other advanced features. For
one, it will accept and translate the <quote>standard</quote> nroff
sequences for bold and underline. These sequences are a series of either
the letter, backspace (<quote>^H</quote>), the letter again for bold or
the letter, backspace, <quote>_</quote> for denoting underline. Mutt
will attempt to display these in bold and underline respectively if your
terminal supports them. If not, you can use the bold and underline <link
linkend="color">color</link> objects to specify a
<command>color</command> or mono attribute for them.
</para>

<para>
Additionally, the internal pager supports the ANSI escape sequences for
character attributes.  Mutt translates them into the correct color and
character settings.  The sequences Mutt supports are:
</para>

<screen>
\e[<emphasis>Ps</emphasis>;<emphasis>Ps</emphasis>;..<emphasis>Ps</emphasis>;m
</screen>

<para>
where <emphasis>Ps</emphasis> can be one of the codes shown in <xref
linkend="tab-ansi-esc"/>.
</para>

<table id="tab-ansi-esc">
<title>ANSI escape sequences</title>
<tgroup cols="2">
<thead>
<row><entry>Escape code</entry><entry>Description</entry></row>
</thead>
<tbody>
<row><entry>0</entry><entry>All attributes off</entry></row>
<row><entry>1</entry><entry>Bold on</entry></row>
<row><entry>4</entry><entry>Underline on</entry></row>
<row><entry>5</entry><entry>Blink on</entry></row>
<row><entry>7</entry><entry>Reverse video on</entry></row>
<row><entry>3<emphasis>&lt;color&gt;</emphasis></entry><entry>Foreground color is <emphasis>&lt;color&gt;</emphasis> (see <xref linkend="tab-color"/>)</entry></row>
<row><entry>4<emphasis>&lt;color&gt;</emphasis></entry><entry>Background color is <emphasis>&lt;color&gt;</emphasis> (see <xref linkend="tab-color"/>)</entry></row>
</tbody>
</tgroup>
</table>

<table id="tab-color">
<title>Color sequences</title>
<tgroup cols="2">
<thead>
<row><entry>Color code</entry><entry>Color</entry></row>
</thead>
<tbody>
<row><entry>0</entry><entry>Black</entry></row>
<row><entry>1</entry><entry>Red</entry></row>
<row><entry>2</entry><entry>Green</entry></row>
<row><entry>3</entry><entry>Yellow</entry></row>
<row><entry>4</entry><entry>Blue</entry></row>
<row><entry>5</entry><entry>Magenta</entry></row>
<row><entry>6</entry><entry>Cyan</entry></row>
<row><entry>7</entry><entry>White</entry></row>
</tbody>
</tgroup>
</table>

<para>
Mutt uses these attributes for handling <literal>text/enriched</literal>
messages, and they can also be used by an external <link
linkend="auto-view">autoview</link> script for highlighting purposes.
</para>

<note>
<para>
If you change the colors for your display, for example by changing the
color associated with color2 for your xterm, then that color will be
used instead of green.
</para>
</note>

<note>
<para>
Note that the search commands in the pager take regular expressions,
which are not quite the same as the more complex <link
linkend="patterns">patterns</link> used by the search command in the
index. This is because patterns are used to select messages by criteria
whereas the pager already displays a selected message.
</para>
</note>

</sect2>

<sect2 id="threads">
<title>Threaded Mode</title>

<para>
So-called <quote>threads</quote> provide a hierarchy of messages where
replies are linked to their parent message(s). This organizational form
is extremely useful in mailing lists where different parts of the
discussion diverge. Mutt displays threads as a tree structure.
</para>

<para>
In Mutt, when a mailbox is <link linkend="sort">sorted</link>
by <emphasis>threads</emphasis>, there are a few additional functions
available in the <emphasis>index</emphasis>
and <emphasis>pager</emphasis> modes as shown in
<xref linkend="tab-key-threads"/>.
</para>

<table id="tab-key-threads">
<title>Most common thread mode keys</title>
<tgroup cols="3">
<thead>
<row><entry>Key</entry><entry>Function</entry><entry>Description</entry></row>
</thead>
<tbody>
<row><entry>^D</entry><entry><literal>&lt;delete-thread&gt;</literal></entry><entry>delete all messages in the current thread</entry></row>
<row><entry>^U</entry><entry><literal>&lt;undelete-thread&gt;</literal></entry><entry>undelete all messages in the current thread</entry></row>
<row><entry>^N</entry><entry><literal>&lt;next-thread&gt;</literal></entry><entry>jump to the start of the next thread</entry></row>
<row><entry>^P</entry><entry><literal>&lt;previous-thread&gt;</literal></entry><entry>jump to the start of the previous thread</entry></row>
<row><entry>^R</entry><entry><literal>&lt;read-thread&gt;</literal></entry><entry>mark the current thread as read</entry></row>
<row><entry>Esc d</entry><entry><literal>&lt;delete-subthread&gt;</literal></entry><entry>delete all messages in the current subthread</entry></row>
<row><entry>Esc u</entry><entry><literal>&lt;undelete-subthread&gt;</literal></entry><entry>undelete all messages in the current subthread</entry></row>
<row><entry>Esc n</entry><entry><literal>&lt;next-subthread&gt;</literal></entry><entry>jump to the start of the next subthread</entry></row>
<row><entry>Esc p</entry><entry><literal>&lt;previous-subthread&gt;</literal></entry><entry>jump to the start of the previous subthread</entry></row>
<row><entry>Esc r</entry><entry><literal>&lt;read-subthread&gt;</literal></entry><entry>mark the current subthread as read</entry></row>
<row><entry>Esc t</entry><entry><literal>&lt;tag-thread&gt;</literal></entry><entry>toggle the tag on the current thread</entry></row>
<row><entry>Esc v</entry><entry><literal>&lt;collapse-thread&gt;</literal></entry><entry>toggle collapse for the current thread</entry></row>
<row><entry>Esc V</entry><entry><literal>&lt;collapse-all&gt;</literal></entry><entry>toggle collapse for all threads</entry></row>
<row><entry>P</entry><entry><literal>&lt;parent-message&gt;</literal></entry><entry>jump to parent message in thread</entry></row>
</tbody>
</tgroup>
</table>

<para>
Collapsing a thread displays only the first message in the thread and
hides the others. This is useful when threads contain so many messages
that you can only see a handful of threads on the screen. See %M in
<link linkend="index-format">$index_format</link>.  For example, you
could use <quote>%?M?(#%03M)&amp;(%4l)?</quote> in <link
linkend="index-format">$index_format</link> to optionally display the
number of hidden messages if the thread is collapsed. The
<literal>%?&lt;char&gt;?&lt;if-part&gt;&amp;&lt;else-part&gt;?</literal>
syntax is explained in detail in <link
linkend="formatstrings-conditionals">format string conditionals</link>.
</para>

<para>
Technically, every reply should contain a list of its parent messages in
the thread tree, but not all do. In these cases, Mutt groups them by
subject which can be controlled using the <link
linkend="strict-threads">$strict_threads</link> variable.
</para>

</sect2>

<sect2 id="reading-misc">
<title>Miscellaneous Functions</title>

<para>
In addition, the <emphasis>index</emphasis> and
<emphasis>pager</emphasis> menus have these interesting functions:
</para>

<variablelist>

<varlistentry>
<term>
<literal>&lt;create-alias&gt;</literal><anchor id="create-alias"/>
(default: a)
</term>
<listitem>
<para>
Creates a new alias based upon the current message (or prompts for a new
one).  Once editing is complete, an <link
linkend="alias"><command>alias</command></link> command is added to the
file specified by the <link linkend="alias-file">$alias_file</link>
variable for future use
</para>

<note>
<para>
Mutt does not read the <link linkend="alias-file">$alias_file</link>
upon startup so you must explicitly <link
linkend="source"><command>source</command></link> the file.
</para>
</note>
</listitem>
</varlistentry>

<varlistentry>
<term>
<literal>&lt;check-traditional-pgp&gt;</literal><anchor
id="check-traditional-pgp"/> (default: Esc P)
</term>
<listitem>
<para>
This function will search the current message for content signed or
encrypted with PGP the <quote>traditional</quote> way, that is, without
proper MIME tagging.  Technically, this function will temporarily change
the MIME content types of the body parts containing PGP data; this is
similar to the <link
linkend="edit-type"><literal>&lt;edit-type&gt;</literal></link>
function's effect.
</para>
</listitem>
</varlistentry>

<varlistentry>
<term>
<literal>&lt;edit&gt;</literal><anchor id="edit"/> (default: e)
</term>
<listitem>
<para>
This command (available in the index and pager) allows you to edit the
raw current message as it's present in the mail folder.  After you have
finished editing, the changed message will be appended to the current
folder, and the original message will be marked for deletion; if the
message is unchanged it won't be replaced.
</para>
</listitem>
</varlistentry>

<varlistentry>
<term>
<literal>&lt;edit-type&gt;</literal><anchor id="edit-type"/> (default:
^E on the attachment menu, and in the pager and index menus; ^T on the
compose menu)
</term>
<listitem>
<para>
This command is used to temporarily edit an attachment's content type to
fix, for instance, bogus character set parameters.  When invoked from
the index or from the pager, you'll have the opportunity to edit the
top-level attachment's content type.  On the <link
linkend="attach-menu">attachment menu</link>, you can change any
attachment's content type. These changes are not persistent, and get
lost upon changing folders.
</para>

<para>
Note that this command is also available on the <link
linkend="compose-menu">compose menu</link>.  There, it's used to
fine-tune the properties of attachments you are going to send.
</para>
</listitem>
</varlistentry>

<varlistentry>
<term>
<literal>&lt;enter-command&gt;</literal><anchor id="enter-command"/>
(default: <quote>:</quote>)
</term>
<listitem>
<para>
This command is used to execute any command you would normally put in a
configuration file.  A common use is to check the settings of variables,
or in conjunction with <link linkend="macro">macros</link> to change
settings on the fly.
</para>
</listitem>
</varlistentry>

<varlistentry>
<term>
<literal>&lt;extract-keys&gt;</literal><anchor id="extract-keys"/>
(default: ^K)
</term>
<listitem>
<para>
This command extracts PGP public keys from the current or tagged
message(s) and adds them to your PGP public key ring.
</para>
</listitem>
</varlistentry>

<varlistentry>
<term>
<literal>&lt;forget-passphrase&gt;</literal><anchor
id="forget-passphrase"/> (default: ^F)
</term>
<listitem>
<para>
This command wipes the passphrase(s) from memory. It is useful, if you
misspelled the passphrase.
</para>
</listitem>
</varlistentry>

<varlistentry>
<term>
<literal>&lt;list-reply&gt;</literal><anchor id="list-reply"/> (default:
L)
</term>
<listitem>
<para>
Reply to the current or tagged message(s) by extracting any addresses
which match the regular expressions given by the <link
linkend="lists"><command>lists</command> or
<command>subscribe</command></link> commands, but also honor any
<literal>Mail-Followup-To</literal> header(s) if the <link
linkend="honor-followup-to">$honor_followup_to</link> configuration
variable is set.  In addition, the <literal>List-Post</literal> header field is
examined for <literal>mailto:</literal> URLs specifying a mailing list address.
Using this when replying to messages posted to mailing lists helps avoid
duplicate copies being sent to the author of the message you are replying to.
</para>
</listitem>
</varlistentry>

<varlistentry>
<term>
<literal>&lt;pipe-message&gt;</literal><anchor id="pipe-message"/>
(default: |)
</term>
<listitem>
<para>
Asks for an external Unix command and pipes the current or tagged
message(s) to it.  The variables <link
linkend="pipe-decode">$pipe_decode</link>, <link
linkend="pipe-split">$pipe_split</link>, <link
linkend="pipe-sep">$pipe_sep</link> and <link
linkend="wait-key">$wait_key</link> control the exact behavior of this
function.
</para>
</listitem>
</varlistentry>

<varlistentry>
<term>
<literal>&lt;resend-message&gt;</literal><anchor id="resend-message"/>
(default: Esc e)
</term>
<listitem>
<para>
Mutt takes the current message as a template for a new message.  This
function is best described as "recall from arbitrary folders".  It can
conveniently be used to forward MIME messages while preserving the
original mail structure. Note that the amount of headers included here
depends on the value of the <link linkend="weed">$weed</link> variable.
</para>

<para>
This function is also available from the attachment menu. You can use
this to easily resend a message which was included with a bounce message
as a <literal>message/rfc822</literal> body part.
</para>
</listitem>
</varlistentry>

<varlistentry>
<term>
<literal>&lt;shell-escape&gt;</literal><anchor id="shell-escape"/>
(default: !)
</term>
<listitem>
<para>
Asks for an external Unix command and executes it.  The <link
linkend="wait-key">$wait_key</link> can be used to control whether Mutt
will wait for a key to be pressed when the command returns (presumably
to let the user read the output of the command), based on the return
status of the named command. If no command is given, an interactive
shell is executed.
</para>
</listitem>
</varlistentry>

<varlistentry>
<term>
<literal>&lt;toggle-quoted&gt;</literal><anchor id="toggle-quoted"/>
(default: T)
</term>
<listitem>
<para>
The pager uses the <link linkend="quote-regexp">$quote_regexp</link>
variable to detect quoted text when displaying the body of the message.
This function toggles the display of the quoted material in the message.
It is particularly useful when being interested in just the response and
there is a large amount of quoted text in the way.
</para>
</listitem>
</varlistentry>

<varlistentry>
<term>
<literal>&lt;skip-quoted&gt;</literal><anchor id="skip-quoted"/>
(default: S)
</term>
<listitem>
<para>
This function will go to the next line of non-quoted text which comes
after a line of quoted text in the internal pager.
</para>
</listitem>
</varlistentry>

</variablelist>

</sect2>

</sect1>

<sect1 id="sending">
<title>Sending Mail</title>

<sect2 id="sending-intro">
<title>Introduction</title>

<para>
The bindings shown in <xref linkend="tab-key-send"/> are available in
the <emphasis>index</emphasis> and <emphasis>pager</emphasis> to start a
new message.
</para>

<table id="tab-key-send">
<title>Most common mail sending keys</title>
<tgroup cols="3">
<thead>
<row><entry>Key</entry><entry>Function</entry><entry>Description</entry></row>
</thead>
<tbody>
<row><entry>m</entry><entry><literal>&lt;compose&gt;</literal></entry><entry>compose a new message</entry></row>
<row><entry>r</entry><entry><literal>&lt;reply&gt;</literal></entry><entry>reply to sender</entry></row>
<row><entry>g</entry><entry><literal>&lt;group-reply&gt;</literal></entry><entry>reply to all recipients</entry></row>
<row><entry>L</entry><entry><literal>&lt;list-reply&gt;</literal></entry><entry>reply to mailing list address</entry></row>
<row><entry>f</entry><entry><literal>&lt;forward&gt;</literal></entry><entry>forward message</entry></row>
<row><entry>b</entry><entry><literal>&lt;bounce&gt;</literal></entry><entry>bounce (remail) message</entry></row>
<row><entry>Esc k</entry><entry><literal>&lt;mail-key&gt;</literal></entry><entry>mail a PGP public key to someone</entry></row>
</tbody>
</tgroup>
</table>

<para>
<emphasis>Bouncing</emphasis> a message sends the message as-is to the
recipient you specify.  <emphasis>Forwarding</emphasis> a message allows
you to add comments or modify the message you are forwarding.  These
items are discussed in greater detail in the next section <quote><link
linkend="forwarding-mail">Forwarding and Bouncing Mail</link>.</quote>
</para>

<para>
Mutt will then enter the <emphasis>compose</emphasis> menu and prompt
you for the recipients to place on the <quote>To:</quote> header field
when you hit <literal>m</literal> to start a new message. Next, it will
ask you for the <quote>Subject:</quote> field for the message, providing
a default if you are replying to or forwarding a message. You again have
the chance to adjust recipients, subject, and security settings right
before actually sending the message. See also <link
linkend="askcc">$askcc</link>, <link linkend="askbcc">$askbcc</link>,
<link linkend="autoedit">$autoedit</link>, <link
linkend="bounce">$bounce</link>, <link
linkend="fast-reply">$fast_reply</link>, and <link
linkend="include">$include</link> for changing how and if Mutt asks
these questions.
</para>

<para>
When replying, Mutt fills these fields with proper values depending on
the reply type.  The types of replying supported are:
</para>

<variablelist>
<varlistentry>
<term>Simple reply</term>
<listitem>
<para>
Reply to the author directly.
</para>
</listitem>
</varlistentry>
<varlistentry>
<term>Group reply</term>
<listitem>
<para>
Reply to the author as well to all recipients except you; this consults
<link linkend="alternates"><command>alternates</command></link>.
</para>
</listitem>
</varlistentry>
<varlistentry>
<term>List reply</term>
<listitem>
<para>
Reply to all mailing list addresses found, either specified via
configuration or auto-detected.  See <xref linkend="lists"/> for
details.
</para>
</listitem>
</varlistentry>
</variablelist>

<para>
After getting recipients for new messages, forwards or replies, Mutt
will then automatically start your <link linkend="editor">$editor</link>
on the message body. If the <link
linkend="edit-headers">$edit_headers</link> variable is set, the headers
will be at the top of the message in your editor; the message body
should start on a new line after the existing blank line at the end of
headers.  Any messages you are replying to will be added in sort order
to the message, with appropriate
<link linkend="attribution">$attribution</link>, <link
linkend="indent-string">$indent_string</link> and <link
linkend="post-indent-string">$post_indent_string</link>.  When
forwarding a message, if the <link
linkend="mime-forward">$mime_forward</link> variable is unset, a copy of
the forwarded message will be included.  If you have specified a <link
linkend="signature">$signature</link>, it will be appended to the
message.
</para>

<para>
Once you have finished editing the body of your mail message, you are
returned to the <emphasis>compose</emphasis> menu providing the
functions shown in <xref linkend="tab-func-compose"/> to modify, send or
postpone the message.
</para>

<table id="tab-func-compose">
<title>Most common compose menu keys</title>
<tgroup cols="3">
<thead>
<row><entry>Key</entry><entry>Function</entry><entry>Description</entry></row>
</thead>
<tbody>
<row><entry>a</entry><entry><literal>&lt;attach-file&gt;</literal></entry><entry>attach a file</entry></row>
<row><entry>A</entry><entry><literal>&lt;attach-message&gt;</literal></entry><entry>attach message(s) to the message</entry></row>
<row><entry>Esc k</entry><entry><literal>&lt;attach-key&gt;</literal></entry><entry>attach a PGP public key</entry></row>
<row><entry>d</entry><entry><literal>&lt;edit-description&gt;</literal></entry><entry>edit description on attachment</entry></row>
<row><entry>D</entry><entry><literal>&lt;detach-file&gt;</literal></entry><entry>detach a file</entry></row>
<row><entry>t</entry><entry><literal>&lt;edit-to&gt;</literal></entry><entry>edit the To field</entry></row>
<row><entry>Esc f</entry><entry><literal>&lt;edit-from&gt;</literal></entry><entry>edit the From field</entry></row>
<row><entry>r</entry><entry><literal>&lt;edit-reply-to&gt;</literal></entry><entry>edit the Reply-To field</entry></row>
<row><entry>c</entry><entry><literal>&lt;edit-cc&gt;</literal></entry><entry>edit the Cc field</entry></row>
<row><entry>b</entry><entry><literal>&lt;edit-bcc&gt;</literal></entry><entry>edit the Bcc field</entry></row>
<row><entry>y</entry><entry><literal>&lt;send-message&gt;</literal></entry><entry>send the message</entry></row>
<row><entry>s</entry><entry><literal>&lt;edit-subject&gt;</literal></entry><entry>edit the Subject</entry></row>
<row><entry>S</entry><entry><literal>&lt;smime-menu&gt;</literal></entry><entry>select S/MIME options</entry></row>
<row><entry>f</entry><entry><literal>&lt;edit-fcc&gt;</literal></entry><entry>specify an <quote>Fcc</quote> mailbox</entry></row>
<row><entry>p</entry><entry><literal>&lt;pgp-menu&gt;</literal></entry><entry>select PGP options</entry></row>
<row><entry>P</entry><entry><literal>&lt;postpone-message&gt;</literal></entry><entry>postpone this message until later</entry></row>
<row><entry>q</entry><entry><literal>&lt;quit&gt;</literal></entry><entry>quit (abort) sending the message</entry></row>
<row><entry>w</entry><entry><literal>&lt;write-fcc&gt;</literal></entry><entry>write the message to a folder</entry></row>
<row><entry>i</entry><entry><literal>&lt;ispell&gt;</literal></entry><entry>check spelling (if available on your system)</entry></row>
<row><entry>^F</entry><entry><literal>&lt;forget-passphrase&gt;</literal></entry><entry>wipe passphrase(s) from memory</entry></row>
</tbody>
</tgroup>
</table>

<para>
The compose menu is also used to edit the attachments for a message
which can be either files or other messages. The
<literal>&lt;attach-message&gt;</literal> function to will prompt you
for a folder to attach messages from. You can now tag messages in that
folder and they will be attached to the message you are sending.
</para>

<note>
<para>
Note that certain operations like composing a new mail, replying,
forwarding, etc. are not permitted when you are in that folder. The %r
in <link linkend="status-format">$status_format</link> will change to a
<quote>A</quote> to indicate that you are in attach-message mode.
</para>
</note>

</sect2>

<sect2 id="edit-header">
<title>Editing the Message Header</title>

<para>
When editing the header because of <link
linkend="edit-headers">$edit_headers</link> being set, there are a
several pseudo headers available which will not be included in sent
messages but trigger special Mutt behavior.
</para>

<sect3 id="fcc-header">
<title>Fcc: Pseudo Header</title>

<para>
If you specify
</para>

<para>
<literal>Fcc:</literal> <emphasis>filename</emphasis>
</para>

<para>
as a header, Mutt will pick up <emphasis>filename</emphasis> just as if
you had used the <literal>&lt;edit-fcc&gt;</literal> function in the
<emphasis>compose</emphasis> menu.  It can later be changed from the
compose menu.
</para>

</sect3>

<sect3 id="attach-header">
<title>Attach: Pseudo Header</title>

<para>
You can also attach files to your message by specifying
</para>

<para>
<literal>Attach:</literal> <emphasis>filename</emphasis>
[ <emphasis>description</emphasis> ]
</para>

<para>
where <emphasis>filename</emphasis> is the file to attach and
<emphasis>description</emphasis> is an optional string to use as the
description of the attached file. Spaces in filenames have to be escaped
using backslash (<quote>\</quote>).  The file can be removed as well as
more added from the compose menu.
</para>

</sect3>

<sect3 id="pgp-header">
<title>Pgp: Pseudo Header</title>

<para>
If you want to use PGP, you can specify
</para>

<para>
<literal>Pgp:</literal> [ <literal>E</literal> | <literal>S</literal> | <literal>S</literal><emphasis>&lt;id&gt;</emphasis> ]

</para>

<para>
<quote>E</quote> selects encryption, <quote>S</quote> selects signing
and <quote>S&lt;id&gt;</quote> selects signing with the given key,
setting <link linkend="pgp-sign-as">$pgp_sign_as</link> permanently. The
selection can later be changed in the compose menu.
</para>

</sect3>

<sect3 id="in-reply-to-header">
<title>In-Reply-To: Header</title>

<para>
When replying to messages, the <emphasis>In-Reply-To:</emphasis> header
contains the Message-Id of the message(s) you reply to. If you remove or
modify its value, Mutt will not generate a
<emphasis>References:</emphasis> field, which allows you to create a new
message thread, for example to create a new message to a mailing list
without having to enter the mailing list's address.
</para>

<para>
If you intend to start a new thread by replying, please make really sure
you remove the <emphasis>In-Reply-To:</emphasis> header in your
editor. Otherwise, though you'll produce a technically valid reply, some
netiquette guardians will be annoyed by this so-called <quote>thread
hijacking</quote>.
</para>

</sect3>

</sect2>

<sect2 id="sending-crypto">
<title>Sending Cryptographically Signed/Encrypted Messages</title>

<para>
If you have told Mutt to PGP or S/MIME encrypt a message, it will guide
you through a key selection process when you try to send the message.
Mutt will not ask you any questions about keys which have a certified
user ID matching one of the message recipients' mail addresses.
However, there may be situations in which there are several keys, weakly
certified user ID fields, or where no matching keys can be found.
</para>

<para>
In these cases, you are dropped into a menu with a list of keys from
which you can select one.  When you quit this menu, or Mutt can't find
any matching keys, you are prompted for a user ID.  You can, as usually,
abort this prompt using <literal>^G</literal>.  When you do so, Mutt
will return to the compose screen.
</para>

<para>
Once you have successfully finished the key selection, the message will
be encrypted using the selected public keys when sent out.
</para>

<para>
Most fields of the entries in the key selection menu (see also <link
linkend="pgp-entry-format">$pgp_entry_format</link>) have obvious
meanings.  But some explanations on the capabilities, flags, and
validity fields are in order.
</para>

<para>
The flags sequence (<quote>%f</quote>) will expand to one of the flags
in <xref linkend="tab-pgp-menuflags"/>.
</para>

<table id="tab-pgp-menuflags">
<title>PGP key menu flags</title>
<tgroup cols="2">
<thead>
<row><entry>Flag</entry><entry>Description</entry></row>
</thead>
<tbody>
<row><entry>R</entry><entry>The key has been revoked and can't be used.</entry></row>
<row><entry>X</entry><entry>The key is expired and can't be used.</entry></row>
<row><entry>d</entry><entry>You have marked the key as disabled.</entry></row>
<row><entry>c</entry><entry>There are unknown critical self-signature packets.</entry></row>
</tbody>
</tgroup>
</table>

<para>
The capabilities field (<quote>%c</quote>) expands to a two-character
sequence representing a key's capabilities.  The first character gives
the key's encryption capabilities: A minus sign (<quote>-</quote>) means
that the key cannot be used for encryption.  A dot (<quote>.</quote>)
means that it's marked as a signature key in one of the user IDs, but
may also be used for encryption.  The letter <quote>e</quote> indicates
that this key can be used for encryption.
</para>

<para>
The second character indicates the key's signing capabilities.  Once
again, a <quote>-</quote> implies <quote>not for signing</quote>,
<quote>.</quote> implies that the key is marked as an encryption key in
one of the user-ids, and <quote>s</quote> denotes a key which can be
used for signing.
</para>

<para>
Finally, the validity field (<quote>%t</quote>) indicates how
well-certified a user-id is.  A question mark (<quote>?</quote>)
indicates undefined validity, a minus character (<quote>-</quote>) marks
an untrusted association, a space character means a partially trusted
association, and a plus character (<quote>+</quote>) indicates complete
validity.
</para>

</sect2>

<sect2 id="ff">
<title>Sending Format=Flowed Messages</title>

<sect3 id="ff-concept">
<title>Concept</title>

<para>
<literal>format=flowed</literal>-style messages (or
<literal>f=f</literal> for short) are <literal>text/plain</literal>
messages that consist of paragraphs which a receiver's mail client may
reformat to its own needs which mostly means to customize line lengths
regardless of what the sender sent. Technically this is achieved by
letting lines of a <quote>flowable</quote> paragraph end in spaces
except for the last line.
</para>

<para>
While for text-mode clients like Mutt it's the best way to assume only a
standard 80x25 character cell terminal, it may be desired to let the
receiver decide completely how to view a message.
</para>

</sect3>

<sect3 id="ff-support">
<title>Mutt Support</title>

<para>
Mutt only supports setting the required <literal>format=flowed</literal>
MIME parameter on outgoing messages if the <link
linkend="text-flowed">$text_flowed</link> variable is set, specifically
it does not add the trailing spaces.
</para>

<para>
After editing the initial message text and before entering the compose
menu, Mutt properly space-stuffs the message.
<emphasis>Space-stuffing</emphasis> is required by RfC3676 defining
<literal>format=flowed</literal> and means to prepend a space to:
</para>

<itemizedlist>
<listitem><para>all lines starting with a space</para></listitem>
<listitem><para>lines starting with the word
<quote><literal>From</literal></quote> followed by
space</para></listitem>
<listitem><para>all lines starting with
<quote><literal>&gt;</literal></quote> which is not intended to be a
quote character</para></listitem>
</itemizedlist>

<note>
<para>
Mutt only supports space-stuffing for the first two types of lines but
not for the third: It is impossible to safely detect whether a leading
<literal>&gt;</literal> character starts a quote or not. Furthermore,
Mutt only applies space-stuffing <emphasis>once</emphasis> after the
initial edit is finished.
</para>
</note>

<para>
All leading spaces are to be removed by receiving clients to restore the
original message prior to further processing.
</para>

</sect3>

<sect3 id="ff-editor">
<title>Editor Considerations</title>

<para>
As Mutt provides no additional features to compose
<literal>f=f</literal> messages, it's completely up to the user and his
editor to produce proper messages. Please consider your editor's
documentation if you intend to send <literal>f=f</literal> messages.
</para>

<para>
Please note that when editing messages from the compose menu several
times before really sending a mail, it's up to the user to ensure that
the message is properly space-stuffed.
</para>

<para>
For example, <emphasis>vim</emphasis> provides the <literal>w</literal>
flag for its <literal>formatoptions</literal> setting to assist in
creating <literal>f=f</literal> messages, see <literal>:help
fo-table</literal> for details.
</para>

</sect3>

<sect3 id="ff-pager">
<title>Reformatting</title>

<para>
  Mutt has some support for reformatting when viewing and replying to
  <literal>format=flowed</literal> messages.  In order to take advantage of these,
  <link linkend="reflow-text">$reflow_text</link> must be set.
</para>

<itemizedlist>
  <listitem>
  <para>
    Paragraphs are automatically reflowed and wrapped at a width specified
    by <link linkend="reflow-wrap">$reflow_wrap</link>.
  </para>
  </listitem>
  <listitem>
  <para>
    In its original format, the quoting style of <literal>format=flowed</literal>
    messages can be difficult to read, and doesn't intermix well with
    non-flowed replies.
    Setting <link linkend="reflow-space-quotes">$reflow_space_quotes</link>
    adds spaces after each level of quoting when in the pager and
    replying in a non-flowed format
    (i.e. with <link linkend="text-flowed">$text_flowed</link> unset).
  </para>
  </listitem>
  <listitem>
  <para>
    If <link linkend="reflow-space-quotes">$reflow_space_quotes</link>
    is unset, mutt will still add one trailing space after all the
    quotes in the pager (but not when replying).
  </para>
  </listitem>
</itemizedlist>

</sect3>

</sect2>

</sect1>

<sect1 id="forwarding-mail">
<title>Forwarding and Bouncing Mail</title>

<para>
Bouncing and forwarding let you send an existing message to recipients
that you specify. Bouncing a message sends a verbatim copy of a message
to alternative addresses as if they were the message's original
recipients specified in the Bcc header.  Forwarding a message, on the
other hand, allows you to modify the message before it is resent (for
example, by adding your own comments). Bouncing is done using the
<literal>&lt;bounce&gt;</literal> function and forwarding using the
<literal>&lt;forward&gt;</literal> function bound to <quote>b</quote>
and <quote>f</quote> respectively.
</para>

<para>
Forwarding can be done by including the original message in the new
message's body (surrounded by indicating lines) or including it as a
MIME attachment, depending on the value of the <link
linkend="mime-forward">$mime_forward</link> variable.  Decoding of
attachments, like in the pager, can be controlled by the <link
linkend="forward-decode">$forward_decode</link> and <link
linkend="mime-forward-decode">$mime_forward_decode</link> variables,
respectively.  The desired forwarding format may depend on the content,
therefore <link linkend="mime-forward">$mime_forward</link> is a
quadoption which, for example, can be set to <quote>ask-no</quote>.
</para>

<para>
The inclusion of headers is controlled by the current setting of the
<link linkend="weed">$weed</link> variable, unless <link
linkend="mime-forward">$mime_forward</link> is set.
</para>

<para>
Editing the message to forward follows the same procedure as sending or
replying to a message does.
</para>

</sect1>

<sect1 id="postponing-mail">
<title>Postponing Mail</title>

<para>
At times it is desirable to delay sending a message that you have
already begun to compose.  When the
<literal>&lt;postpone-message&gt;</literal> function is used in the
<emphasis>compose</emphasis> menu, the body of your message and
attachments are stored in the mailbox specified by the <link
linkend="postponed">$postponed</link> variable.  This means that you can
recall the message even if you exit Mutt and then restart it at a later
time.
</para>

<para>
Once a message is postponed, there are several ways to resume it.  From
the command line you can use the <quote>-p</quote> option, or if you
compose a new message from the <emphasis>index</emphasis> or
<emphasis>pager</emphasis> you will be prompted if postponed messages
exist.  If multiple messages are currently postponed, the
<emphasis>postponed</emphasis> menu will pop up and you can select which
message you would like to resume.
</para>

<note>
<para>
If you postpone a reply to a message, the reply setting of the message
is only updated when you actually finish the message and send it.  Also,
you must be in the same folder with the message you replied to for the
status of the message to be updated.
</para>
</note>

<para>
See also the <link linkend="postpone">$postpone</link> quad-option.
</para>

</sect1>

</chapter>

<chapter id="configuration">
<title>Configuration</title>

<sect1 id="configuration-files">
<title>Location of Initialization Files</title>

<para>
While the default configuration (or <quote>preferences</quote>) make
Mutt usable right out of the box, it is often desirable to tailor Mutt
to suit your own tastes. When Mutt is first invoked, it will attempt to
read the <quote>system</quote> configuration file (defaults set by your
local system administrator), unless the <quote>-n</quote> <link
linkend="commandline">command line</link> option is specified.  This
file is typically <literal>/usr/local/share/mutt/Muttrc</literal> or
<literal>/etc/Muttrc</literal>. Mutt will next look for a file named
<literal>.muttrc</literal> in your home directory.  If this file does
not exist and your home directory has a subdirectory named
<literal>.mutt</literal>, Mutt tries to load a file named
<literal>.mutt/muttrc</literal>.
</para>

<para>
<literal>.muttrc</literal> is the file where you will usually place your
<link linkend="commands">commands</link> to configure Mutt.
</para>

<para>
In addition, Mutt supports version specific configuration files that are
parsed instead of the default files as explained above.  For instance,
if your system has a <literal>Muttrc-0.88</literal> file in the system
configuration directory, and you are running version 0.88 of Mutt, this
file will be sourced instead of the <literal>Muttrc</literal> file.  The
same is true of the user configuration file, if you have a file
<literal>.muttrc-0.88.6</literal> in your home directory, when you run
Mutt version 0.88.6, it will source this file instead of the default
<literal>.muttrc</literal> file.  The version number is the same which
is visible using the <quote>-v</quote> <link
linkend="commandline">command line</link> switch or using the
<literal>show-version</literal> key (default: V) from the index menu.
</para>

</sect1>

<sect1 id="muttrc-syntax" xreflabel="Syntax of Initialization Files">
<title>Syntax of Initialization Files</title>

<para>
An initialization file consists of a series of <link
linkend="commands">commands</link>.  Each line of the file may contain
one or more commands.  When multiple commands are used, they must be
separated by a semicolon (<quote>;</quote>).
</para>

<example id="ex-rc-multiple-cmds">
<title>Multiple configuration commands per line</title>
<screen>
set realname='Mutt user' ; ignore x-
</screen>
</example>

<para>
The hash mark, or pound sign (<quote>#</quote>), is used as a
<quote>comment</quote> character. You can use it to annotate your
initialization file. All text after the comment character to the end of
the line is ignored.
</para>

<example id="ex-ec-comment">
<title>Commenting configuration files</title>
<screen>
my_hdr X-Disclaimer: Why are you listening to me? <emphasis role="comment"># This is a comment</emphasis>
</screen>
</example>

<para>
Single quotes (<quote>'</quote>) and double quotes (<quote>"</quote>)
can be used to quote strings which contain spaces or other special
characters.  The difference between the two types of quotes is similar
to that of many popular shell programs, namely that a single quote is
used to specify a literal string (one that is not interpreted for shell
variables or quoting with a backslash [see next paragraph]), while
double quotes indicate a string for which should be evaluated.  For
example, backticks are evaluated inside of double quotes, but
<emphasis>not</emphasis> for single quotes.
</para>

<para>
<quote>\</quote> quotes the next character, just as in shells such as
bash and zsh.  For example, if want to put quotes <quote>"</quote>
inside of a string, you can use <quote>\</quote> to force the next
character to be a literal instead of interpreted character.
</para>

<example id="ex-rc-quote">
<title>Escaping quotes in configuration files</title>
<screen>
set realname="Michael \"MuttDude\" Elkins"
</screen>
</example>

<para>
<quote>\\</quote> means to insert a literal <quote>\</quote> into the line.
<quote>\n</quote> and <quote>\r</quote> have their usual C meanings of linefeed and
carriage-return, respectively.
</para>

<para>
A <quote>\</quote> at the end of a line can be used to split commands
over multiple lines as it <quote>escapes</quote> the line end, provided
that the split points don't appear in the middle of command names. Lines
are first concatenated before interpretation so that a multi-line can be
commented by commenting out the first line only.
</para>

<example id="ex-rc-split">
<title>Splitting long configuration commands over several lines</title>
<screen>
set status_format="some very \
long value split \
over several lines"
</screen>
</example>

<para>
It is also possible to substitute the output of a Unix command in an
initialization file.  This is accomplished by enclosing the command in
backticks (``). In <xref linkend="ex-rc-backtick"/>, the output of the
Unix command <quote>uname -a</quote> will be substituted before the line
is parsed.  Since initialization files are line oriented, only the first
line of output from the Unix command will be substituted.
</para>

<example id="ex-rc-backtick">
<title>Using external command's output in configuration files</title>
<screen>
my_hdr X-Operating-System: `uname -a`
</screen>
</example>

<para>
Both environment variables and Mutt variables can be accessed by
prepending <quote>$</quote> to the name of the variable. For example,
</para>

<example id="ex-rc-env">
<title>Using environment variables in configuration files</title>
<screen>
set record=+sent_on_$HOSTNAME
</screen>
</example>

<para>
will cause Mutt to save outgoing messages to a folder named
<quote>sent_on_kremvax</quote> if the environment variable
<literal>$HOSTNAME</literal> is set to <quote>kremvax.</quote> (See
<link linkend="record">$record</link> for details.)
</para>

<para>
Mutt expands the variable when it is assigned, not when it is used. If
the value of a variable on the right-hand side of an assignment changes
after the assignment, the variable on the left-hand side will not be
affected.
</para>

<para>
The commands understood by Mutt are explained in the next paragraphs.
For a complete list, see the <link linkend="commands">command
reference</link>.
</para>

<para>
All configuration files are expected to be in the current locale as
specified by the <link linkend="charset">$charset</link> variable which
doesn't have a default value since it's determined by Mutt at startup.
If a configuration file is not encoded in the same character set the
<link linkend="config-charset">$config_charset</link> variable should be
used: all lines starting with the next are recoded from <link
linkend="config-charset">$config_charset</link> to <link
linkend="charset">$charset</link>.
</para>

<para>
This mechanism should be avoided if possible as it has the following
implications:
</para>

<itemizedlist>

<listitem><para>These variables should be set early in a configuration
file with <link linkend="charset">$charset</link> preceding <link
linkend="config-charset">$config_charset</link> so Mutt knows what
character set to convert to.</para></listitem>

<listitem><para>If <link linkend="config-charset">$config_charset</link>
is set, it should be set in each configuration file because the value is
global and <emphasis>not</emphasis> per configuration
file.</para></listitem>

<listitem><para>Because Mutt first recodes a line before it attempts to
parse it, a conversion introducing question marks or other characters as
part of errors (unconvertable characters, transliteration) may introduce
syntax errors or silently change the meaning of certain tokens
(e.g. inserting question marks into regular
expressions).</para></listitem>

</itemizedlist>

</sect1>

<sect1 id="addrgroup">
<title>Address Groups</title>

<para>Usage:</para>

<cmdsynopsis>
<command>group</command>
<arg choice="opt" rep="repeat">
<option>-group</option>
<replaceable class="parameter">name</replaceable>
</arg>
<group choice="req">
<arg choice="plain" rep="repeat">
<option>-rx</option>
<replaceable class="parameter">expr</replaceable>
</arg>
<arg choice="plain" rep="repeat">
<option>-addr</option>
<replaceable class="parameter">expr</replaceable>
</arg>
</group>

<command>ungroup</command>
<arg choice="opt" rep="repeat">
<option>-group</option>
<replaceable class="parameter">name</replaceable>
</arg>
<group choice="req">
<arg choice="plain">
<replaceable class="parameter">*</replaceable>
</arg>
<arg choice="plain" rep="repeat">
<option>-rx</option>
<replaceable class="parameter">expr</replaceable>
</arg>
<arg choice="plain" rep="repeat">
<option>-addr</option>
<replaceable class="parameter">expr</replaceable>
</arg>
</group>
</cmdsynopsis>

<para>
Mutt supports grouping addresses logically into named groups. An address
or address pattern can appear in several groups at the same time. These
groups can be used in <link linkend="patterns">patterns</link> (for searching, limiting and tagging) and
in hooks by using group patterns. This can be useful to classify mail
and take certain actions depending on in what groups the message is.
For example, the mutt user's mailing list would fit into the categories
<quote>mailing list</quote> and <quote>mutt-related</quote>. Using <link
linkend="send-hook"><literal>send-hook</literal></link>, the sender can
be set to a dedicated one for writing mailing list messages, and the
signature could be set to a mutt-related one for writing to a mutt list
&mdash; for other lists, the list sender setting still applies but a
different signature can be selected. Or, given a group only containing
recipients known to accept encrypted mail,
<quote>auto-encryption</quote> can be achieved easily.
</para>

<para>
The <command>group</command> command is used to directly add either
addresses or regular expressions to the specified group or groups. The
different categories of arguments to the <command>group</command>
command can be in any order. The flags <literal>-rx</literal> and
<literal>-addr</literal> specify what the following strings (that cannot
begin with a hyphen) should be interpreted as: either a regular
expression or an email address, respectively.
</para>

<para>
These address groups can also be created implicitly by the <link
linkend="alias"><command>alias</command></link>, <link
linkend="lists"><command>lists</command></link>, <link
linkend="lists"><command>subscribe</command></link> and <link
linkend="alternates"><command>alternates</command></link> commands by
specifying the optional <literal>-group</literal> option. For example,
</para>

<screen>
alternates -group me address1 address2
alternates -group me -group work address3
</screen>

<para>
would create a group named <quote>me</quote> which contains all your
addresses and a group named <quote>work</quote> which contains only your
work address <emphasis>address3</emphasis>. Besides many other
possibilities, this could be used to automatically mark your own
messages in a mailing list folder as read or use a special signature for
work-related messages.
</para>

<para>
The <command>ungroup</command> command is used to remove addresses or
regular expressions from the specified group or groups. The syntax is
similar to the <command>group</command> command, however the special
character <literal>*</literal> can be used to empty a group of all of
its contents. As soon as a group gets empty because all addresses and
regular expressions have been removed, it'll internally be removed, too
(i.e. there cannot be an empty group). When removing regular expressions
from a group, the pattern must be specified exactly as given to the
<command>group</command> command or <literal>-group</literal> argument.
</para>

</sect1>

<sect1 id="alias">
<title>Defining/Using Aliases</title>

<para>Usage:</para>

<cmdsynopsis>
<command>alias</command>
<arg choice="opt" rep="repeat">
<option>-group</option>
<replaceable class="parameter">name</replaceable>
</arg>
<arg choice="plain">
<replaceable class="parameter">key</replaceable>
</arg>
<arg choice="plain">
<replaceable class="parameter">address</replaceable>
</arg>
<arg choice="opt" rep="repeat">
<replaceable class="parameter">address</replaceable>
</arg>

<command>unalias</command>
<arg choice="opt" rep="repeat">
<option>-group</option>
<replaceable>name</replaceable>
</arg>
<group choice="req">
<arg choice="plain">
<replaceable class="parameter">*</replaceable>
</arg>
<arg choice="plain" rep="repeat">
<replaceable class="parameter">key</replaceable>
</arg>
</group>
</cmdsynopsis>

<para>
It's usually very cumbersome to remember or type out the address of
someone you are communicating with.  Mutt allows you to create
<quote>aliases</quote> which map a short string to a full address.
</para>

<note>
<para>
If you want to create an alias for more than one address, you
<emphasis>must</emphasis> separate the addresses with a comma
(<quote>,</quote>).
</para>
</note>

<para>
The optional <literal>-group</literal> argument to
<command>alias</command> causes the aliased address(es) to be added to
the named <emphasis>group</emphasis>.
</para>

<para>
To remove an alias or aliases (<quote>*</quote> means all aliases):
</para>

<screen>
alias muttdude me@cs.hmc.edu (Michael Elkins)
alias theguys manny, moe, jack
</screen>

<para>
Unlike other mailers, Mutt doesn't require aliases to be defined in a
special file.  The <command>alias</command> command can appear anywhere
in a configuration file, as long as this file is <link
linkend="source"><command>source</command>d</link>.  Consequently, you
can have multiple alias files, or you can have all aliases defined in
your <literal>.muttrc</literal>.
</para>

<para>
On the other hand, the <link
linkend="create-alias"><literal>&lt;create-alias&gt;</literal></link>
function can use only one file, the one pointed to by the <link
linkend="alias-file">$alias_file</link> variable (which is
<literal>~/.muttrc</literal> by default). This file is not special
either, in the sense that Mutt will happily append aliases to any file,
but in order for the new aliases to take effect you need to explicitly
<link linkend="source"><command>source</command></link> this file too.
</para>

<example id="ex-alias-external">
<title>Configuring external alias files</title>
<screen>
source /usr/local/share/Mutt.aliases
source ~/.mail_aliases
set alias_file=~/.mail_aliases
</screen>
</example>

<para>
To use aliases, you merely use the alias at any place in Mutt where Mutt
prompts for addresses, such as the <emphasis>To:</emphasis> or
<emphasis>Cc:</emphasis> prompt.  You can also enter aliases in your
editor at the appropriate headers if you have the <link
linkend="edit-headers">$edit_headers</link> variable set.
</para>

<para>
In addition, at the various address prompts, you can use the tab
character to expand a partial alias to the full alias.  If there are
multiple matches, Mutt will bring up a menu with the matching aliases.
In order to be presented with the full list of aliases, you must hit tab
without a partial alias, such as at the beginning of the prompt or after
a comma denoting multiple addresses.
</para>

<para>
In the alias menu, you can select as many aliases as you want with the
<literal>select-entry</literal> key (default: &lt;Return&gt;), and use
the <emphasis>exit</emphasis> key (default: q) to return to the address
prompt.
</para>

</sect1>

<sect1 id="bind">
<title>Changing the Default Key Bindings</title>

<para>Usage:</para>

<cmdsynopsis>
<command>bind</command>
<arg choice="plain">
<replaceable class="parameter">map</replaceable>
</arg>
<arg choice="plain">
<replaceable class="parameter">key</replaceable>
</arg>
<arg choice="plain">
<replaceable class="parameter">function</replaceable>
</arg>
</cmdsynopsis>

<para>
This command allows you to change the default key bindings (operation
invoked when pressing a key).
</para>

<para>
<emphasis>map</emphasis> specifies in which menu the binding belongs.
Multiple maps may be specified by separating them with commas (no
additional whitespace is allowed). The currently defined maps are:
</para>

<anchor id="maps"/>
<variablelist>

<varlistentry>
<term>generic</term>
<listitem>
<para>
This is not a real menu, but is used as a fallback for all of the other
menus except for the pager and editor modes.  If a key is not defined in
another menu, Mutt will look for a binding to use in this menu.  This
allows you to bind a key to a certain function in multiple menus instead
of having multiple <command>bind</command> statements to accomplish the
same task.
</para>
</listitem>
</varlistentry>
<varlistentry>
<term>alias</term>
<listitem>
<para>
The alias menu is the list of your personal aliases as defined in your
<literal>.muttrc</literal>.  It is the mapping from a short alias name
to the full email address(es) of the recipient(s).
</para>
</listitem>
</varlistentry>
<varlistentry>
<term>attach</term>
<listitem>
<para>
The attachment menu is used to access the attachments on received
messages.
</para>
</listitem>
</varlistentry>
<varlistentry>
<term>browser</term>
<listitem>
<para>
The browser is used for both browsing the local directory structure, and
for listing all of your incoming mailboxes.
</para>
</listitem>
</varlistentry>
<varlistentry>
<term>editor</term>
<listitem>
<para>
The editor is used to allow the user to enter a single line of text, such as
the <emphasis>To</emphasis> or <emphasis>Subject</emphasis> prompts in the
<literal>compose</literal> menu.
</para>
</listitem>
</varlistentry>
<varlistentry>
<term>index</term>
<listitem>
<para>
The index is the list of messages contained in a mailbox.
</para>
</listitem>
</varlistentry>
<varlistentry>
<term>compose</term>
<listitem>
<para>
The compose menu is the screen used when sending a new message.
</para>
</listitem>
</varlistentry>
<varlistentry>
<term>pager</term>
<listitem>
<para>
The pager is the mode used to display message/attachment data, and help
listings.
</para>
</listitem>
</varlistentry>
<varlistentry>
<term>pgp</term>
<listitem>
<para>
The pgp menu is used to select the OpenPGP keys used to encrypt outgoing
messages.
</para>
</listitem>
</varlistentry>
<varlistentry>
<term>smime</term>
<listitem>
<para>
The smime menu is used to select the OpenSSL certificates used to
encrypt outgoing messages.
</para>
</listitem>
</varlistentry>
<varlistentry>
<term>postpone</term>
<listitem>
<para>
The postpone menu is similar to the index menu, except is used when
recalling a message the user was composing, but saved until later.
</para>
</listitem>
</varlistentry>
<varlistentry>
<term>query</term>
<listitem>
<para>
The query menu is the browser for results returned by <link
linkend="query-command">$query_command</link>.
</para>
</listitem>
</varlistentry>
<varlistentry>
<term>mix</term>
<listitem>
<para>
The mixmaster screen is used to select remailer options for outgoing
messages (if Mutt is compiled with Mixmaster support).
</para>
</listitem>
</varlistentry>
</variablelist>

<para>
<emphasis>key</emphasis> is the key (or key sequence) you wish to bind.
To specify a control character, use the sequence
<emphasis>\Cx</emphasis>, where <emphasis>x</emphasis> is the letter of
the control character (for example, to specify control-A use
<quote>\Ca</quote>).  Note that the case of <emphasis>x</emphasis> as
well as <emphasis>\C</emphasis> is ignored, so that
<emphasis>\CA</emphasis>, <emphasis>\Ca</emphasis>,
<emphasis>\cA</emphasis> and <emphasis>\ca</emphasis> are all
equivalent.  An alternative form is to specify the key as a three digit
octal number prefixed with a <quote>\</quote> (for example
<emphasis>\177</emphasis> is equivalent to <emphasis>\c?</emphasis>). In
addition, <emphasis>key</emphasis> may be a symbolic name as shown in
<xref linkend="tab-key-names"/>.
</para>

<table id="tab-key-names">
<title>Symbolic key names</title>
<tgroup cols="2">
<thead>
<row><entry>Symbolic name</entry><entry>Meaning</entry></row>
</thead>
<tbody>
<row><entry>\t</entry><entry>tab</entry></row>
<row><entry>&lt;tab&gt;</entry><entry>tab</entry></row>
<row><entry>&lt;backtab&gt;</entry><entry>backtab / shift-tab</entry></row>
<row><entry>\r</entry><entry>carriage return</entry></row>
<row><entry>\n</entry><entry>newline</entry></row>
<row><entry>\e</entry><entry>escape</entry></row>
<row><entry>&lt;esc&gt;</entry><entry>escape</entry></row>
<row><entry>&lt;up&gt;</entry><entry>up arrow</entry></row>
<row><entry>&lt;down&gt;</entry><entry>down arrow</entry></row>
<row><entry>&lt;left&gt;</entry><entry>left arrow</entry></row>
<row><entry>&lt;right&gt;</entry><entry>right arrow</entry></row>
<row><entry>&lt;pageup&gt;</entry><entry>Page Up</entry></row>
<row><entry>&lt;pagedown&gt;</entry><entry>Page Down</entry></row>
<row><entry>&lt;backspace&gt;</entry><entry>Backspace</entry></row>
<row><entry>&lt;delete&gt;</entry><entry>Delete</entry></row>
<row><entry>&lt;insert&gt;</entry><entry>Insert</entry></row>
<row><entry>&lt;enter&gt;</entry><entry>Enter</entry></row>
<row><entry>&lt;return&gt;</entry><entry>Return</entry></row>
<row><entry>&lt;home&gt;</entry><entry>Home</entry></row>
<row><entry>&lt;end&gt;</entry><entry>End</entry></row>
<row><entry>&lt;space&gt;</entry><entry>Space bar</entry></row>
<row><entry>&lt;f1&gt;</entry><entry>function key 1</entry></row>
<row><entry>&lt;f10&gt;</entry><entry>function key 10</entry></row>
</tbody>
</tgroup>
</table>

<para>
The <literal>&lt;what-key&gt;</literal> function can be used to
explore keycode and symbolic names for other keys on your keyboard.
Executing this function will display information about each key
pressed, until terminated by <literal>^G</literal>.
</para>

<para>
<emphasis>key</emphasis> does not need to be enclosed in quotes unless
it contains a space (<quote>&nbsp;</quote>) or semi-colon
(<quote>;</quote>).
</para>

<para>
<emphasis>function</emphasis> specifies which action to take when
<emphasis>key</emphasis> is pressed.  For a complete list of functions,
see the <link linkend="functions">reference</link>. Note that the
<command>bind</command> expects <emphasis>function</emphasis> to be
specified without angle brackets.
</para>

<para>
The special function <literal>&lt;noop&gt;</literal> unbinds the
specified key sequence.
</para>

</sect1>

<sect1 id="charset-hook">
<title>Defining Aliases for Character Sets</title>

<para>Usage:</para>

<cmdsynopsis>
<command>charset-hook</command>
<arg choice="plain">
<replaceable class="parameter">alias</replaceable>
</arg>
<arg choice="plain">
<replaceable class="parameter">charset</replaceable>
</arg>

<command>iconv-hook<anchor id="iconv-hook"/></command>
<arg choice="plain">
<replaceable class="parameter">charset</replaceable>
</arg>
<arg choice="plain">
<replaceable class="parameter">local-charset</replaceable>
</arg>
</cmdsynopsis>

<para>
The <command>charset-hook</command> command defines an alias for a
character set.  This is useful to properly display messages which are
tagged with a character set name not known to Mutt.
</para>

<para>
The <command>iconv-hook</command> command defines a system-specific name
for a character set.  This is helpful when your systems character
conversion library insists on using strange, system-specific names for
character sets.
</para>

</sect1>

<sect1 id="folder-hook">
<title>Setting Variables Based Upon Mailbox</title>

<para>Usage:</para>

<cmdsynopsis>
<command>folder-hook</command>
<arg choice="plain">
<replaceable class="parameter">[!]regexp</replaceable>
</arg>
<arg choice="plain">
<replaceable class="parameter">command</replaceable>
</arg>
</cmdsynopsis>

<para>
It is often desirable to change settings based on which mailbox you are
reading.  The <command>folder-hook</command> command provides a method
by which you can execute any configuration command.
<emphasis>regexp</emphasis> is a regular expression specifying in which
mailboxes to execute <emphasis>command</emphasis> before loading.  If a
mailbox matches multiple <command>folder-hook</command>s, they are
executed in the order given in the <literal>.muttrc</literal>.
</para>

<para>
The regexp parameter has <link linkend="shortcuts">mailbox
shortcut</link> expansion performed on the first character.
See  <xref linkend="mailbox-hook"/> for more details.
</para>

<note>
<para>
If you use the <quote>!</quote> shortcut for <link
linkend="spoolfile">$spoolfile</link> at the beginning of the pattern,
you must place it inside of double or single quotes in order to
distinguish it from the logical <emphasis>not</emphasis> operator for
the expression.
</para>
</note>

<note>
<para>
Settings are <emphasis>not</emphasis> restored when you leave the
mailbox.  For example, a command action to perform is to change the
sorting method based upon the mailbox being read:
</para>

<screen>
folder-hook mutt "set sort=threads"</screen>

<para>
However, the sorting method is not restored to its previous value when
reading a different mailbox.  To specify a <emphasis>default</emphasis>
command, use the pattern <quote>.</quote> before other
<command>folder-hook</command>s adjusting a value on a per-folder basis
because <command>folder-hook</command>s are evaluated in the order given
in the configuration file.
</para>
</note>

<note>
<para>
The keyboard buffer will not be processed until after all hooks
are run; multiple <link linkend="push">push</link> or <link
linkend="exec">exec</link> commands will end up being processed in
reverse order.
</para>
</note>

<para>
The following example will set the <link linkend="sort">sort</link>
variable to <literal>date-sent</literal> for all folders but to
<literal>threads</literal> for all folders containing
<quote>mutt</quote> in their name.
</para>

<example id="ex-folder-sorting">
<title>Setting sort method based on mailbox name</title>
<screen>
folder-hook . "set sort=date-sent"
folder-hook mutt "set sort=threads"
</screen>
</example>

</sect1>

<sect1 id="macro">
<title>Keyboard Macros</title>

<para>Usage:</para>

<cmdsynopsis>
<command>macro</command>
<arg choice="plain">
<replaceable class="parameter">menu</replaceable>
</arg>
<arg choice="plain">
<replaceable class="parameter">key</replaceable>
</arg>
<arg choice="plain">
<replaceable class="parameter">sequence</replaceable>
</arg>
<arg choice="opt">
<replaceable class="parameter">description</replaceable>
</arg>
</cmdsynopsis>

<para>
Macros are useful when you would like a single key to perform a series
of actions.  When you press <emphasis>key</emphasis> in menu
<emphasis>menu</emphasis>, Mutt will behave as if you had typed
<emphasis>sequence</emphasis>.  So if you have a common sequence of
commands you type, you can create a macro to execute those commands with
a single key or fewer keys.
</para>

<para>
<emphasis>menu</emphasis> is the <link linkend="maps">map</link> which
the macro will be bound in.  Multiple maps may be specified by
separating multiple menu arguments by commas. Whitespace may not be used
in between the menu arguments and the commas separating them.
</para>

<para>
<emphasis>key</emphasis> and <emphasis>sequence</emphasis> are expanded
by the same rules as the <link linkend="bind">key bindings</link> with
some additions.  The first is that control characters in
<emphasis>sequence</emphasis> can also be specified as
<emphasis>^x</emphasis>.  In order to get a caret (<quote>^</quote>) you
need to use <emphasis>^^</emphasis>.  Secondly, to specify a certain key
such as <emphasis>up</emphasis> or to invoke a function directly, you
can use the format <emphasis>&lt;key name&gt;</emphasis> and
<emphasis>&lt;function name&gt;</emphasis>.  For a listing of key names
see the section on <link linkend="bind">key bindings</link>.  Functions
are listed in the <link linkend="functions">reference</link>.
</para>

<para>
The advantage with using function names directly is that the macros will
work regardless of the current key bindings, so they are not dependent
on the user having particular key definitions.  This makes them more
robust and portable, and also facilitates defining of macros in files
used by more than one user (e.g., the system Muttrc).
</para>

<para>
Optionally you can specify a descriptive text after
<emphasis>sequence</emphasis>, which is shown in the help screens if
they contain a description.
</para>

<note>
<para>
Macro definitions (if any) listed in the help screen(s), are
silently truncated at the screen width, and are not wrapped.
</para>
</note>

</sect1>

<sect1 id="color">
<title>Using Color and Mono Video Attributes</title>

<para>Usage:</para>

<cmdsynopsis>
<command>color</command>
<arg choice="plain">
<replaceable class="parameter">object</replaceable>
</arg>
<arg choice="plain">
<replaceable class="parameter">foreground</replaceable>
</arg>
<arg choice="plain">
<replaceable class="parameter">background</replaceable>
</arg>

<command>color</command>
<group choice="req">
<arg choice="plain">
<option>header</option>
</arg>
<arg choice="plain">
<option>body</option>
</arg>
</group>
<arg choice="plain">
<replaceable class="parameter">foreground</replaceable>
</arg>
<arg choice="plain">
<replaceable class="parameter">background</replaceable>
</arg>
<arg choice="plain">
<replaceable class="parameter">regexp</replaceable>
</arg>

<command>color</command>
<arg choice="plain">
<option>index-object</option>
</arg>
<arg choice="plain">
<replaceable class="parameter">foreground</replaceable>
</arg>
<arg choice="plain">
<replaceable class="parameter">background</replaceable>
</arg>
<arg choice="plain">
<replaceable class="parameter">pattern</replaceable>
</arg>

<command>uncolor</command>
<group choice="req">
<arg choice="plain">
<option>index-object</option>
</arg>
<arg choice="plain">
<option>header</option>
</arg>
<arg choice="plain">
<option>body</option>
</arg>
</group>
<group choice="req">
<arg choice="plain">
<replaceable>*</replaceable>
</arg>
<arg choice="plain" rep="repeat">
<replaceable>pattern</replaceable>
</arg>
</group>
</cmdsynopsis>

<para>
If your terminal supports color, you can spice up Mutt by creating your
own color scheme.  To define the color of an object (type of
information), you must specify both a foreground color
<emphasis>and</emphasis> a background color (it is not possible to only
specify one or the other).
</para>

<para>
<emphasis>header</emphasis> and <emphasis>body</emphasis> match
<emphasis>regexp</emphasis> in the header/body of a message,
<emphasis>index-object</emphasis> can match <emphasis>pattern</emphasis>
(see <xref linkend="patterns"/>) in the message index. Note that IMAP
server-side searches (=b, =B, =h) are not supported for color index
patterns.
</para>

<para>
<emphasis>object</emphasis> can be one of:
</para>

<itemizedlist>
<listitem><para>attachment</para></listitem>
<listitem><para>bold (highlighting bold patterns in the body of messages)</para></listitem>
<listitem><para>error (error messages printed by Mutt)</para></listitem>
<listitem><para>hdrdefault (default color of the message header in the pager)</para></listitem>
<listitem><para>index_author (color of the author name in the index, uses <emphasis>pattern</emphasis>)</para></listitem>
<listitem><para>index_collapsed (the number of messages in a collapsed thread in the index)</para></listitem>
<listitem><para>index_date (color of the date field in the index)</para></listitem>
<listitem><para>index_flags (color of the message flags in the index)</para></listitem>
<listitem><para>index_label (color of the message label in the index)</para></listitem>
<listitem><para>index_number (color of the message number in the index)</para></listitem>
<listitem><para>index_size (color of the message size and line number in the index)</para></listitem>
<listitem><para>index_subject (color of the subject in the index, uses <emphasis>pattern</emphasis>)</para></listitem>
<listitem><para>indicator (arrow or bar used to indicate the current item in a menu)</para></listitem>
<listitem><para>markers (the <quote>+</quote> markers at the beginning of wrapped lines in the pager)</para></listitem>
<listitem><para>message (informational messages)</para></listitem>
<listitem><para>normal</para></listitem>
<listitem><para><link linkend="progress">progress</link> (visual progress bar)</para></listitem>
<listitem><para>prompt</para></listitem>
<listitem><para>quoted (text matching <link linkend="quote-regexp">$quote_regexp</link> in the body of a message)</para></listitem>
<listitem><para>quoted1, quoted2, ..., quoted<emphasis>N</emphasis> (higher levels of quoting)</para></listitem>
<listitem><para>search (highlighting of words in the pager)</para></listitem>
<listitem><para>signature</para></listitem><listitem><para>status (mode lines used to display info about the mailbox or message)</para></listitem>
<listitem><para>tilde (the <quote>~</quote> used to pad blank lines in the pager)</para></listitem>
<listitem><para>tree (thread tree drawn in the message index and attachment menu)</para></listitem>
<listitem><para>underline (highlighting underlined patterns in the body of messages)</para></listitem>
</itemizedlist>

<para>
<emphasis>index-object</emphasis> can be one of the following:
</para>

<itemizedlist>
<listitem><para>index (default highlighting of the entire index line, uses <emphasis>pattern</emphasis>)</para></listitem>
<listitem><para>index_date (the date field)</para></listitem>
<listitem><para>index_flags (the message flags, %S %Z, uses <emphasis>pattern</emphasis>)</para></listitem>
<listitem><para>index_number (the message number, %C)</para></listitem>
<listitem><para>index_collapsed (the number of messages in a collapsed thread, %M)</para></listitem>
<listitem><para>index_author (the author name, %A %a %F %L %n, uses <emphasis>pattern</emphasis>)</para></listitem>
<listitem><para>index_subject (the subject, %s, uses <emphasis>pattern</emphasis>)</para></listitem>
<listitem><para>index_size (the message size, %c %l)</para></listitem>
<listitem><para>index_label (the message label, %y %Y)</para></listitem>
<listitem><para>index_tags (the transformed message tags, %g)</para></listitem>
<listitem><para>index_tag (an individual message tag, %G, uses <emphasis>pattern / tag name</emphasis>)</para></listitem>
</itemizedlist>

<para>
<emphasis>foreground</emphasis> and <emphasis>background</emphasis> can
be one of the following:
</para>

<itemizedlist>
<listitem><para>white</para></listitem>
<listitem><para>black</para></listitem>
<listitem><para>green</para></listitem>
<listitem><para>magenta</para></listitem>
<listitem><para>blue</para></listitem>
<listitem><para>cyan</para></listitem>
<listitem><para>yellow</para></listitem>
<listitem><para>red</para></listitem>
<listitem><para>default</para></listitem>
<listitem><para>color<emphasis>x</emphasis></para>
</listitem>
</itemizedlist>

<para>
<emphasis>foreground</emphasis> can optionally be prefixed with the
keyword <literal>bright</literal> to make the foreground color boldfaced
(e.g., <literal>brightred</literal>).
</para>

<para>
If your terminal supports it, the special keyword
<emphasis>default</emphasis> can be used as a transparent color.  The
value <emphasis>brightdefault</emphasis> is also valid.  If Mutt is
linked against the <emphasis>S-Lang</emphasis> library, you also need to
set the <literal>$COLORFGBG</literal> environment variable to the
default colors of your terminal for this to work; for example (for
Bourne-like shells):
</para>

<screen>
set COLORFGBG="green;black"
export COLORFGBG
</screen>

<note>
<para>
The <emphasis>S-Lang</emphasis> library requires you to use the
<emphasis>lightgray</emphasis> and <emphasis>brown</emphasis> keywords
instead of <emphasis>white</emphasis> and <emphasis>yellow</emphasis>
when setting this variable.
</para>
</note>

<note>
<para>
The <command>uncolor</command> command can be applied to the index,
header and body objects only.  It removes entries from the list. You
<emphasis>must</emphasis> specify the same pattern specified in the
<command>color</command> command for it to be removed.  The pattern
<quote>*</quote> is a special token which means to clear the color list
of all entries.
</para>
</note>

<para>
Mutt also recognizes the keywords <emphasis>color0</emphasis>,
<emphasis>color1</emphasis>, ...,
<emphasis>color</emphasis><emphasis>N-1</emphasis>
(<emphasis>N</emphasis> being the number of colors supported by your
terminal).  This is useful when you remap the colors for your display
(for example by changing the color associated with
<emphasis>color2</emphasis> for your xterm), since color names may then
lose their normal meaning.
</para>

<anchor id="mono"/>
<para>
If your terminal does not support color, it is still possible change the
video attributes through the use of the <quote>mono</quote>
command. Usage:
</para>

<cmdsynopsis>
<command>mono</command>
<arg choice="plain">
<replaceable class="parameter">object</replaceable>
</arg>
<arg choice="plain">
<replaceable class="parameter">attribute</replaceable>
</arg>

<command>mono</command>
<group choice="req">
<arg choice="plain">
<option>header</option>
</arg>
<arg choice="plain">
<option>body</option>
</arg>
</group>
<arg choice="plain">
<replaceable class="parameter">attribute</replaceable>
</arg>
<arg choice="plain">
<replaceable class="parameter">regexp</replaceable>
</arg>

<command>mono</command>
<arg choice="plain">
<option>index</option>
</arg>
<arg choice="plain">
<replaceable class="parameter">attribute</replaceable>
</arg>
<arg choice="plain">
<replaceable class="parameter">pattern</replaceable>
</arg>

<command>unmono</command>
<group choice="req">
<arg choice="plain">
<option>index-object</option>
</arg>
<arg choice="plain">
<option>header</option>
</arg>
<arg choice="plain">
<option>body</option>
</arg>
</group>
<group choice="req">
<arg choice="plain">
<replaceable>*</replaceable>
</arg>
<arg choice="plain" rep="repeat">
<replaceable>pattern</replaceable>
</arg>
</group>
</cmdsynopsis>

<para>
For <emphasis>object</emphasis>, see the <command>color</command>
command. <emphasis>attribute</emphasis> can be one of the following:
</para>

<itemizedlist>
<listitem><para>none</para></listitem>
<listitem><para>bold</para></listitem>
<listitem><para>underline</para></listitem>
<listitem><para>reverse</para></listitem>
<listitem><para>standout</para></listitem>
</itemizedlist>

</sect1>

<sect1 id="msg-hdr-display">
<title>Message Header Display</title>

<sect2 id="hdr-folding">
<title>Header Display</title>

<para>
When displaying a message in the pager, Mutt folds long header lines at
<link linkend="wrap">$wrap</link> columns. Though there're precise rules
about where to break and how, Mutt always folds headers using a tab for
readability. (Note that the sending side is not affected by this, Mutt
tries to implement standards compliant folding.)
</para>

</sect2>

<sect2 id="ignore">
<title>Selecting Headers</title>

<para>Usage:</para>

<cmdsynopsis>
<command>ignore</command>
<arg choice="plain">
<replaceable class="parameter">pattern</replaceable>
</arg>
<arg choice="opt" rep="repeat">
<replaceable class="parameter">pattern</replaceable>
</arg>

<command>unignore</command>
<group choice="req">
<arg choice="plain">
<replaceable>*</replaceable>
</arg>
<arg choice="plain" rep="repeat">
<replaceable>pattern</replaceable>
</arg>
</group>
</cmdsynopsis>

<para>
Messages often have many header fields added by automatic processing
systems, or which may not seem useful to display on the screen.  This
command allows you to specify header fields which you don't normally
want to see in the pager.
</para>

<para>
You do not need to specify the full header field name.  For example,
<quote>ignore content-</quote> will ignore all header fields that begin
with the pattern <quote>content-</quote>. <quote>ignore *</quote> will
ignore all headers.
</para>

<para>
To remove a previously added token from the list, use the
<quote>unignore</quote> command.  The <quote>unignore</quote> command
will make Mutt display headers with the given pattern.  For example, if
you do <quote>ignore x-</quote> it is possible to <quote>unignore
x-mailer</quote>.
</para>

<para>
<quote>unignore *</quote> will remove all tokens from the ignore list.
</para>

<example id="ex-header-weeding">
<title>Header weeding</title>
<screen>
<emphasis role="comment"># Sven's draconian header weeding</emphasis>
ignore *
unignore from date subject to cc
unignore organization organisation x-mailer: x-newsreader: x-mailing-list:
unignore posted-to:
</screen>
</example>

</sect2>

<sect2 id="hdr-order">
<title>Ordering Displayed Headers</title>

<para>Usage:</para>

<cmdsynopsis>
<command>hdr_order</command>
<arg choice="plain">
<replaceable class="parameter">header</replaceable>
</arg>
<arg choice="opt" rep="repeat">
<replaceable class="parameter">header</replaceable>
</arg>

<command>unhdr_order</command>
<group choice="req">
<arg choice="plain">
<replaceable>*</replaceable>
</arg>
<arg choice="plain" rep="repeat">
<replaceable>header</replaceable>
</arg>
</group>
</cmdsynopsis>

<para>
With the <command>hdr_order</command> command you can specify an order
in which Mutt will attempt to present these headers to you when viewing
messages.
</para>

<para>
<quote><command>unhdr_order</command> *</quote> will clear all previous
headers from the order list, thus removing the header order effects set
by the system-wide startup file.
</para>

<example id="ex-hdr-order">
<title>Configuring header display order</title>
<screen>
hdr_order From Date: From: To: Cc: Subject:
</screen>
</example>

</sect2>
</sect1>

<sect1 id="alternates">
<title>Alternative Addresses</title>

<para>Usage:</para>

<cmdsynopsis>
<command>alternates</command>
<arg choice="opt" rep="repeat">
<option>-group</option>
<replaceable>name</replaceable>
</arg>
<arg choice="plain">
<replaceable>regexp</replaceable>
</arg>
<arg choice="opt" rep="repeat">
<replaceable>regexp</replaceable>
</arg>

<command>unalternates</command>
<arg choice="opt" rep="repeat">
<option>-group</option>
<replaceable>name</replaceable>
</arg>
<group choice="req">
<arg choice="plain">
<replaceable>*</replaceable>
</arg>
<arg choice="plain" rep="repeat">
<replaceable>regexp</replaceable>
</arg>
</group>
</cmdsynopsis>

<para>
With various functions, Mutt will treat messages differently, depending
on whether you sent them or whether you received them from someone else.
For instance, when replying to a message that you sent to a different
party, Mutt will automatically suggest to send the response to the
original message's recipients &mdash; responding to yourself won't make
much sense in many cases.  (See <link
linkend="reply-to">$reply_to</link>.)
</para>

<para>
Many users receive e-mail under a number of different addresses. To
fully use Mutt's features here, the program must be able to recognize
what e-mail addresses you receive mail under. That's the purpose of the
<command>alternates</command> command: It takes a list of regular
expressions, each of which can identify an address under which you
receive e-mail.
</para>

<para>
As addresses are matched using regular expressions and not exact strict
comparisons, you should make sure you specify your addresses as precise
as possible to avoid mismatches. For example, if you specify:
</para>

<screen>
alternates user@example
</screen>

<para>
Mutt will consider <quote><literal>some-user@example</literal></quote>
as being your address, too which may not be desired. As a solution, in
such cases addresses should be specified as:
</para>

<screen>
alternates '^user@example$'
</screen>

<para>
The <literal>-group</literal> flag causes all of the subsequent regular
expressions to be added to the named group.
</para>

<para>
The <command>unalternates</command> command can be used to write
exceptions to <command>alternates</command> patterns. If an address
matches something in an <command>alternates</command> command, but you
nonetheless do not think it is from you, you can list a more precise
pattern under an <command>unalternates</command> command.
</para>

<para>
To remove a regular expression from the <command>alternates</command>
list, use the <command>unalternates</command> command with exactly the
same <emphasis>regexp</emphasis>.  Likewise, if the
<emphasis>regexp</emphasis> for an <command>alternates</command> command
matches an entry on the <command>unalternates</command> list, that
<command>unalternates</command> entry will be removed. If the
<emphasis>regexp</emphasis> for <command>unalternates</command> is
<quote>*</quote>, <emphasis>all entries</emphasis> on
<command>alternates</command> will be removed.
</para>

</sect1>

<sect1 id="lists">
<title>Mailing Lists</title>

<anchor id="subscribe"/>
<para>Usage:</para>

<cmdsynopsis>
<command>lists</command>
<arg choice="opt" rep="repeat">
<option>-group</option>
<replaceable class="parameter">name</replaceable>
</arg>
<arg choice="plain">
<replaceable class="parameter">regexp</replaceable>
</arg>
<arg choice="opt" rep="repeat">
<replaceable class="parameter">regexp</replaceable>
</arg>

<command>unlists</command>
<group choice="req">
<arg choice="plain">
<replaceable class="parameter">*</replaceable>
</arg>
<arg choice="plain" rep="repeat">
<replaceable class="parameter">regexp</replaceable>
</arg>
</group>

<command>subscribe</command>
<arg choice="opt" rep="repeat">
<option>-group</option>
<replaceable class="parameter">name</replaceable>
</arg>
<arg choice="plain">
<replaceable class="parameter">regexp</replaceable>
</arg>
<arg choice="opt" rep="repeat">
<replaceable class="parameter">regexp</replaceable>
</arg>

<command>unsubscribe</command>
<group choice="req">
<arg choice="plain">
<replaceable class="parameter">*</replaceable>
</arg>
<arg choice="plain" rep="repeat">
<replaceable class="parameter">regexp</replaceable>
</arg>
</group>
</cmdsynopsis>

<para>
Mutt has a few nice features for <link linkend="using-lists">handling
mailing lists</link>.  In order to take advantage of them, you must
specify which addresses belong to mailing lists, and which mailing lists
you are subscribed to. Mutt also has limited support for auto-detecting
mailing lists: it supports parsing <literal>mailto:</literal> links in
the common <literal>List-Post:</literal> header which has the same
effect as specifying the list address via the <command>lists</command>
command (except the group feature). Once you have done this, the <link
linkend="list-reply"><literal>&lt;list-reply&gt;</literal></link>
function will work for all known lists.  Additionally, when you send a
message to a subscribed list, Mutt will add a Mail-Followup-To header to
tell other users' mail user agents not to send copies of replies to your
personal address.
</para>

<note>
<para>
The Mail-Followup-To header is a non-standard extension which is not
supported by all mail user agents.  Adding it is not bullet-proof
against receiving personal CCs of list messages.  Also note that the
generation of the Mail-Followup-To header is controlled by the <link
linkend="followup-to">$followup_to</link> configuration variable since
it's common practice on some mailing lists to send Cc upon replies
(which is more a group- than a list-reply).
</para>
</note>

<para>
More precisely, Mutt maintains lists of patterns for the addresses of
known and subscribed mailing lists.  Every subscribed mailing list is
known. To mark a mailing list as known, use the <command>list</command>
command.  To mark it as subscribed, use <command>subscribe</command>.
</para>

<para>
You can use regular expressions with both commands. To mark all messages
sent to a specific bug report's address on Debian's bug tracking system
as list mail, for instance, you could say
</para>

<screen>
subscribe [0-9]+.*@bugs.debian.org</screen>

<para>
as it's often sufficient to just give a portion of the list's e-mail
address.
</para>

<para>
Specify as much of the address as you need to to remove ambiguity.  For
example, if you've subscribed to the Mutt mailing list, you will receive
mail addressed to <literal>mutt-users@mutt.org</literal>.  So, to tell
Mutt that this is a mailing list, you could add <literal>lists
mutt-users@</literal> to your initialization file.  To tell Mutt that
you are subscribed to it, add <literal><command>subscribe</command>
mutt-users</literal> to your initialization file instead.  If you also
happen to get mail from someone whose address is
<literal>mutt-users@example.com</literal>, you could use
<literal><command>lists</command> ^mutt-users@mutt\\.org$</literal> or
<literal><command>subscribe</command> ^mutt-users@mutt\\.org$</literal>
to match only mail from the actual list.
</para>

<para>
The <literal>-group</literal> flag adds all of the subsequent regular
expressions to the named <link linkend="addrgroup">address group</link>
in addition to adding to the specified address list.
</para>

<para>
The <quote>unlists</quote> command is used to remove a token from the
list of known and subscribed mailing-lists. Use <quote>unlists *</quote>
to remove all tokens.
</para>

<para>
To remove a mailing list from the list of subscribed mailing lists, but
keep it on the list of known mailing lists, use
<command>unsubscribe</command>.
</para>

</sect1>

<sect1 id="mbox-hook">
<title>Using Multiple Spool Mailboxes</title>

<para>Usage:</para>

<cmdsynopsis>
<command>mbox-hook</command>
<arg choice="plain">
<replaceable class="parameter">[!]regexp</replaceable>
</arg>
<arg choice="plain">
<replaceable class="parameter">mailbox</replaceable>
</arg>
</cmdsynopsis>

<para>
This command is used to move read messages from a specified mailbox to a
different mailbox automatically when you quit or change folders.
<emphasis>regexp</emphasis> is a regular expression specifying the
mailbox to treat as a <quote>spool</quote> mailbox and
<emphasis>mailbox</emphasis> specifies where mail should be saved when
read.
</para>

<para>
The regexp parameter has <link linkend="shortcuts">mailbox
shortcut</link> expansion performed on the first character.
See  <xref linkend="mailbox-hook"/> for more details.
</para>

<para>
Unlike some of the other <emphasis>hook</emphasis> commands, only the
<emphasis>first</emphasis> matching regexp is used (it is not possible
to save read mail in more than a single mailbox).
</para>

</sect1>

<sect1 id="mailboxes">
<title>Monitoring Incoming Mail</title>

<para>Usage:</para>

<cmdsynopsis>
<command>mailboxes</command>
<arg choice="plain">
<replaceable class="parameter">mailbox</replaceable>
</arg>
<arg choice="opt" rep="repeat">
<replaceable class="parameter">mailbox</replaceable>
</arg>

<command>unmailboxes</command>
<group choice="req">
<arg choice="plain">
<replaceable class="parameter">*</replaceable>
</arg>
<arg choice="plain" rep="repeat">
<replaceable class="parameter">mailbox</replaceable>
</arg>
</group>
</cmdsynopsis>

<para>
This command specifies folders which can receive mail and which will be
checked for new messages periodically.
</para>

<para>
<emphasis>folder</emphasis> can either be a local file or directory
(Mbox/Mmdf or Maildir/Mh). If Mutt was built with POP and/or IMAP
support, <emphasis>folder</emphasis> can also be a POP/IMAP folder
URL. The URL syntax is described in <xref linkend="url-syntax"/>, POP
and IMAP are described in <xref linkend="pop"/> and <xref
linkend="imap"/> respectively.
</para>

<para>
Mutt provides a number of advanced features for handling (possibly many)
folders and new mail within them, please refer to <xref
linkend="new-mail"/> for details (including in what situations and how
often Mutt checks for new mail).
</para>

<para>
The <quote>unmailboxes</quote> command is used to remove a token from
the list of folders which receive mail. Use <quote>unmailboxes *</quote>
to remove all tokens.
</para>

<note>
<para>
The folders in the <command>mailboxes</command> command are resolved
when the command is executed, so if these names contain <link
linkend="shortcuts">shortcut characters</link> (such as <quote>=</quote>
and <quote>!</quote>), any variable definition that affects these
characters (like <link linkend="folder">$folder</link> and <link
linkend="spoolfile">$spoolfile</link>) should be set before the
<command>mailboxes</command> command. If none of these shortcuts are
used, a local path should be absolute as otherwise Mutt tries to find it
relative to the directory from where Mutt was started which may not
always be desired.
</para>
</note>

</sect1>

<sect1 id="my-hdr">
<title>User-Defined Headers</title>

<para>Usage:</para>

<cmdsynopsis>
<command>my_hdr</command>
<arg choice="plain">
<replaceable class="parameter">string</replaceable>
</arg>

<command>unmy_hdr</command>
<group choice="req">
<arg choice="plain">
<replaceable class="parameter">*</replaceable>
</arg>
<arg choice="plain" rep="repeat">
<replaceable class="parameter">field</replaceable>
</arg>
</group>
</cmdsynopsis>

<para>
The <command>my_hdr</command> command allows you to create your own
header fields which will be added to every message you send and appear
in the editor if <link linkend="edit-headers">$edit_headers</link> is
set.
</para>

<para>
For example, if you would like to add an <quote>Organization:</quote>
header field to all of your outgoing messages, you can put the command
something like shown in <xref linkend="ex-my-hdr"/> in your
<literal>.muttrc</literal>.
</para>

<example id="ex-my-hdr">
<title>Defining custom headers</title>
<screen>
my_hdr Organization: A Really Big Company, Anytown, USA
</screen>
</example>

<note>
<para>
Space characters are <emphasis>not</emphasis> allowed between the
keyword and the colon (<quote>:</quote>). The standard for electronic
mail (RFC2822) says that space is illegal there, so Mutt enforces the
rule.
</para>
</note>

<para>
If you would like to add a header field to a single message, you should
either set the <link linkend="edit-headers">$edit_headers</link>
variable, or use the <literal>&lt;edit-headers&gt;</literal> function
(default: <quote>E</quote>) in the compose menu so that you can edit the
header of your message along with the body.
</para>

<para>
To remove user defined header fields, use the
<command>unmy_hdr</command> command. You may specify an asterisk
(<quote>*</quote>) to remove all header fields, or the fields to
remove. For example, to remove all <quote>To</quote> and
<quote>Cc</quote> header fields, you could use:
</para>

<screen>
unmy_hdr to cc
</screen>

</sect1>

<sect1 id="save-hook">
<title>Specify Default Save Mailbox</title>

<para>Usage:</para>

<cmdsynopsis>
<command>save-hook</command>
<arg choice="plain">
<replaceable class="parameter">[!]pattern</replaceable>
</arg>
<arg choice="plain">
<replaceable class="parameter">mailbox</replaceable>
</arg>
</cmdsynopsis>

<para>
This command is used to override the default mailbox used when saving
messages. <emphasis>mailbox</emphasis> will be used as the default if
the message matches <emphasis>pattern</emphasis>, see <xref
linkend="pattern-hook"/> for information on the exact format.
</para>

<para>
To provide more flexibility and good defaults, Mutt applies the expandos
of <link linkend="index-format">$index_format</link> to
<emphasis>mailbox</emphasis> after it was expanded.
</para>

<example id="ex-save-hook-exando">
<title>Using %-expandos in <command>save-hook</command></title>
<screen>
<emphasis role="comment"># default: save all to ~/Mail/&lt;author name&gt;</emphasis>
save-hook . ~/Mail/%F

<emphasis role="comment"># save from me@turing.cs.hmc.edu and me@cs.hmc.edu to $folder/elkins</emphasis>
save-hook me@(turing\\.)?cs\\.hmc\\.edu$ +elkins

<emphasis role="comment"># save from aol.com to $folder/spam</emphasis>
save-hook aol\\.com$ +spam
</screen>
</example>

<para>
Also see the <link
linkend="fcc-save-hook"><command>fcc-save-hook</command></link> command.
</para>

</sect1>

<sect1 id="fcc-hook">
<title>Specify Default Fcc: Mailbox When Composing</title>

<para>Usage:</para>

<cmdsynopsis>
<command>fcc-hook</command>
<arg choice="plain">
<replaceable class="parameter">[!]pattern</replaceable>
</arg>
<arg choice="plain">
<replaceable class="parameter">mailbox</replaceable>
</arg>
</cmdsynopsis>

<para>
This command is used to save outgoing mail in a mailbox other than <link
linkend="record">$record</link>.  Mutt searches the initial list of
message recipients for the first matching <emphasis>pattern</emphasis>
and uses <emphasis>mailbox</emphasis> as the default Fcc: mailbox.  If
no match is found the message will be saved to <link
linkend="record">$record</link> mailbox.
</para>

<para>
To provide more flexibility and good defaults, Mutt applies the
expandos of <link linkend="index-format">$index_format</link> to
<emphasis>mailbox</emphasis> after it was expanded.
</para>

<para>
See <xref linkend="pattern-hook"/> for information on the exact format
of <emphasis>pattern</emphasis>.
</para>

<screen>fcc-hook [@.]aol\\.com$ +spammers</screen>

<para>
...will save a copy of all messages going to the aol.com domain to the
`+spammers' mailbox by default.  Also see the <link
linkend="fcc-save-hook"><command>fcc-save-hook</command></link> command.
</para>

</sect1>

<sect1 id="fcc-save-hook">
<title>Specify Default Save Filename and Default Fcc: Mailbox at Once</title>

<para>Usage:</para>

<cmdsynopsis>
<command>fcc-save-hook</command>
<arg choice="plain">
<replaceable class="parameter">[!]pattern</replaceable>
</arg>
<arg choice="plain">
<replaceable class="parameter">mailbox</replaceable>
</arg>
</cmdsynopsis>

<para>
This command is a shortcut, equivalent to doing both a <link
linkend="fcc-hook"><command>fcc-hook</command></link> and a <link
linkend="save-hook"><command>save-hook</command></link> with its
arguments, including %-expansion on <emphasis>mailbox</emphasis>
according to <link linkend="index-format">$index_format</link>.
</para>

</sect1>

<sect1 id="send-hook">
<title>Change Settings Based Upon Message Recipients</title>

<anchor id="reply-hook"/>
<anchor id="send2-hook"/>

<para>Usage:</para>

<cmdsynopsis>
<command>reply-hook</command>
<arg choice="plain">
<replaceable class="parameter">[!]pattern</replaceable>
</arg>
<arg choice="plain">
<replaceable class="parameter">command</replaceable>
</arg>

<command>send-hook</command>
<arg choice="plain">
<replaceable class="parameter">[!]pattern</replaceable>
</arg>
<arg choice="plain">
<replaceable class="parameter">command</replaceable>
</arg>

<command>send2-hook</command>
<arg choice="plain">
<replaceable class="parameter">[!]pattern</replaceable>
</arg>
<arg choice="plain">
<replaceable class="parameter">command</replaceable>
</arg>
</cmdsynopsis>

<para>
These commands can be used to execute arbitrary configuration commands
based upon recipients of the message.  <emphasis>pattern</emphasis> is
used to match the message, see <xref linkend="pattern-hook"/> for
details. <emphasis>command</emphasis> is executed when
<emphasis>pattern</emphasis> matches.
</para>

<para>
<command>reply-hook</command> is matched against the message you are
<emphasis>replying to</emphasis>, instead of the message you are
<emphasis>sending</emphasis>.  <command>send-hook</command> is matched
against all messages, both <emphasis>new</emphasis> and
<emphasis>replies</emphasis>.
</para>

<note>
<para>
<command>reply-hook</command>s are matched <emphasis>before</emphasis> the
<command>send-hook</command>, <emphasis>regardless</emphasis> of the order
specified in the user's configuration file.  However, you can inhibit
<command>send-hook</command> in the reply case by using the pattern
<literal>'! ~Q'</literal> (<emphasis>not replied</emphasis>, see
<xref linkend="pattern-hook"/>) in the <command>send-hook</command> to tell
when <command>reply-hook</command> have been executed.
</para>
</note>

<para>
<command>send2-hook</command> is matched every time a message is
changed, either by editing it, or by using the compose menu to change
its recipients or subject.  <command>send2-hook</command> is executed
after <command>send-hook</command>, and can, e.g., be used to set
parameters such as the <link linkend="sendmail">$sendmail</link>
variable depending on the message's sender address.
</para>

<para>
For each type of <command>send-hook</command> or
<command>reply-hook</command>, when multiple matches occur, commands are
executed in the order they are specified in the
<literal>.muttrc</literal> (for that type of hook).
</para>

<para>
Example: <literal><command>send-hook</command> mutt
"<command>set</command> mime_forward signature=''"</literal>
</para>

<para>
Another typical use for this command is to change the values of the
<link linkend="attribution">$attribution</link>, <link
linkend="signature">$signature</link> and <link
linkend="locale">$locale</link> variables in order to change the
language of the attributions and signatures based upon the recipients.
</para>

<note>
<para>
<command>send-hook</command>'s are only executed once after getting the
initial list of recipients.  Adding a recipient after replying or
editing the message will not cause any <command>send-hook</command> to
be executed, similarly if <link linkend="autoedit">$autoedit</link> is
set (as then the initial list of recipients is empty). Also note that
<link linkend="my-hdr"><command>my_hdr</command></link> commands which
modify recipient headers, or the message's subject, don't have any
effect on the current message when executed from a
<command>send-hook</command>.
</para>
</note>

</sect1>

<sect1 id="message-hook">
<title>Change Settings Before Formatting a Message</title>

<para>Usage:</para>

<cmdsynopsis>
<command>message-hook</command>
<arg choice="plain">
<replaceable class="parameter">[!]pattern</replaceable>
</arg>
<arg choice="plain">
<replaceable class="parameter">command</replaceable>
</arg>
</cmdsynopsis>

<para>
This command can be used to execute arbitrary configuration commands
before viewing or formatting a message based upon information about the
message.  <emphasis>command</emphasis> is executed if the
<emphasis>pattern</emphasis> matches the message to be displayed. When
multiple matches occur, commands are executed in the order they are
specified in the <literal>.muttrc</literal>.
</para>

<para>
See <xref linkend="pattern-hook"/> for information on the exact format
of <emphasis>pattern</emphasis>.
</para>

<para>
Example:
</para>

<screen>
message-hook ~A 'set pager=builtin'
message-hook '~f freshmeat-news' 'set pager="less \"+/^  subject: .*\""'
</screen>

</sect1>

<sect1 id="crypt-hook">
<title>Choosing the Cryptographic Key of the Recipient</title>

<para>Usage:</para>

<cmdsynopsis>
<command>crypt-hook</command>
<arg choice="plain">
<replaceable class="parameter">regexp</replaceable>
</arg>
<arg choice="plain">
<replaceable class="parameter">keyid</replaceable>
</arg>
</cmdsynopsis>

<para>
When encrypting messages with PGP/GnuPG or OpenSSL, you may want to
associate a certain key with a given e-mail address automatically,
either because the recipient's public key can't be deduced from the
destination address, or because, for some reasons, you need to override
the key Mutt would normally use.  The <command>crypt-hook</command>
command provides a method by which you can specify the ID of the public
key to be used when encrypting messages to a certain recipient.
You may use multiple crypt-hooks with the same regexp; multiple
matching crypt-hooks result in the use of multiple keyids for
a recipient.  During key selection, Mutt will confirm whether each
crypt-hook is to be used (unless the <link
linkend="crypt-confirmhook">$crypt_confirmhook</link> option is unset).
If all crypt-hooks for a recipient are declined, Mutt will use the
original recipient address for key selection instead.
</para>

<para>
The meaning of <emphasis>keyid</emphasis> is to be taken broadly in this
context: You can either put a numerical key ID or fingerprint here, an
e-mail address, or even just a real name.
</para>

</sect1>

<sect1 id="push">
<title>Adding Key Sequences to the Keyboard Buffer</title>

<para>Usage:</para>

<cmdsynopsis>
<command>push</command>
<arg choice="plain">
<replaceable class="parameter">string</replaceable>
</arg>
</cmdsynopsis>

<para>
This command adds the named string to the beginning of the keyboard buffer. The string
may contain control characters, key names and function names like the
sequence string in the <link linkend="macro">macro</link> command. You
may use it to automatically run a sequence of commands at startup, or
when entering certain folders. For example, <xref
linkend="ex-folder-hook-push"/> shows how to automatically collapse all
threads when entering a folder.
</para>

<example id="ex-folder-hook-push">
<title>Embedding <command>push</command> in <command>folder-hook</command></title>
<screen>
folder-hook . 'push &lt;collapse-all&gt;'
</screen>
</example>

<para>
For using functions like shown in the example, it's important to use
angle brackets (<quote>&lt;</quote> and <quote>&gt;</quote>) to make
Mutt recognize the input as a function name. Otherwise it will simulate
individual just keystrokes, i.e. <quote><literal>push
collapse-all</literal></quote> would be interpreted as if you had typed
<quote>c</quote>, followed by <quote>o</quote>, followed by
<quote>l</quote>, ..., which is not desired and may lead to very
unexpected behavior.
</para>

<para>
Keystrokes can be used, too, but are less portable because of
potentially changed key bindings. With default bindings, this is
equivalent to the above example:
</para>

<screen>
folder-hook . 'push \eV'
</screen>

<para>
because it simulates that Esc+V was pressed (which is the default
binding of <literal>&lt;collapse-all&gt;</literal>).
</para>

</sect1>

<sect1 id="exec">
<title>Executing Functions</title>

<para>Usage:</para>

<cmdsynopsis>
<command>exec</command>
<arg choice="plain">
<replaceable class="parameter">function</replaceable>
</arg>
<arg choice="opt" rep="repeat">
<replaceable class="parameter">function</replaceable>
</arg>
</cmdsynopsis>

<para>
This command can be used to execute any function. Functions are listed
in the <link linkend="functions">function reference</link>.
<quote><command>exec</command> <literal>function</literal></quote> is
equivalent to <quote><literal>push &lt;function&gt;</literal></quote>.
</para>

</sect1>

<sect1 id="score-command">
<title>Message Scoring</title>

<para>Usage:</para>

<cmdsynopsis>
<command>score</command>
<arg choice="plain">
<replaceable class="parameter">pattern</replaceable>
</arg>
<arg choice="plain">
<replaceable class="parameter">value</replaceable>
</arg>

<command>unscore</command>
<group choice="req">
<arg choice="plain">
<replaceable class="parameter">*</replaceable>
</arg>
<arg choice="plain" rep="repeat">
<replaceable class="parameter">pattern</replaceable>
</arg>
</group>
</cmdsynopsis>

<para>
The <command>score</command> commands adds <emphasis>value</emphasis> to
a message's score if <emphasis>pattern</emphasis> matches it.
<emphasis>pattern</emphasis> is a string in the format described in the
<link linkend="patterns">patterns</link> section (note: For efficiency
reasons, patterns which scan information not available in the index,
such as <literal>~b</literal>, <literal>~B</literal> or
<literal>~h</literal>, may not be used).  <emphasis>value</emphasis> is
a positive or negative integer.  A message's final score is the sum
total of all matching <command>score</command> entries.  However, you
may optionally prefix <emphasis>value</emphasis> with an equal sign
(<quote>=</quote>) to cause evaluation to stop at a particular entry if
there is a match.  Negative final scores are rounded up to 0.
</para>

<para>
The <command>unscore</command> command removes score entries from the
list.  You <emphasis>must</emphasis> specify the same pattern specified
in the <command>score</command> command for it to be removed.  The
pattern <quote>*</quote> is a special token which means to clear the
list of all score entries.
</para>

</sect1>

<sect1 id="spam">
<title>Spam Detection</title>

<para>Usage:</para>

<cmdsynopsis>
<command>spam</command>
<arg choice="plain">
<replaceable class="parameter">pattern</replaceable>
</arg>
<arg choice="plain">
<replaceable class="parameter">format</replaceable>
</arg>

<command>nospam</command>
<group choice="req">
<arg choice="plain">
<replaceable class="parameter">*</replaceable>
</arg>
<arg choice="plain">
<replaceable class="parameter">pattern</replaceable>
</arg>
</group>
</cmdsynopsis>

<para>
Mutt has generalized support for external spam-scoring filters.  By
defining your spam patterns with the <command>spam</command> and
<literal>nospam</literal> commands, you can <emphasis>limit</emphasis>,
<emphasis>search</emphasis>, and <emphasis>sort</emphasis> your mail
based on its spam attributes, as determined by the external filter. You
also can display the spam attributes in your index display using the
<literal>%H</literal> selector in the <link
linkend="index-format">$index_format</link> variable. (Tip: try
<literal>%?H?[%H] ?</literal> to display spam tags only when they are
defined for a given message.)
</para>

<para>
Your first step is to define your external filter's spam patterns using
the <command>spam</command> command. <emphasis>pattern</emphasis> should
be a regular expression that matches a header in a mail message. If any
message in the mailbox matches this regular expression, it will receive
a <quote>spam tag</quote> or <quote>spam attribute</quote> (unless it
also matches a <command>nospam</command> pattern &mdash; see below.) The
appearance of this attribute is entirely up to you, and is governed by
the <emphasis>format</emphasis> parameter. <emphasis>format</emphasis>
can be any static text, but it also can include back-references from the
<emphasis>pattern</emphasis> expression. (A regular expression
<quote>back-reference</quote> refers to a sub-expression contained
within parentheses.) <literal>%1</literal> is replaced with the first
back-reference in the regex, <literal>%2</literal> with the second, etc.
</para>

<para>
To match spam tags, mutt needs the corresponding header information
which is always the case for local and POP folders but not for IMAP in
the default configuration. Depending on the spam header to be analyzed,
<link linkend="imap-headers">$imap_headers</link> may need to be
adjusted.
</para>

<para>
If you're using multiple spam filters, a message can have more than one
spam-related header. You can define <command>spam</command> patterns for
each filter you use. If a message matches two or more of these patterns,
and the <link linkend="spam-separator">$spam_separator</link> variable
is set to a string, then the message's spam tag will consist of all the
<emphasis>format</emphasis> strings joined together, with the value of
<link linkend="spam-separator">$spam_separator</link> separating them.
</para>

<para>
For example, suppose one uses DCC, SpamAssassin, and PureMessage, then
the configuration might look like in <xref linkend="ex-spam"/>.
</para>

<example id="ex-spam">
<title>Configuring spam detection</title>
<screen>
spam "X-DCC-.*-Metrics:.*(....)=many"         "90+/DCC-%1"
spam "X-Spam-Status: Yes"                     "90+/SA"
spam "X-PerlMX-Spam: .*Probability=([0-9]+)%" "%1/PM"
set spam_separator=", "
</screen>
</example>

<para>
If then a message is received that DCC registered with
<quote>many</quote> hits under the <quote>Fuz2</quote> checksum, and
that PureMessage registered with a 97% probability of being spam, that
message's spam tag would read <literal>90+/DCC-Fuz2,
97/PM</literal>. (The four characters before <quote>=many</quote> in a
DCC report indicate the checksum used &mdash; in this case,
<quote>Fuz2</quote>.)
</para>

<para>
If the <link linkend="spam-separator">$spam_separator</link> variable is
unset, then each spam pattern match supersedes the previous one. Instead
of getting joined <emphasis>format</emphasis> strings, you'll get only
the last one to match.
</para>

<para>
The spam tag is what will be displayed in the index when you use
<literal>%H</literal> in the <link
linkend="index-format">$index_format</link> variable. It's also the
string that the <literal>~H</literal> pattern-matching expression
matches against for <literal>&lt;search&gt;</literal> and
<literal>&lt;limit&gt;</literal> functions. And it's what sorting by
spam attribute will use as a sort key.
</para>

<para>
That's a pretty complicated example, and most people's actual
environments will have only one spam filter. The simpler your
configuration, the more effective Mutt can be, especially when it comes
to sorting.
</para>

<para>
Generally, when you sort by spam tag, Mutt will sort
<emphasis>lexically</emphasis> &mdash; that is, by ordering strings
alphanumerically. However, if a spam tag begins with a number, Mutt will
sort numerically first, and lexically only when two numbers are equal in
value. (This is like UNIX's <literal>sort -n</literal>.) A message with
no spam attributes at all &mdash; that is, one that didn't match
<emphasis>any</emphasis> of your <command>spam</command> patterns
&mdash; is sorted at lowest priority. Numbers are sorted next, beginning
with 0 and ranging upward. Finally, non-numeric strings are sorted, with
<quote>a</quote> taking lower priority than <quote>z</quote>. Clearly,
in general, sorting by spam tags is most effective when you can coerce
your filter to give you a raw number. But in case you can't, Mutt can
still do something useful.
</para>

<para>
The <command>nospam</command> command can be used to write exceptions to
<command>spam</command> patterns. If a header pattern matches something
in a <command>spam</command> command, but you nonetheless do not want it
to receive a spam tag, you can list a more precise pattern under a
<command>nospam</command> command.
</para>

<para>
If the <emphasis>pattern</emphasis> given to <command>nospam</command>
is exactly the same as the <emphasis>pattern</emphasis> on an existing
<command>spam</command> list entry, the effect will be to remove the
entry from the spam list, instead of adding an exception.  Likewise, if
the <emphasis>pattern</emphasis> for a <command>spam</command> command
matches an entry on the <command>nospam</command> list, that nospam
entry will be removed. If the <emphasis>pattern</emphasis> for
<command>nospam</command> is <quote>*</quote>, <emphasis>all entries on
both lists</emphasis> will be removed. This might be the default action
if you use <command>spam</command> and <command>nospam</command> in
conjunction with a <command>folder-hook</command>.
</para>

<para>
You can have as many <command>spam</command> or
<command>nospam</command> commands as you like.  You can even do your
own primitive <command>spam</command> detection within Mutt &mdash; for
example, if you consider all mail from <literal>MAILER-DAEMON</literal>
to be spam, you can use a <command>spam</command> command like this:
</para>

<screen>
spam "^From: .*MAILER-DAEMON"       "999"
</screen>

</sect1>

<sect1 id="set">
<title>Setting and Querying Variables</title>

<sect2 id="var-types">
<title>Variable Types</title>

<para>
Mutt supports these types of configuration variables:
</para>

<variablelist>
<varlistentry>
<term>boolean</term>
<listitem>
<para>
A boolean expression, either <quote>yes</quote> or <quote>no</quote>.
</para>
</listitem>
</varlistentry>
<varlistentry>
<term>number</term>
<listitem>
<para>
A signed integer number in the range -32768 to 32767.
</para>
</listitem>
</varlistentry>
<varlistentry>
<term>string</term>
<listitem>
<para>
Arbitrary text.
</para>
</listitem>
</varlistentry>
<varlistentry>
<term>path</term>
<listitem>
<para>
A specialized string for representing paths including support for
mailbox shortcuts (see <xref linkend="shortcuts"/>) as well as tilde
(<quote>~</quote>) for a user's home directory and more.
</para>
</listitem>
</varlistentry>
<varlistentry>
<term>quadoption</term>
<listitem>
<para>
Like a boolean but triggers a prompt when set to <quote>ask-yes</quote>
or <quote>ask-no</quote> with <quote>yes</quote> and <quote>no</quote>
preselected respectively.
</para>
</listitem>
</varlistentry>
<varlistentry>
<term>sort order</term>
<listitem>
<para>
A specialized string allowing only particular words as values depending
on the variable.
</para>
</listitem>
</varlistentry>
<varlistentry>
<term>regular expression</term>
<listitem>
<para>
A regular expression, see <xref linkend="regexp"/> for an introduction.
</para>
</listitem>
</varlistentry>
<varlistentry>
<term>folder magic</term>
<listitem>
<para>
Specifies the type of folder to use: <emphasis>mbox</emphasis>,
<emphasis>mmdf</emphasis>, <emphasis>mh</emphasis> or
<emphasis>maildir</emphasis>.  Currently only used to determine the type
for newly created folders.
</para>
</listitem>
</varlistentry>
<varlistentry>
<term>e-mail address</term>
<listitem>
<para>
An e-mail address either with or without realname. The older
<quote><literal>user@example.org (Joe User)</literal></quote> form is
supported but strongly deprecated.
</para>
</listitem>
</varlistentry>
<varlistentry>
<term>user-defined</term>
<listitem>
<para>
Arbitrary text, see <xref linkend="set-myvar"/> for details.
</para>
</listitem>
</varlistentry>
</variablelist>

</sect2>

<sect2 id="set-commands">
<title>Commands</title>

<para>
The following commands are available to manipulate and query variables:
</para>

<para>Usage:</para>

<cmdsynopsis>
<command>set</command>
<group choice="req">
<arg choice="plain">
<group choice="opt">
<arg choice="plain"><option>no</option></arg>
<arg choice="plain"><option>inv</option></arg>
</group>
<replaceable class="parameter">variable</replaceable>
</arg>
<arg choice="plain">
<replaceable class="parameter">variable=value</replaceable>
</arg>
</group>
<arg choice="opt" rep="repeat"></arg>

<command>toggle</command>
<arg choice="plain">
<replaceable class="parameter">variable</replaceable>
</arg>
<arg choice="opt" rep="repeat">
<replaceable class="parameter">variable</replaceable>
</arg>

<command>unset</command>
<arg choice="plain">
<replaceable class="parameter">variable</replaceable>
</arg>
<arg choice="opt" rep="repeat">
<replaceable class="parameter">variable</replaceable>
</arg>

<command>reset</command>
<arg choice="plain">
<replaceable class="parameter">variable</replaceable>
</arg>
<arg choice="opt" rep="repeat">
<replaceable class="parameter">variable</replaceable>
</arg>
</cmdsynopsis>

<para>
This command is used to set (and unset) <link
linkend="variables">configuration variables</link>.  There are four
basic types of variables: boolean, number, string and quadoption.
<emphasis>boolean</emphasis> variables can be <emphasis>set</emphasis>
(true) or <emphasis>unset</emphasis> (false).
<emphasis>number</emphasis> variables can be assigned a positive integer
value.  <emphasis>string</emphasis> variables consist of any number of
printable characters and must be enclosed in quotes if they contain
spaces or tabs.  You may also use the escape sequences <quote>\n</quote>
and <quote>\t</quote> for newline and tab, respectively.
<emphasis>quadoption</emphasis> variables are used to control whether or
not to be prompted for certain actions, or to specify a default action.
A value of <emphasis>yes</emphasis> will cause the action to be carried
out automatically as if you had answered yes to the question.
Similarly, a value of <emphasis>no</emphasis> will cause the action to
be carried out as if you had answered <quote>no.</quote> A value of
<emphasis>ask-yes</emphasis> will cause a prompt with a default answer
of <quote>yes</quote> and <emphasis>ask-no</emphasis> will provide a
default answer of <quote>no.</quote>
</para>

<para>
Prefixing a variable with <quote>no</quote> will unset it.  Example:
<literal><command>set</command> noaskbcc</literal>.
</para>

<para>
For <emphasis>boolean</emphasis> variables, you may optionally prefix
the variable name with <literal>inv</literal> to toggle the value (on or
off).  This is useful when writing macros.  Example:
<literal><command>set</command> invsmart_wrap</literal>.
</para>

<para>
The <command>toggle</command> command automatically prepends the
<literal>inv</literal> prefix to all specified variables.
</para>

<para>
The <command>unset</command> command automatically prepends the
<literal>no</literal> prefix to all specified variables.
</para>

<para>
Using the <literal>&lt;enter-command&gt;</literal> function in the
<emphasis>index</emphasis> menu, you can query the value of a variable
by prefixing the name of the variable with a question mark:
</para>

<screen>
set ?allow_8bit
</screen>

<para>
The question mark is actually only required for boolean and quadoption
variables.
</para>

<para>
The <command>reset</command> command resets all given variables to the
compile time defaults (hopefully mentioned in this manual). If you use
the command <command>set</command> and prefix the variable with
<quote>&amp;</quote> this has the same behavior as the
<command>reset</command> command.
</para>

<para>
With the <command>reset</command> command there exists the special
variable <quote>all</quote>, which allows you to reset all variables to
their system defaults.
</para>

</sect2>

<sect2 id="set-myvar">
<title>User-Defined Variables</title>

<sect3 id="set-myvar-intro">
<title>Introduction</title>

<para>
Along with the variables listed in the <link
linkend="variables">Configuration variables</link> section, Mutt
supports user-defined variables with names starting with
<literal>my_</literal> as in, for example, <literal>my_cfgdir</literal>.
</para>

<para>
The <command>set</command> command either creates a custom
<literal>my_</literal> variable or changes its value if it does exist
already. The <command>unset</command> and <command>reset</command>
commands remove the variable entirely.
</para>

<para>
Since user-defined variables are expanded in the same way that
environment variables are (except for the <link
linkend="shell-escape">shell-escape</link> command and backtick
expansion), this feature can be used to make configuration files more
readable.
</para>

</sect3>

<sect3 id="set-myvar-examples">
<title>Examples</title>

<para>
The following example defines and uses the variable
<literal>my_cfgdir</literal> to abbreviate the calls of the <link
linkend="source"><command>source</command></link> command:
</para>

<example id="ex-myvar1">
<title>Using user-defined variables for config file readability</title>
<screen>
set my_cfgdir = $HOME/mutt/config

source $my_cfgdir/hooks
source $my_cfgdir/macros
<emphasis role="comment"># more source commands...</emphasis>
</screen>
</example>

<para>
A custom variable can also be used in macros to backup the current value
of another variable. In the following example, the value of the <link
linkend="delete">$delete</link> is changed temporarily while its
original value is saved as <literal>my_delete</literal>.  After the
macro has executed all commands, the original value of <link
linkend="delete">$delete</link> is restored.
</para>

<example id="ex-myvar2">
<title>Using user-defined variables for backing up other config option values</title>
<screen>
macro pager ,x '\
&lt;enter-command&gt;set my_delete=$delete&lt;enter&gt;\
&lt;enter-command&gt;set delete=yes&lt;enter&gt;\
...\
&lt;enter-command&gt;set delete=$my_delete&lt;enter&gt;'
</screen>
</example>

<para>
Since Mutt expands such values already when parsing the configuration
file(s), the value of <literal>$my_delete</literal> in the
last example would be the value of <link linkend="delete">$delete</link> exactly
as it was at that point during parsing the configuration file. If
another statement would change the value for <link linkend="delete">$delete</link>
later in the same or another file, it would have no effect on
<literal>$my_delete</literal>. However, the expansion can
be deferred to runtime, as shown in the next example, when escaping the
dollar sign.
</para>

<example id="ex-myvar3">
<title>Deferring user-defined variable expansion to runtime</title>
<screen>
macro pager &lt;PageDown&gt; "\
&lt;enter-command&gt; set my_old_pager_stop=\$pager_stop pager_stop&lt;Enter&gt;\
&lt;next-page&gt;\
&lt;enter-command&gt; set pager_stop=\$my_old_pager_stop&lt;Enter&gt;\
&lt;enter-command&gt; unset my_old_pager_stop&lt;Enter&gt;"
</screen>
</example>

<para>
Note that there is a space between
<literal>&lt;enter-command&gt;</literal> and the <command>set</command>
configuration command, preventing Mutt from recording the
<command>macro</command>'s commands into its history.
</para>

</sect3>

</sect2>

<sect2 id="set-conversions">
<title>Type Conversions</title>

<para>
Variables are always assigned string values which Mutt parses into its
internal representation according to the type of the variable, for
example an integer number for numeric types. For all queries (including
$-expansion) the value is converted from its internal type back into
string. As a result, any variable can be assigned any value given that
its content is valid for the target. This also counts for custom
variables which are of type string. In case of parsing errors, Mutt will
print error messages. <xref linkend="ex-myvar4"/> demonstrates type
conversions.
</para>

<example id="ex-myvar4">
<title>Type conversions using variables</title>
<screen>
set my_lines = "5"                <emphasis role="comment"># value is string "5"</emphasis>
set pager_index_lines = $my_lines <emphasis role="comment"># value is integer 5</emphasis>

set my_sort = "date-received"     <emphasis role="comment"># value is string "date-received"</emphasis>
set sort = "last-$my_sort"        <emphasis role="comment"># value is sort last-date-received</emphasis>

set my_inc = $read_inc            <emphasis role="comment"># value is string "10" (default of $read_inc)</emphasis>
set my_foo = $my_inc              <emphasis role="comment"># value is string "10"</emphasis>
</screen>
</example>

<para>
These assignments are all valid. If, however, the value of
<literal>$my_lines</literal> would have been
<quote>five</quote> (or something else that cannot be parsed into a
number), the assignment to
<literal>$pager_index_lines</literal> would have
produced an error message.
</para>

<para>
Type conversion applies to all configuration commands which take
arguments. But please note that every expanded value of a variable is
considered just a single token. A working example is:
</para>

<screen>
set my_pattern = "~A"
set my_number = "10"

<emphasis role="comment"># same as: score ~A +10</emphasis>
score $my_pattern +$my_number</screen>

<para>
What does <emphasis>not</emphasis> work is:
</para>

<screen>
set my_mx = "+mailbox1 +mailbox2"
mailboxes $my_mx +mailbox3</screen>

<para>
because the value of <literal>$my_mx</literal> is interpreted as a
single mailbox named <quote>+mailbox1 +mailbox2</quote> and not two
distinct mailboxes.
</para>

</sect2>

</sect1>

<sect1 id="source">
<title>Reading Initialization Commands From Another File</title>

<para>Usage:</para>

<cmdsynopsis>
<command>source</command>
<arg choice="plain">
<replaceable class="parameter">filename</replaceable>
</arg>
</cmdsynopsis>

<para>
This command allows the inclusion of initialization commands from other
files.  For example, I place all of my aliases in
<literal>~/.mail_aliases</literal> so that I can make my
<literal>~/.muttrc</literal> readable and keep my aliases private.
</para>

<para>
If the filename begins with a tilde (<quote>~</quote>), it will be
expanded to the path of your home directory.
</para>

<para>
If the filename ends with a vertical bar (<quote>|</quote>), then
<emphasis>filename</emphasis> is considered to be an executable program
from which to read input (e.g.  <literal><command>source</command>
~/bin/myscript|</literal>).
</para>

</sect1>

<sect1 id="unhook">
<title>Removing Hooks</title>

<para>Usage:</para>

<cmdsynopsis>
<command>unhook</command>
<group choice="req">
<arg choice="plain">
<replaceable class="parameter">*</replaceable>
</arg>
<arg choice="plain">
<replaceable class="parameter">hook-type</replaceable>
</arg>
</group>
</cmdsynopsis>

<para>
This command permits you to flush hooks you have previously defined.
You can either remove all hooks by giving the <quote>*</quote> character
as an argument, or you can remove all hooks of a specific type by saying
something like <literal><command>unhook</command> send-hook</literal>.
</para>

</sect1>

<sect1 id="formatstrings">
<title>Format Strings</title>

<sect2 id="formatstrings-basics">
<title>Basic usage</title>

<para>
Format strings are a general concept you'll find in several locations
through the Mutt configuration, especially in the <link
linkend="index-format">$index_format</link>, <link
linkend="pager-format">$pager_format</link>, <link
linkend="status-format">$status_format</link>, and other related
variables. These can be very straightforward, and it's quite possible
you already know how to use them.
</para>

<para>
The most basic format string element is a percent symbol followed by
another character. For example, <literal>%s</literal> represents a
message's Subject: header in the <link
linkend="index-format">$index_format</link> variable. The
<quote>expandos</quote> available are documented with each format
variable, but there are general modifiers available with all formatting
expandos, too. Those are our concern here.
</para>

<para>
Some of the modifiers are borrowed right out of C (though you might know
them from Perl, Python, shell, or another language). These are the
<literal>[-]m.n</literal> modifiers, as in
<literal>%-12.12s</literal>. As with such programming languages, these
modifiers allow you to specify the minimum and maximum size of the
resulting string, as well as its justification. If the <quote>-</quote>
sign follows the percent, the string will be left-justified instead of
right-justified. If there's a number immediately following that, it's
the minimum amount of space the formatted string will occupy &mdash; if
it's naturally smaller than that, it will be padded out with spaces.  If
a decimal point and another number follow, that's the maximum space
allowable &mdash; the string will not be permitted to exceed that width,
no matter its natural size. Each of these three elements is optional, so
that all these are legal format strings: <literal>%-12s</literal>,
<literal>%4c</literal>, <literal>%.15F</literal> and
<literal>%-12.15L</literal>.
</para>

<para>
Mutt adds some other modifiers to format strings. If you use an equals
symbol (<literal>=</literal>) as a numeric prefix (like the minus
above), it will force the string to be centered within its minimum space
range. For example, <literal>%=14y</literal> will reserve 14 characters
for the %y expansion &mdash; that's the set of message keywords (formerly
X-Label).  If the expansion results in
a string less than 14 characters, it will be centered in a 14-character
space.  If the X-Label for a message were <quote>test</quote>, that
expansion would look like
<quote>&nbsp;&nbsp;&nbsp;&nbsp;&nbsp;test&nbsp;&nbsp;&nbsp;&nbsp;&nbsp;</quote>.
</para>

<para>
There are two very little-known modifiers that affect the way that an
expando is replaced. If there is an underline (<quote>_</quote>)
character between any format modifiers (as above) and the expando
letter, it will expands in all lower case. And if you use a colon
(<quote>:</quote>), it will replace all decimal points with underlines.
</para>

</sect2>

<sect2 id="formatstrings-conditionals">
<title>Conditionals</title>

<para>
Depending on the format string variable, some of its sequences can be
used to optionally print a string if their value is nonzero. For
example, you may only want to see the number of flagged messages if such
messages exist, since zero is not particularly meaningful. To optionally
print a string based upon one of the above sequences, the following
construct is used:
</para>

<screen>
%?&lt;sequence_char&gt;?&lt;optional_string&gt;?</screen>

<para>
where <emphasis>sequence_char</emphasis> is an expando, and
<emphasis>optional_string</emphasis> is the string you would like
printed if <emphasis>sequence_char</emphasis> is nonzero.
<emphasis>optional_string</emphasis> may contain other sequences as well
as normal text, but you may not nest optional strings.
</para>

<para>
Here is an example illustrating how to optionally print the number of
new messages in a mailbox in <link
linkend="status-format">$status_format</link>:
</para>

<screen>
%?n?%n new messages.?</screen>

<para>
You can also switch between two strings using the following construct:
</para>

<screen>
%?&lt;sequence_char&gt;?&lt;if_string&gt;&amp;&lt;else_string&gt;?</screen>

<para>
If the value of <emphasis>sequence_char</emphasis> is non-zero,
<emphasis>if_string</emphasis> will be expanded, otherwise
<emphasis>else_string</emphasis> will be expanded.
</para>

<para>
The conditional sequences can also be nested by using the %&lt; and &gt;
operators. The %? notation can still be used but requires quoting. For example:
</para>

<screen>
%&lt;x?true&amp;false&gt;
%&lt;x?%&lt;y?%&lt;z?xyz&amp;xy&gt;&amp;x&gt;&amp;none&gt;
</screen>

<para>For more examples, see <xref linkend="nested-if"/></para>

</sect2>

<sect2 id="formatstrings-filters">
<title>Filters</title>

<para>
Any format string ending in a vertical bar (<quote>|</quote>) will be
expanded and piped through the first word in the string, using spaces as
separator. The string returned will be used for display.  If the
returned string ends in %, it will be passed through the formatter a
second time. This allows the filter to generate a replacement format
string including % expandos.
</para>

<para>
All % expandos in a format string are expanded before the script is
called so that:
</para>

<example id="ex-fmtpipe">
<title>Using external filters in format strings</title>
<screen>
set status_format="script.sh '%r %f (%L)'|"
</screen>
</example>

<para>
will make Mutt expand <literal>%r</literal>, <literal>%f</literal> and
<literal>%L</literal> before calling the script. The example also shows
that arguments can be quoted: the script will receive the expanded
string between the single quotes as the only argument.
</para>

<para>
A practical example is the <literal>mutt_xtitle</literal> script
installed in the <literal>samples</literal> subdirectory of the Mutt
documentation: it can be used as filter for <link
linkend="status-format">$status_format</link> to set the current
terminal's title, if supported.
</para>

</sect2>

<sect2 id="formatstrings-padding">
<title>Padding</title>

<para>
In most format strings, Mutt supports different types of padding using
special %-expandos:
</para>

<variablelist>
<varlistentry>
<term><literal>%|X</literal></term>
<listitem>
<para>
When this occurs, Mutt will fill the rest of the line with the character
<literal>X</literal>. For example, filling the rest of the line with
dashes is done by setting:
</para>
<screen>
set status_format = "%v on %h: %B: %?n?%n&amp;no? new messages %|-"</screen>
</listitem>
</varlistentry>
<varlistentry>
<term>
<literal>%&gt;X</literal>
</term>
<listitem>
<para>
Since the previous expando stops at the end of line, there must be a way
to fill the gap between two items via the <literal>%&gt;X</literal>
expando: it puts as many characters <literal>X</literal> in between two
items so that the rest of the line will be right-justified. For example,
to not put the version string and hostname the above example on the left
but on the right and fill the gap with spaces, one might use (note the
space after <literal>%&gt;</literal>):
</para>
<screen>
set status_format = "%B: %?n?%n&amp;no? new messages %&gt; (%v on %h)"</screen>
</listitem>
</varlistentry>
<varlistentry>
<term><literal>%*X</literal>
</term>
<listitem>
<para>
Normal right-justification will print everything to the left of the
<literal>%&gt;</literal>, displaying padding and whatever lies to the
right only if there's room. By contrast, <quote>soft-fill</quote> gives
priority to the right-hand side, guaranteeing space to display it and
showing padding only if there's still room. If necessary, soft-fill will
eat text leftwards to make room for rightward text. For example, to
right-justify the subject making sure as much as possible of it fits on
screen, one might use (note two spaces after <literal>%* </literal>: the
second ensures there's a space between the truncated right-hand side and
the subject):
</para>
<screen>
set index_format="%4C %Z %{%b %d} %-15.15L (%?l?%4l&amp;%4c?)%*  %s"</screen>
</listitem>
</varlistentry>
</variablelist>

</sect2>

<sect2 id="formatstrings-conditional-dates">
<title>Conditional Dates</title>
<para>
This patch allows the format of dates in the index to vary based on how recent
the message is. This is especially useful in combination with David Champion's
patch to allow if-else sequences to be nested.
</para>

<para>
For example, using
<literal>%&lt;[y?%&lt;[d?%[%H:%M]&amp;%[%m/%d]&gt;&amp;%[%y.%m]&gt;</literal>
for the date in the <literal>$index_format</literal> will produce a display like:
</para>

<screen>
   1   + 14.12 Grace Hall      (   13) Gulliver's Travels
   2   + 10/02 Callum Harrison (   48) Huckleberry Finn
   3     12:17 Rhys Lee        (   42) The Lord Of The Rings
</screen>
</sect2>

</sect1>

<sect1 id="mailto-allow">
<title>Control allowed header fields in a mailto: URL</title>

<para>Usage:</para>

<cmdsynopsis>
<command>mailto_allow</command>
<group choice="req">
<arg choice="plain">
<replaceable class="parameter">*</replaceable>
</arg>
<arg choice="plain" rep="repeat">
<replaceable class="parameter">header-field</replaceable>
</arg>
</group>

<command>unmailto_allow</command>
<group choice="req">
<arg choice="plain">
<replaceable class="parameter">*</replaceable>
</arg>
<arg choice="plain" rep="repeat">
<replaceable class="parameter">header-field</replaceable>
</arg>
</group>
</cmdsynopsis>

<para>
As a security measure, Mutt will only add user-approved header fields from a
<literal>mailto:</literal> URL.  This is necessary since Mutt will handle
certain header fields, such as <literal>Attach:</literal>, in a special way.
The <literal>mailto_allow</literal> and <literal>unmailto_allow</literal>
commands allow the user to modify the list of approved headers.
</para>
<para>
Mutt initializes the default list to contain only the <literal>Subject</literal>
and <literal>Body</literal> header fields, which are the only requirement specified
by the <literal>mailto:</literal> specification in RFC2368.
</para>
</sect1>

</chapter>

<chapter id="advancedusage">
<title>Advanced Usage</title>

<sect1 id="charset-handling">
<title>Character Set Handling</title>

<para>
A <quote>character set</quote> is basically a mapping between bytes and
glyphs and implies a certain character encoding scheme. For example, for
the ISO 8859 family of character sets, an encoding of 8bit per character
is used. For the Unicode character set, different character encodings
may be used, UTF-8 being the most popular. In UTF-8, a character is
represented using a variable number of bytes ranging from 1 to 4.
</para>

<para>
Since Mutt is a command-line tool run from a shell, and delegates
certain tasks to external tools (such as an editor for composing/editing
messages), all of these tools need to agree on a character set and
encoding. There exists no way to reliably deduce the character set a
plain text file has. Interoperability is gained by the use of
well-defined environment variables. The full set can be printed by
issuing <literal>locale</literal> on the command line.
</para>

<para>
Upon startup, Mutt determines the character set on its own using
routines that inspect locale-specific environment variables. Therefore,
it is generally not necessary to set the <literal>$charset</literal>
variable in Mutt. It may even be counter-productive as Mutt uses system
and library functions that derive the character set themselves and on
which Mutt has no influence. It's safest to let Mutt work out the locale
setup itself.
</para>

<para>
If you happen to work with several character sets on a regular basis,
it's highly advisable to use Unicode and an UTF-8 locale. Unicode can
represent nearly all characters in a message at the same time.  When not
using a Unicode locale, it may happen that you receive messages with
characters not representable in your locale. When displaying such a
message, or replying to or forwarding it, information may get lost
possibly rendering the message unusable (not only for you but also for
the recipient, this breakage is not reversible as lost information
cannot be guessed).
</para>

<para>
A Unicode locale makes all conversions superfluous which eliminates the
risk of conversion errors. It also eliminates potentially wrong
expectations about the character set between Mutt and external programs.
</para>

<para>
The terminal emulator used also must be properly configured for the
current locale. Terminal emulators usually do <emphasis>not</emphasis>
derive the locale from environment variables, they need to be configured
separately. If the terminal is incorrectly configured, Mutt may display
random and unexpected characters (question marks, octal codes, or just
random glyphs), format strings may not work as expected, you may not be
abled to enter non-ascii characters, and possible more.  Data is always
represented using bytes and so a correct setup is very important as to
the machine, all character sets <quote>look</quote> the same.
</para>

<para>
Warning: A mismatch between what system and library functions think the
locale is and what Mutt was told what the locale is may make it behave
badly with non-ascii input: it will fail at seemingly random places.
This warning is to be taken seriously since not only local mail handling
may suffer: sent messages may carry wrong character set information the
<emphasis>receiver</emphasis> has too deal with. The need to set
<literal>$charset</literal> directly in most cases points at terminal
and environment variable setup problems, not Mutt problems.
</para>

<para>
A list of officially assigned and known character sets can be found at
<ulink url="http://www.iana.org/assignments/character-sets">IANA</ulink>,
a list of locally supported locales can be obtained by running
<literal>locale -a</literal>.
</para>

</sect1>

<sect1 id="regexp">
<title>Regular Expressions</title>

<para>
All string patterns in Mutt including those in more complex <link
linkend="patterns">patterns</link> must be specified using regular
expressions (regexp) in the <quote>POSIX extended</quote> syntax (which
is more or less the syntax used by egrep and GNU awk).  For your
convenience, we have included below a brief description of this syntax.
</para>

<para>
The search is case sensitive if the pattern contains at least one upper
case letter, and case insensitive otherwise.
</para>

<note>
<para>
<quote>\</quote> must be quoted if used for a regular expression in an
initialization command: <quote>\\</quote>.
</para>
</note>

<para>
A regular expression is a pattern that describes a set of strings.
Regular expressions are constructed analogously to arithmetic
expressions, by using various operators to combine smaller expressions.
</para>

<note>
<para>
The regular expression can be enclosed/delimited by either " or ' which
is useful if the regular expression includes a white-space character.
See <xref linkend="muttrc-syntax"/> for more information on " and '
delimiter processing.  To match a literal " or ' you must preface it
with \ (backslash).
</para>
</note>

<para>
The fundamental building blocks are the regular expressions that match a
single character.  Most characters, including all letters and digits,
are regular expressions that match themselves.  Any metacharacter with
special meaning may be quoted by preceding it with a backslash.
</para>

<para>
The period <quote>.</quote> matches any single character.  The caret
<quote>^</quote> and the dollar sign <quote>$</quote> are metacharacters
that respectively match the empty string at the beginning and end of a
line.
</para>

<para>
A list of characters enclosed by <quote>[</quote> and <quote>]</quote>
matches any single character in that list; if the first character of the
list is a caret <quote>^</quote> then it matches any character
<emphasis>not</emphasis> in the list.  For example, the regular
expression <emphasis>[0123456789]</emphasis> matches any single digit.
A range of ASCII characters may be specified by giving the first and
last characters, separated by a hyphen <quote>-</quote>.  Most
metacharacters lose their special meaning inside lists.  To include a
literal <quote>]</quote> place it first in the list.  Similarly, to
include a literal <quote>^</quote> place it anywhere but first.
Finally, to include a literal hyphen <quote>-</quote> place it last.
</para>

<para>
Certain named classes of characters are predefined.  Character classes
consist of <quote>[:</quote>, a keyword denoting the class, and
<quote>:]</quote>.  The following classes are defined by the POSIX
standard in
<xref linkend="posix-regex-char-classes"/>
</para>

<table id="posix-regex-char-classes">
<title>POSIX regular expression character classes</title>
<tgroup cols="2">
<thead>
<row><entry>Character class</entry><entry>Description</entry></row>
</thead>
<tbody>
<row><entry>[:alnum:]</entry><entry>Alphanumeric characters</entry></row>
<row><entry>[:alpha:]</entry><entry>Alphabetic characters</entry></row>
<row><entry>[:blank:]</entry><entry>Space or tab characters</entry></row>
<row><entry>[:cntrl:]</entry><entry>Control characters</entry></row>
<row><entry>[:digit:]</entry><entry>Numeric characters</entry></row>
<row><entry>[:graph:]</entry><entry>Characters that are both printable and visible. (A space is printable, but not visible, while an <quote>a</quote> is both)</entry></row>
<row><entry>[:lower:]</entry><entry>Lower-case alphabetic characters</entry></row>
<row><entry>[:print:]</entry><entry>Printable characters (characters that are not control characters)</entry></row>
<row><entry>[:punct:]</entry><entry>Punctuation characters (characters that are not letter, digits, control characters, or space characters)</entry></row>
<row><entry>[:space:]</entry><entry>Space characters (such as space, tab and formfeed, to name a few)</entry></row>
<row><entry>[:upper:]</entry><entry>Upper-case alphabetic characters</entry></row>
<row><entry>[:xdigit:]</entry><entry>Characters that are hexadecimal digits</entry></row>
</tbody>
</tgroup>
</table>

<para>
A character class is only valid in a regular expression inside the
brackets of a character list.
</para>

<note>
<para>
Note that the brackets in these class names are part of the symbolic
names, and must be included in addition to the brackets delimiting the
bracket list. For example, <emphasis>[[:digit:]]</emphasis> is
equivalent to <emphasis>[0-9]</emphasis>.
</para>
</note>

<para>
Two additional special sequences can appear in character lists.  These
apply to non-ASCII character sets, which can have single symbols (called
collating elements) that are represented with more than one character,
as well as several characters that are equivalent for collating or
sorting purposes:
</para>

<variablelist>

<varlistentry>
<term>Collating Symbols</term>
<listitem>
<para>
A collating symbol is a multi-character collating element enclosed in
<quote>[.</quote> and <quote>.]</quote>.  For example, if
<quote>ch</quote> is a collating element, then
<emphasis>[[.ch.]]</emphasis> is a regexp that matches this collating
element, while <emphasis>[ch]</emphasis> is a regexp that matches either
<quote>c</quote> or <quote>h</quote>.
</para>
</listitem>
</varlistentry>
<varlistentry>
<term>Equivalence Classes</term>
<listitem>
<para>
An equivalence class is a locale-specific name for a list of characters
that are equivalent. The name is enclosed in <quote>[=</quote> and
<quote>=]</quote>.  For example, the name <quote>e</quote> might be used
to represent all of <quote>e</quote> with grave
(<quote>&egrave;</quote>), <quote>e</quote> with acute
(<quote>&eacute;</quote>) and <quote>e</quote>.  In this case,
<emphasis>[[=e=]]</emphasis> is a regexp that matches any of:
<quote>e</quote> with grave (<quote>&egrave;</quote>), <quote>e</quote>
with acute (<quote>&eacute;</quote>) and <quote>e</quote>.
</para>
</listitem>
</varlistentry>
</variablelist>

<para>
A regular expression matching a single character may be followed by one
of several repetition operators described in <xref
linkend="regex-repeat"/>.
</para>

<table id="regex-repeat">
<title>Regular expression repetition operators</title>
<tgroup cols="2">
<thead>
<row><entry>Operator</entry><entry>Description</entry></row>
</thead>
<tbody>
<row><entry>?</entry><entry>The preceding item is optional and matched at most once</entry></row>
<row><entry>*</entry><entry>The preceding item will be matched zero or more times</entry></row>
<row><entry>+</entry><entry>The preceding item will be matched one or more times</entry></row>
<row><entry>{n}</entry><entry>The preceding item is matched exactly <emphasis>n</emphasis> times</entry></row>
<row><entry>{n,}</entry><entry>The preceding item is matched <emphasis>n</emphasis> or more times</entry></row>
<row><entry>{,m}</entry><entry>The preceding item is matched at most <emphasis>m</emphasis> times</entry></row>
<row><entry>{n,m}</entry><entry>The preceding item is matched at least <emphasis>n</emphasis> times, but no more than <emphasis>m</emphasis> times</entry></row>
</tbody>
</tgroup>
</table>

<para>
Two regular expressions may be concatenated; the resulting regular
expression matches any string formed by concatenating two substrings
that respectively match the concatenated subexpressions.
</para>

<para>
Two regular expressions may be joined by the infix operator
<quote>|</quote>; the resulting regular expression matches any string
matching either subexpression.
</para>

<para>
Repetition takes precedence over concatenation, which in turn takes
precedence over alternation.  A whole subexpression may be enclosed in
parentheses to override these precedence rules.
</para>

<note>
<para>
If you compile Mutt with the included regular expression engine, the
following operators may also be used in regular expressions as described
in <xref linkend="regex-gnu-ext"/>.
</para>
</note>

<table id="regex-gnu-ext">
<title>GNU regular expression extensions</title>
<tgroup cols="2">
<thead>
<row><entry>Expression</entry><entry>Description</entry></row>
</thead>
<tbody>
<row><entry>\\y</entry><entry>Matches the empty string at either the beginning or the end of a word</entry></row>
<row><entry>\\B</entry><entry>Matches the empty string within a word</entry></row>
<row><entry>\\&lt;</entry><entry>Matches the empty string at the beginning of a word</entry></row>
<row><entry>\\&gt;</entry><entry>Matches the empty string at the end of a word</entry></row>
<row><entry>\\w</entry><entry>Matches any word-constituent character (letter, digit, or underscore)</entry></row>
<row><entry>\\W</entry><entry>Matches any character that is not word-constituent</entry></row>
<row><entry>\\`</entry><entry>Matches the empty string at the beginning of a buffer (string)</entry></row>
<row><entry>\\'</entry><entry>Matches the empty string at the end of a buffer</entry></row>
</tbody>
</tgroup>
</table>

<para>
Please note however that these operators are not defined by POSIX, so
they may or may not be available in stock libraries on various systems.
</para>

</sect1>

<sect1 id="patterns">
<title>Patterns: Searching, Limiting and Tagging</title>

<sect2 id="patterns-modifier">
<title>Pattern Modifier</title>

<para>
Many of Mutt's commands allow you to specify a pattern to match
(<literal>limit</literal>, <literal>tag-pattern</literal>,
<literal>delete-pattern</literal>, etc.). <xref linkend="tab-patterns"/>
shows several ways to select messages.
</para>

<table id="tab-patterns">
<title>Pattern modifiers</title>
<tgroup cols="2">
<thead>
<row><entry>Pattern modifier</entry><entry>Description</entry></row>
</thead>
<tbody>
<row><entry>~A</entry><entry>all messages</entry></row>
<row><entry>~b <emphasis>EXPR</emphasis></entry><entry>messages which contain <emphasis>EXPR</emphasis> in the message body</entry></row>
<row><entry>=b <emphasis>STRING</emphasis></entry><entry>messages which contain <emphasis>STRING</emphasis> in the message body. If IMAP is enabled, searches for <emphasis>STRING</emphasis> on the server, rather than downloading each message and searching it locally.</entry></row>
<row><entry>~B <emphasis>EXPR</emphasis></entry><entry>messages which contain <emphasis>EXPR</emphasis> in the whole message</entry></row>
<row><entry>=B <emphasis>STRING</emphasis></entry><entry>messages which contain <emphasis>STRING</emphasis> in the whole message. If IMAP is enabled, searches for <emphasis>STRING</emphasis> on the server, rather than downloading each message and searching it locally.</entry></row>
<row><entry>~c <emphasis>EXPR</emphasis></entry><entry>messages carbon-copied to <emphasis>EXPR</emphasis></entry></row>
<row><entry>%c <emphasis>GROUP</emphasis></entry><entry>messages carbon-copied to any member of <emphasis>GROUP</emphasis></entry></row>
<row><entry>~C <emphasis>EXPR</emphasis></entry><entry>messages either to: or cc: <emphasis>EXPR</emphasis></entry></row>
<row><entry>%C <emphasis>GROUP</emphasis></entry><entry>messages either to: or cc: to any member of <emphasis>GROUP</emphasis></entry></row>
<row><entry>~d [<emphasis>MIN</emphasis>]-[<emphasis>MAX</emphasis>]</entry><entry>messages with <quote>date-sent</quote> in a Date range</entry></row>
<row><entry>~D</entry><entry>deleted messages</entry></row>
<row><entry>~e <emphasis>EXPR</emphasis></entry><entry>messages which contains <emphasis>EXPR</emphasis> in the <quote>Sender</quote> field</entry></row>
<row><entry>%e <emphasis>GROUP</emphasis></entry><entry>messages which contain a member of <emphasis>GROUP</emphasis> in the <quote>Sender</quote> field</entry></row>
<row><entry>~E</entry><entry>expired messages</entry></row>
<row><entry>~F</entry><entry>flagged messages</entry></row>
<row><entry>~f <emphasis>EXPR</emphasis></entry><entry>messages originating from <emphasis>EXPR</emphasis></entry></row>
<row><entry>%f <emphasis>GROUP</emphasis></entry><entry>messages originating from any member of <emphasis>GROUP</emphasis></entry></row>
<row><entry>~g</entry><entry>cryptographically signed messages</entry></row>
<row><entry>~G</entry><entry>cryptographically encrypted messages</entry></row>
<row><entry>~h <emphasis>EXPR</emphasis></entry><entry>messages which contain <emphasis>EXPR</emphasis> in the message header</entry></row>
<row><entry>=h <emphasis>STRING</emphasis></entry><entry>messages which contain <emphasis>STRING</emphasis> in the message header. If IMAP is enabled, searches for <emphasis>STRING</emphasis> on the server, rather than downloading each message and searching it locally; <emphasis>STRING</emphasis> must be of the form <quote>header: substring</quote> (see below).</entry></row>
<row><entry>~H <emphasis>EXPR</emphasis></entry><entry>messages with a spam attribute matching <emphasis>EXPR</emphasis></entry></row>
<row><entry>~i <emphasis>EXPR</emphasis></entry><entry>messages which match <emphasis>EXPR</emphasis> in the <quote>Message-ID</quote> field</entry></row>
<row><entry>~k</entry><entry>messages which contain PGP key material</entry></row>
<row><entry>~L <emphasis>EXPR</emphasis></entry><entry>messages either originated or received by <emphasis>EXPR</emphasis></entry></row>
<row><entry>%L <emphasis>GROUP</emphasis></entry><entry>message either originated or received by any member of <emphasis>GROUP</emphasis></entry></row>
<row><entry>~l</entry><entry>messages addressed to a known mailing list</entry></row>
<row><entry>~m [<emphasis>MIN</emphasis>]-[<emphasis>MAX</emphasis>]</entry><entry>messages in the range <emphasis>MIN</emphasis> to <emphasis>MAX</emphasis> *)</entry></row>
<row><entry>~n [<emphasis>MIN</emphasis>]-[<emphasis>MAX</emphasis>]</entry><entry>messages with a score in the range <emphasis>MIN</emphasis> to <emphasis>MAX</emphasis> *)</entry></row>
<row><entry>~N</entry><entry>new messages</entry></row>
<row><entry>~O</entry><entry>old messages</entry></row>
<row><entry>~p</entry><entry>messages addressed to you (consults <command>alternates</command>)</entry></row>
<row><entry>~P</entry><entry>messages from you (consults <command>alternates</command>)</entry></row>
<row><entry>~Q</entry><entry>messages which have been replied to</entry></row>
<row><entry>~r [<emphasis>MIN</emphasis>]-[<emphasis>MAX</emphasis>]</entry><entry>messages with <quote>date-received</quote> in a Date range</entry></row>
<row><entry>~R</entry><entry>read messages</entry></row>
<row><entry>~s <emphasis>EXPR</emphasis></entry><entry>messages having <emphasis>EXPR</emphasis> in the <quote>Subject</quote> field.</entry></row>
<row><entry>~S</entry><entry>superseded messages</entry></row>
<row><entry>~t <emphasis>EXPR</emphasis></entry><entry>messages addressed to <emphasis>EXPR</emphasis></entry></row>
<row><entry>~T</entry><entry>tagged messages</entry></row>
<row><entry>~u</entry><entry>messages addressed to a subscribed mailing list</entry></row>
<row><entry>~U</entry><entry>unread messages</entry></row>
<row><entry>~v</entry><entry>messages part of a collapsed thread.</entry></row>
<row><entry>~V</entry><entry>cryptographically verified messages</entry></row>
<row><entry>~x <emphasis>EXPR</emphasis></entry><entry>messages which contain <emphasis>EXPR</emphasis> in the <quote>References</quote> or <quote>In-Reply-To</quote> field</entry></row>
<row><entry>~X [<emphasis>MIN</emphasis>]-[<emphasis>MAX</emphasis>]</entry><entry>messages with <emphasis>MIN</emphasis> to <emphasis>MAX</emphasis> attachments *)</entry></row>
<row><entry>~y <emphasis>EXPR</emphasis></entry><entry>messages which contain <emphasis>EXPR</emphasis> in their keywords</entry></row>
<row><entry>~z [<emphasis>MIN</emphasis>]-[<emphasis>MAX</emphasis>]</entry><entry>messages with a size in the range <emphasis>MIN</emphasis> to <emphasis>MAX</emphasis> *) **)</entry></row>
<row><entry>~=</entry><entry>duplicated messages (see <link linkend="duplicate-threads">$duplicate_threads</link>)</entry></row>
<row><entry>~$</entry><entry>unreferenced messages (requires threaded view)</entry></row>
<row><entry>~(<emphasis>PATTERN</emphasis>)</entry><entry>messages in threads
containing messages matching <emphasis>PATTERN</emphasis>, e.g. all
threads containing messages from you: ~(~P)</entry></row>
</tbody>
</tgroup>
</table>

<para>
Where <emphasis>EXPR</emphasis> is a <link linkend="regexp">regular expression</link>, and <emphasis>GROUP</emphasis> is an
<link linkend="addrgroup">address group</link>.
</para>

<para>
*) The forms <quote>&lt;[<emphasis>MAX</emphasis>]</quote>,
<quote>&gt;[<emphasis>MIN</emphasis>]</quote>,
<quote>[<emphasis>MIN</emphasis>]-</quote> and
<quote>-[<emphasis>MAX</emphasis>]</quote> are allowed, too.
</para>

<para>
**) The suffixes <quote>K</quote> and <quote>M</quote> are allowed to
specify kilobyte and megabyte respectively.
</para>

<para>
Special attention has to be payed when using regular expressions inside
of patterns.  Specifically, Mutt's parser for these patterns will strip
one level of backslash (<quote>\</quote>), which is normally used for
quoting.  If it is your intention to use a backslash in the regular
expression, you will need to use two backslashes instead
(<quote>\\</quote>). You can force Mutt to treat
<emphasis>EXPR</emphasis> as a simple string instead of a regular
expression by using = instead of ~ in the pattern name. For example,
<literal>=b *.*</literal> will find all messages that contain the
literal string <quote>*.*</quote>. Simple string matches are less
powerful than regular expressions but can be considerably faster. This
is especially true for IMAP folders, because string matches can be
performed on the server instead of by fetching every message. IMAP
treats <literal>=h</literal> specially: it must be of the form
<quote>header: substring</quote> and will not partially match header
names. The substring part may be omitted if you simply wish to find
messages containing a particular header without regard to its value.
</para>

<para>
Patterns matching lists of addresses (notably c, C, p, P and t) match if
there is at least one match in the whole list. If you want to make sure
that all elements of that list match, you need to prefix your pattern
with <quote>^</quote>.  This example matches all mails which only has
recipients from Germany.
</para>

<example id="ex-recips">
<title>Matching all addresses in address lists</title>
<screen>
^~C \.de$
</screen>
</example>

</sect2>

<sect2 id="simple-searches">
<title>Simple Searches</title>

<para>
Mutt supports two versions of so called <quote>simple
searches</quote>. These are issued if the query entered for searching,
limiting and similar operations does not seem to contain a valid pattern
modifier (i.e. it does not contain one of these characters:
<quote>~</quote>, <quote>=</quote> or <quote>%</quote>). If the query is
supposed to contain one of these special characters, they must be
escaped by prepending a backslash (<quote>\</quote>).
</para>

<para>
The first type is by checking whether the query string equals
a keyword case-insensitively from <xref linkend="tab-simplesearch-keywords"/>:
If that is the case, Mutt will use the shown pattern modifier instead.
If a keyword would conflict with your search keyword, you need to turn
it into a regular expression to avoid matching the keyword table. For
example, if you want to find all messages matching <quote>flag</quote>
(using <link linkend="simple-search">$simple_search</link>)
but don't want to match flagged messages, simply search for
<quote><literal>[f]lag</literal></quote>.
</para>

<table id="tab-simplesearch-keywords">
<title>Simple search keywords</title>
<tgroup cols="2">
<thead>
<row><entry>Keyword</entry><entry>Pattern modifier</entry></row>
</thead>
<tbody>
<row><entry>all</entry><entry>~A</entry></row>
<row><entry>.</entry><entry>~A</entry></row>
<row><entry>^</entry><entry>~A</entry></row>
<row><entry>del</entry><entry>~D</entry></row>
<row><entry>flag</entry><entry>~F</entry></row>
<row><entry>new</entry><entry>~N</entry></row>
<row><entry>old</entry><entry>~O</entry></row>
<row><entry>repl</entry><entry>~Q</entry></row>
<row><entry>read</entry><entry>~R</entry></row>
<row><entry>tag</entry><entry>~T</entry></row>
<row><entry>unread</entry><entry>~U</entry></row>
</tbody>
</tgroup>
</table>

<para>
The second type of simple search is to build a complex search pattern
using <link linkend="simple-search">$simple_search</link> as a
template. Mutt will insert your query properly quoted and search for the
composed complex query.
</para>

</sect2>

<sect2 id="complex-patterns">
<title>Nesting and Boolean Operators</title>

<para>
Logical AND is performed by specifying more than one criterion.  For
example:
</para>

<screen>
~t mutt ~f elkins
</screen>

<para>
would select messages which contain the word <quote>mutt</quote> in the
list of recipients <emphasis>and</emphasis> that have the word
<quote>elkins</quote> in the <quote>From</quote> header field.
</para>

<para>
Mutt also recognizes the following operators to create more complex
search patterns:
</para>

<itemizedlist>
<listitem>

<para>
! &mdash; logical NOT operator
</para>
</listitem>
<listitem>

<para>
| &mdash; logical OR operator
</para>
</listitem>
<listitem>

<para>
() &mdash; logical grouping operator
</para>
</listitem>

</itemizedlist>

<para>
Here is an example illustrating a complex search pattern.  This pattern
will select all messages which do not contain <quote>mutt</quote> in the
<quote>To</quote> or <quote>Cc</quote> field and which are from
<quote>elkins</quote>.
</para>

<example id="ex-pattern-bool">
<title>Using boolean operators in patterns</title>
<screen>
!(~t mutt|~c mutt) ~f elkins
</screen>
</example>

<para>
Here is an example using white space in the regular expression (note the
<quote>'</quote> and <quote>"</quote> delimiters).  For this to match,
the mail's subject must match the <quote>^Junk +From +Me$</quote> and it
must be from either <quote>Jim +Somebody</quote> or <quote>Ed
+SomeoneElse</quote>:
</para>

<screen>
'~s "^Junk +From +Me$" ~f ("Jim +Somebody"|"Ed +SomeoneElse")'
</screen>

<note>
<para>
If a regular expression contains parenthesis, or a vertical bar ("|"),
you <emphasis>must</emphasis> enclose the expression in double or single
quotes since those characters are also used to separate different parts
of Mutt's pattern language.  For example: <literal>~f
"me@(mutt\.org|cs\.hmc\.edu)"</literal> Without the quotes, the
parenthesis wouldn't end.  This would be separated to two OR'd patterns:
<emphasis>~f me@(mutt\.org</emphasis> and
<emphasis>cs\.hmc\.edu)</emphasis>. They are never what you want.
</para>
</note>

</sect2>

<sect2 id="date-patterns">
<title>Searching by Date</title>

<para>
Mutt supports two types of dates, <emphasis>absolute</emphasis> and
<emphasis>relative</emphasis>.
</para>

<sect3 id="date-absolute">
<title>Absolute Dates</title>

<para>
Dates <emphasis>must</emphasis> be in DD/MM/YY format (month and year
are optional, defaulting to the current month and year).  An example of
a valid range of dates is:
</para>

<screen>
Limit to messages matching: ~d 20/1/95-31/10
</screen>

<para>
If you omit the minimum (first) date, and just specify
<quote>-DD/MM/YY</quote>, all messages <emphasis>before</emphasis> the
given date will be selected.  If you omit the maximum (second) date, and
specify <quote>DD/MM/YY-</quote>, all messages
<emphasis>after</emphasis> the given date will be selected.  If you
specify a single date with no dash (<quote>-</quote>), only messages
sent on the given date will be selected.
</para>

<para>
You can add error margins to absolute dates.  An error margin is a sign
(+ or -), followed by a digit, followed by one of the units in <xref
linkend="tab-date-units"/>. As a special case, you can replace the sign
by a <quote>*</quote> character, which is equivalent to giving identical
plus and minus error margins.
</para>

<table id="tab-date-units">
<title>Date units</title>
<tgroup cols="2">
<thead>
<row><entry>Unit</entry><entry>Description</entry></row>
</thead>
<tbody>
<row><entry>y</entry><entry>Years</entry></row>
<row><entry>m</entry><entry>Months</entry></row>
<row><entry>w</entry><entry>Weeks</entry></row>
<row><entry>d</entry><entry>Days</entry></row>
</tbody>
</tgroup>
</table>

<para>
Example: To select any messages two weeks around January 15, 2001, you'd
use the following pattern:
</para>

<screen>
Limit to messages matching: ~d 15/1/2001*2w
</screen>

</sect3>

<sect3 id="dates-relative">
<title>Relative Dates</title>

<para>
This type of date is relative to the current date, and may be specified
as:
</para>

<itemizedlist>
<listitem>

<para>
&gt;<emphasis>offset</emphasis> for messages older than
<emphasis>offset</emphasis> units
</para>
</listitem>
<listitem>

<para>
&lt;<emphasis>offset</emphasis> for messages newer than
<emphasis>offset</emphasis> units
</para>
</listitem>
<listitem>

<para>
=<emphasis>offset</emphasis> for messages exactly
<emphasis>offset</emphasis> units old
</para>
</listitem>

</itemizedlist>

<para>
<emphasis>offset</emphasis> is specified as a positive number with one
of the units from <xref linkend="tab-date-units"/>.
</para>

<para>
Example: to select messages less than 1 month old, you would use
</para>

<screen>
Limit to messages matching: ~d &lt;1m
</screen>

<note>
<para>
All dates used when searching are relative to the
<emphasis>local</emphasis> time zone, so unless you change the setting
of your <link linkend="index-format">$index_format</link> to include a
<literal>%[...]</literal> format, these are <emphasis>not</emphasis> the
dates shown in the main index.
</para>
</note>

</sect3>

</sect2>

</sect1>

<sect1 id="tags">
<title>Using Tags</title>

<para>
Sometimes it is desirable to perform an operation on a group of messages
all at once rather than one at a time.  An example might be to save
messages to a mailing list to a separate folder, or to delete all
messages with a given subject.  To tag all messages matching a pattern,
use the <literal>&lt;tag-pattern&gt;</literal> function, which is bound
to <quote>shift-T</quote> by default.  Or you can select individual
messages by hand using the <literal>&lt;tag-message&gt;</literal>
function, which is bound to <quote>t</quote> by default.  See <link
linkend="patterns">patterns</link> for Mutt's pattern matching syntax.
</para>

<para>
Once you have tagged the desired messages, you can use the
<quote>tag-prefix</quote> operator, which is the <quote>;</quote>
(semicolon) key by default.  When the <quote>tag-prefix</quote> operator
is used, the <emphasis>next</emphasis> operation will be applied to all
tagged messages if that operation can be used in that manner.  If the
<link linkend="auto-tag">$auto_tag</link> variable is set, the next
operation applies to the tagged messages automatically, without
requiring the <quote>tag-prefix</quote>.
</para>

<para>
In <link linkend="macro"><command>macro</command>s</link> or <link
linkend="push"><command>push</command></link> commands, you can use the
<literal>&lt;tag-prefix-cond&gt;</literal> operator.  If there are no
tagged messages, Mutt will <quote>eat</quote> the rest of the macro to
abort it's execution.  Mutt will stop <quote>eating</quote> the macro
when it encounters the <literal>&lt;end-cond&gt;</literal> operator;
after this operator the rest of the macro will be executed as normal.
</para>

</sect1>

<sect1 id="hooks">
<title>Using Hooks</title>

<para>
A <emphasis>hook</emphasis> is a concept found in many other programs
which allows you to execute arbitrary commands before performing some
operation.  For example, you may wish to tailor your configuration based
upon which mailbox you are reading, or to whom you are sending mail.  In
the Mutt world, a <emphasis>hook</emphasis> consists of a <link
linkend="regexp">regular expression</link> or <link
linkend="patterns">pattern</link> along with a configuration
option/command.  See:

<itemizedlist>

<listitem>
<para>
<link linkend="account-hook"><command>account-hook</command></link>
</para>
</listitem>

<listitem>
<para>
<link linkend="append-hook"><command>append-hook</command></link>
</para>
</listitem>

<listitem>
<para>
<link linkend="charset-hook"><command>charset-hook</command></link>
</para>
</listitem>

<listitem>
<para>
<link linkend="close-hook"><command>close-hook</command></link>
</para>
</listitem>

<listitem>
<para>
<link linkend="crypt-hook"><command>crypt-hook</command></link>
</para>
</listitem>

<listitem>
<para>
<link linkend="fcc-hook"><command>fcc-hook</command></link>
</para>
</listitem>

<listitem>
<para>
<link linkend="fcc-save-hook"><command>fcc-save-hook</command></link>
</para>
</listitem>

<listitem>
<para>
<link linkend="folder-hook"><command>folder-hook</command></link>
</para>
</listitem>

<listitem>
<para>
<link linkend="iconv-hook"><command>iconv-hook</command></link>
</para>
</listitem>

<listitem>
<para>
<link linkend="mbox-hook"><command>mbox-hook</command></link>
</para>
</listitem>

<listitem>
<para>
<link linkend="message-hook"><command>message-hook</command></link>
</para>
</listitem>

<listitem>
<para>
<link linkend="open-hook"><command>open-hook</command></link>
</para>
</listitem>

<listitem>
<para>
<link linkend="reply-hook"><command>reply-hook</command></link>
</para>
</listitem>

<listitem>
<para>
<link linkend="save-hook"><command>save-hook</command></link>
</para>
</listitem>

<listitem>
<para>
<link linkend="send-hook"><command>send-hook</command></link>
</para>
</listitem>

<listitem>
<para>
<link linkend="send2-hook"><command>send2-hook</command></link>
</para>
</listitem>

</itemizedlist>

for specific details on each type of <emphasis>hook</emphasis> available.
</para>

<note>
<para>
If a hook changes configuration settings, these changes remain effective
until the end of the current Mutt session. As this is generally not
desired, a <quote>default</quote> hook needs to be added before all
other hooks of that type to restore configuration defaults.
</para>
</note>

<example id="ex-default-hook">
<title>Specifying a <quote>default</quote> hook</title>
<screen>
send-hook . 'unmy_hdr From:'
send-hook ~C'^b@b\.b$' my_hdr from: c@c.c
</screen>
</example>

<para>
In <xref linkend="ex-default-hook"/>, by default the value of <link
linkend="from">$from</link> and <link
linkend="realname">$realname</link> is not overridden. When sending
messages either To: or Cc: to <literal>&lt;b@b.b&gt;</literal>, the
From: header is changed to <literal>&lt;c@c.c&gt;</literal>.
</para>

<sect2 id="pattern-hook" xreflabel="Message Matching in Hooks">
<title>Message Matching in Hooks</title>

<para>
Hooks that act upon messages (<command>message-hook</command>,
<command>reply-hook</command>, <command>send-hook</command>,
<command>send2-hook</command>, <command>save-hook</command>,
<command>fcc-hook</command>) are evaluated in a slightly different
manner. For the other types of hooks, a <link linkend="regexp">regular
expression</link> is sufficient.  But in dealing with messages a finer
grain of control is needed for matching since for different purposes you
want to match different criteria.
</para>

<para>
Mutt allows the use of the <link linkend="patterns">search
pattern</link> language for matching messages in hook commands.  This
works in exactly the same way as it would when
<emphasis>limiting</emphasis> or <emphasis>searching</emphasis> the
mailbox, except that you are restricted to those operators which match
information Mutt extracts from the header of the message (i.e., from,
to, cc, date, subject, etc.).
</para>

<para>
For example, if you wanted to set your return address based upon sending
mail to a specific address, you could do something like:
</para>

<screen>
send-hook '~t ^me@cs\.hmc\.edu$' 'my_hdr From: Mutt User &lt;user@host&gt;'
</screen>

<para>
which would execute the given command when sending mail to
<emphasis>me@cs.hmc.edu</emphasis>.
</para>

<para>
However, it is not required that you write the pattern to match using
the full searching language.  You can still specify a simple
<emphasis>regular expression</emphasis> like the other hooks, in which
case Mutt will translate your pattern into the full language, using the
translation specified by the <link
linkend="default-hook">$default_hook</link> variable.  The pattern is
translated at the time the hook is declared, so the value of <link
linkend="default-hook">$default_hook</link> that is in effect at that
time will be used.
</para>

</sect2>

<sect2 id="mailbox-hook" xreflabel="Mailbox Matching in Hooks">
<title>Mailbox Matching in Hooks</title>

<para>
Hooks that match against mailboxes (<command>folder-hook</command>,
<command>mbox-hook</command>) apply both <link linkend="regexp">regular
expression</link> syntax as well as <link linkend="shortcuts">mailbox
shortcut</link> expansion on the regexp parameter.  There is some
overlap between these, so special attention should be paid to the first
character of the regexp.
</para>

<screen>
# Here, ^ will expand to "the current mailbox" not "beginning of string":
folder-hook ^/home/user/Mail/bar "set sort=threads"

# If you want ^ to be interpreted as "beginning of string", one workaround
# is to enclose the regexp in parenthesis:
folder-hook (^/home/user/Mail/bar) "set sort=threads"

# This will expand to the default save folder for the alias "imap.example.com", which
# is probably not what you want:
folder-hook @imap.example.com "set sort=threads"

# A workaround is to use parenthesis or a backslash:
folder-hook (@imap.example.com) "set sort=threads"
folder-hook '\@imap.example.com' "set sort=threads"
</screen>

<para>
Keep in mind that mailbox shortcut expansion on the regexp parameter
takes place when the hook is initially parsed, not when the hook is
matching against a mailbox.  When Mutt starts up and is reading the
.muttrc, some mailbox shortcuts may not be usable.  For example, the
"current mailbox" shortcut, ^, will expand to an empty string because no
mailbox has been opened yet.  Mutt will issue an error for this case or
if the mailbox shortcut results in an empty regexp.
</para>

</sect2>

</sect1>

<sect1 id="query">
<title>External Address Queries</title>

<para>
Mutt supports connecting to external directory databases such as LDAP,
ph/qi, bbdb, or NIS through a wrapper script which connects to Mutt
using a simple interface.  Using the <link
linkend="query-command">$query_command</link> variable, you specify the
wrapper command to use.  For example:
</para>

<screen>
set query_command = "mutt_ldap_query.pl %s"
</screen>

<para>
The wrapper script should accept the query on the command-line.  It
should return a one line message, then each matching response on a
single line, each line containing a tab separated address then name then
some other optional information.  On error, or if there are no matching
addresses, return a non-zero exit code and a one line error message.
</para>

<para>
An example multiple response output:
</para>

<screen>
Searching database ... 20 entries ... 3 matching:
me@cs.hmc.edu           Michael Elkins  mutt dude
blong@fiction.net       Brandon Long    mutt and more
roessler@does-not-exist.org        Thomas Roessler mutt pgp
</screen>

<para>
There are two mechanisms for accessing the query function of Mutt.  One
is to do a query from the index menu using the
<literal>&lt;query&gt;</literal> function (default: Q).  This will
prompt for a query, then bring up the query menu which will list the
matching responses.  From the query menu, you can select addresses to
create aliases, or to mail.  You can tag multiple addresses to mail,
start a new query, or have a new query appended to the current
responses.
</para>

<para>
The other mechanism for accessing the query function is for address
completion, similar to the alias completion.  In any prompt for address
entry, you can use the <literal>&lt;complete-query&gt;</literal>
function (default: ^T) to run a query based on the current address you
have typed.  Like aliases, Mutt will look for what you have typed back
to the last space or comma.  If there is a single response for that
query, Mutt will expand the address in place.  If there are multiple
responses, Mutt will activate the query menu.  At the query menu, you
can select one or more addresses to be added to the prompt.
</para>

</sect1>

<sect1 id="mailbox-formats">
<title>Mailbox Formats</title>

<para>
Mutt supports reading and writing of four different local mailbox
formats: mbox, MMDF, MH and Maildir.  The mailbox type is auto detected,
so there is no need to use a flag for different mailbox types.  When
creating new mailboxes, Mutt uses the default specified with the <link
linkend="mbox-type">$mbox_type</link> variable. A short description of
the formats follows.
</para>

<para>
<emphasis>mbox</emphasis>.  This is a widely used mailbox format for
UNIX.  All messages are stored in a single file.  Each message has a
line of the form:
</para>

<screen>
From me@cs.hmc.edu Fri, 11 Apr 1997 11:44:56 PST
</screen>

<para>
to denote the start of a new message (this is often referred to as the
<quote>From_</quote> line). The mbox format requires mailbox locking, is
prone to mailbox corruption with concurrently writing clients or
misinterpreted From_ lines. Depending on the environment, new mail
detection can be unreliable. Mbox folders are fast to open and easy to
archive.
</para>

<para>
<emphasis>MMDF</emphasis>.  This is a variant of the
<emphasis>mbox</emphasis> format.  Each message is surrounded by lines
containing <quote>^A^A^A^A</quote> (four times control-A's). The same
problems as for mbox apply (also with finding the right message
separator as four control-A's may appear in message bodies).
</para>

<para>
<emphasis>MH</emphasis>. A radical departure from
<emphasis>mbox</emphasis> and <emphasis>MMDF</emphasis>, a mailbox
consists of a directory and each message is stored in a separate file.
The filename indicates the message number (however, this is may not
correspond to the message number Mutt displays). Deleted messages are
renamed with a comma (<quote>,</quote>) prepended to the filename. Mutt
detects this type of mailbox by looking for either
<literal>.mh_sequences</literal> or <literal>.xmhcache</literal> files
(needed to distinguish normal directories from MH mailboxes). MH is more
robust with concurrent clients writing the mailbox, but still may suffer
from lost flags; message corruption is less likely to occur than with
mbox/mmdf. It's usually slower to open compared to mbox/mmdf since many
small files have to be read (Mutt provides <xref
linkend="header-caching"/> to greatly speed this process up).  Depending
on the environment, MH is not very disk-space efficient.
</para>

<para>
<emphasis>Maildir</emphasis>.  The newest of the mailbox formats, used
by the Qmail MTA (a replacement for sendmail).  Similar to
<emphasis>MH</emphasis>, except that it adds three subdirectories of the
mailbox: <emphasis>tmp</emphasis>, <emphasis>new</emphasis> and
<emphasis>cur</emphasis>.  Filenames for the messages are chosen in such
a way they are unique, even when two programs are writing the mailbox
over NFS, which means that no file locking is needed and corruption is
very unlikely. Maildir maybe slower to open without caching in Mutt, it
too is not very disk-space efficient depending on the environment. Since
no additional files are used for metadata (which is embedded in the
message filenames) and Maildir is locking-free, it's easy to sync across
different machines using file-level synchronization tools.
</para>

</sect1>

<sect1 id="shortcuts">
<title>Mailbox Shortcuts</title>

<para>
There are a number of built in shortcuts which refer to specific
mailboxes.  These shortcuts can be used anywhere you are prompted for a
file or mailbox path or in path-related configuration variables. Note
that these only work at the beginning of a string.
</para>

<table id="tab-mailbox-shortcuts">
<title>Mailbox shortcuts</title>
<tgroup cols="2">
<thead>
<row><entry>Shortcut</entry><entry>Refers to...</entry></row>
</thead>
<tbody>
<row><entry><literal>!</literal></entry><entry>your <link linkend="spoolfile">$spoolfile</link> (incoming) mailbox</entry></row>
<row><entry><literal>&gt;</literal></entry><entry>your <link linkend="mbox">$mbox</link> file</entry></row>
<row><entry><literal>&lt;</literal></entry><entry>your <link linkend="record">$record</link> file</entry></row>
<row><entry><literal>^</literal></entry><entry>the current mailbox</entry></row>
<row><entry><literal>-</literal> or <literal>!!</literal></entry><entry>the file you've last visited</entry></row>
<row><entry><literal>~</literal></entry><entry>your home directory</entry></row>
<row><entry><literal>=</literal> or <literal>+</literal></entry><entry>your <link linkend="folder">$folder</link> directory</entry></row>
<row><entry><emphasis>@alias</emphasis></entry><entry>to the <link linkend="save-hook">default save folder</link> as determined by the address of the alias</entry></row>
</tbody>
</tgroup>
</table>

<para>
For example, to store a copy of outgoing messages in the folder they
were composed in, a <link
linkend="folder-hook"><command>folder-hook</command></link> can be used
to set <link linkend="record">$record</link>:
</para>

<screen>
folder-hook . 'set record=^'</screen>

</sect1>

<sect1 id="using-lists">
<title>Handling Mailing Lists</title>

<para>
Mutt has a few configuration options that make dealing with large
amounts of mail easier.  The first thing you must do is to let Mutt know
what addresses you consider to be mailing lists (technically this does
not have to be a mailing list, but that is what it is most often used
for), and what lists you are subscribed to.  This is accomplished
through the use of the <link linkend="lists"><command>lists</command>
and <command>subscribe</command></link> commands in your
<literal>.muttrc</literal>.
</para>

<para>
Now that Mutt knows what your mailing lists are, it can do several
things, the first of which is the ability to show the name of a list
through which you received a message (i.e., of a subscribed list) in the
<emphasis>index</emphasis> menu display.  This is useful to distinguish
between personal and list mail in the same mailbox.  In the <link
linkend="index-format">$index_format</link> variable, the expando
<quote>%L</quote> will print the string <quote>To &lt;list&gt;</quote>
when <quote>list</quote> appears in the <quote>To</quote> field, and
<quote>Cc &lt;list&gt;</quote> when it appears in the <quote>Cc</quote>
field (otherwise it prints the name of the author).
</para>

<para>
Often times the <quote>To</quote> and <quote>Cc</quote> fields in
mailing list messages tend to get quite large. Most people do not bother
to remove the author of the message they reply to from the list,
resulting in two or more copies being sent to that person.  The
<literal>&lt;list-reply&gt;</literal> function, which by default is
bound to <quote>L</quote> in the <emphasis>index</emphasis> menu and
<emphasis>pager</emphasis>, helps reduce the clutter by only replying to
the known mailing list addresses instead of all recipients (except as
specified by <literal>Mail-Followup-To</literal>, see below).
</para>

<para>
Mutt also supports the <literal>Mail-Followup-To</literal> header.  When
you send a message to a list of recipients which includes one or several
subscribed mailing lists, and if the <link
linkend="followup-to">$followup_to</link> option is set, Mutt will
generate a Mail-Followup-To header which contains all the recipients to
whom you send this message, but not your address. This indicates that
group-replies or list-replies (also known as <quote>followups</quote>)
to this message should only be sent to the original recipients of the
message, and not separately to you - you'll receive your copy through
one of the mailing lists you are subscribed to.
</para>

<para>
Conversely, when group-replying or list-replying to a message which has
a <literal>Mail-Followup-To</literal> header, Mutt will respect this
header if the <link
linkend="honor-followup-to">$honor_followup_to</link> configuration
variable is set.  Using <link linkend="list-reply">list-reply</link>
will in this case also make sure that the reply goes to the mailing
list, even if it's not specified in the list of recipients in the
<literal>Mail-Followup-To</literal>.
</para>

<note>
<para>
When header editing is enabled, you can create a
<literal>Mail-Followup-To</literal> header manually.  Mutt will only
auto-generate this header if it doesn't exist when you send the message.
</para>
</note>

<para>
The other method some mailing list admins use is to generate a
<quote>Reply-To</quote> field which points back to the mailing list
address rather than the author of the message.  This can create problems
when trying to reply directly to the author in private, since most mail
clients will automatically reply to the address given in the
<quote>Reply-To</quote> field.  Mutt uses the <link
linkend="reply-to">$reply_to</link> variable to help decide which
address to use.  If set to <emphasis>ask-yes</emphasis> or
<emphasis>ask-no</emphasis>, you will be prompted as to whether or not
you would like to use the address given in the <quote>Reply-To</quote>
field, or reply directly to the address given in the <quote>From</quote>
field.  When set to <emphasis>yes</emphasis>, the
<quote>Reply-To</quote> field will be used when present.
</para>

<para>
Lastly, Mutt has the ability to <link linkend="sort">sort</link> the
mailbox into <link linkend="threads">threads</link>.  A thread is a
group of messages which all relate to the same subject.  This is usually
organized into a tree-like structure where a message and all of its
replies are represented graphically.  If you've ever used a threaded
news client, this is the same concept.  It makes dealing with large
volume mailing lists easier because you can easily delete uninteresting
threads and quickly find topics of value.
</para>

</sect1>

<sect1 id="using-keywords">
<title>Keyword Management</title>

<para>
Mutt has supported textual labels (usually known as X-Labels after
the header that we use to store them) for many years.  Since we
initially added support for X-Lanels, however, the larger community
has evolved more common ways of using and managing such labels, often
known as <quote>keywords</quote> or <quote>tags</quote>.
</para>

<para>
If you are new to Mutt or to using keywords in Mutt, you only need
to know that the &lt;edit-label&gt; binding (<literal>y</literal> by
default) will edit keywords, and that you can search for keywords
using the <literal>~y</literal> pattern, and use the <literal>%y</literal>
expando to display it in your <literal>$index_format</literal>.  You also
can sort by keyword.  Keywords that you set will be stored to the
<literal>X-Label:</literal> header by default.
</para>

<para>
If you've been using X-Labels for a while, things have grown slightly.
Mutt still supports X-Labels much as it has since 2000, but the scope
of this support has expanded to support three additional header-based
techniques for storing keyword metadata on messages:
</para>

<variablelist>

<varlistentry>
<term>X-Keywords</term>
<listitem>
<para>
Informal design; space-delimited keywords
</para>
</listitem>
</varlistentry>

<varlistentry>
<term>X-Mozilla-Keys</term>
<listitem>
<para>
Informal design used by Mozilla-based agents; space-delimited keywords
</para>
</listitem>
</varlistentry>

<varlistentry>
<term>Keywords</term>
<listitem>
<para>
Standardized in RFC2822 (2001); comma-space-delimited keywords
</para>
</listitem>
</varlistentry>

<varlistentry>
<term>X-Label</term>
<listitem>
<para>
Mutt-specific design; freeform text (but see <link linkend="xlabel-delimiter">$xlabel_delimiter</link>)
</para>
</listitem>
</varlistentry>

</variablelist>

<para>
With X-Label, mutt's only notion of a message keyword was the literal
string value of the X-Label header.  Under the new, integrated support,
each message may have a list of distinct message keywords.  When reading
keywords from one of the headers in the list above, the header value is
split on the indicated delimiter (space or comma-space) for X-Keywords:,
X-Mozilla-Keys:, and Keywords:.  By default, X-Label: is parsed as a
single keyword.  By setting $xlabel_delimiter, you can force splitting
of X-Label: as well.
</para>

<para>
Two boolean variables control how keywords are saved when writing
messages to a mailbox.  The default settings preserve backward
compatibility within mutt completely, but by changing these
values you can transition to more standard keyword storage. <link
linkend="keywords-legacy">$keywords_legacy</link>, if set, will tell
mutt to use only "legacy" headers -- i.e., <literal>X-Keywords:</literal>,
<literal>X-Mozilla-Keys</literal>, <literal>Keywords</literal>, or
<literal>X-Label:</literal>.  Keywords will be saved to whichever
header was in use by the message the keyword was read from.  If
<link linkend="keywords-standard">$keywords_standard</link> is
set, keywords will be saved without exception to the standard
<literal>Keywords:</literal> header.  (If both are set, both will be used;
if both are unset, legacy headers are used.)  Additionally, <link
linkend="xlabel-delimiter">$xlabel_delimiter</link> is used to format
the X-Label: header on saves.
</para>

<para>
To migrate completely to the new standard,
unset <literal>$keywords_legacy</literal> and set
<literal>$keywords_standard</literal>, and set
<literal>$xlabel_delimiter</literal> either to what you currently use to
delimit keywords in X-Labels, or to <quote>,&nbsp;</quote> (comma
space).
</para>

<para>
Note that it is common practice to insert <literal>X-Label:</literal> or
other keyword headers from proxmail or other mail filters.  This is
a useful trick for categorizing messages en masse as they are delivered
to your inbox, and it is fully compatible with the new keywords code.
</para>

</sect1>

<sect1 id="new-mail">
<title>New Mail Detection</title>

<para>
Mutt supports setups with multiple folders, allowing all of them to be
monitored for new mail (see <xref linkend="mailboxes"/> for details).
</para>

<sect2 id="new-mail-formats">
<title>How New Mail Detection Works</title>

<para>
For Mbox and Mmdf folders, new mail is detected by comparing access
and/or modification times of files: Mutt assumes a folder has new mail
if it wasn't accessed after it was last modified. Utilities like
<literal>biff</literal> or <literal>frm</literal> or any other program
which accesses the mailbox might cause Mutt to never detect new mail for
that mailbox if they do not properly reset the access time. Other
possible causes of Mutt not detecting new mail in these folders are
backup tools (updating access times) or filesystems mounted without
access time update support (for Linux systems, see the
<literal>relatime</literal> option).
</para>

<note>
<para>
Contrary to older Mutt releases, it now maintains the new mail status of
a folder by properly resetting the access time if the folder contains at
least one message which is neither read, nor deleted, nor marked as old.
</para>
</note>

<para>
In cases where new mail detection for Mbox or Mmdf folders appears to be
unreliable, the <link linkend="check-mbox-size">$check_mbox_size</link>
option can be used to make Mutt track and consult file sizes for new
mail detection instead which won't work for size-neutral changes.
</para>

<para>
New mail for Maildir is assumed if there is one message in the
<literal>new/</literal> subdirectory which is not marked deleted (see
<link linkend="maildir-trash">$maildir_trash</link>). For MH folders, a
mailbox is considered having new mail if there's at least one message in
the <quote>unseen</quote> sequence as specified by <link
linkend="mh-seq-unseen">$mh_seq_unseen</link>. Optionally, <link
linkend="new-mail-command">$new_mail_command</link> can be configured to
execute an external program every time new mail is detected in the current
inbox.
</para>

<para>
Mutt does not poll POP3 folders for new mail, it only periodically
checks the currently opened folder (if it's a POP3 folder).
</para>

<para>
For IMAP, by default Mutt uses recent message counts provided by the
server to detect new mail. If the <link
linkend="imap-idle">$imap_idle</link> option is set, it'll use the IMAP
IDLE extension if advertised by the server.
</para>

<para>
The <link linkend="mail-check-recent">$mail_check_recent</link>
option changes whether Mutt will notify you of new mail in an
already visited mailbox.  When set (the default) it will only notify
you of new mail received since the last time you opened the mailbox.
When unset, Mutt will notify you of any new mail in the mailbox.
</para>

</sect2>

<sect2 id="new-mail-polling">
<title>Polling For New Mail</title>

<para>
When in the index menu and being idle (also see <link
linkend="timeout">$timeout</link>), Mutt periodically checks for new
mail in all folders which have been configured via the
<command>mailboxes</command> command. The interval depends on the folder
type: for local/IMAP folders it consults <link
linkend="mail-check">$mail_check</link> and <link
linkend="pop-checkinterval">$pop_checkinterval</link> for POP folders.
</para>

<para>
Outside the index menu the directory browser supports checking for new
mail using the <literal>&lt;check-new&gt;</literal> function which is
unbound by default. Pressing TAB will bring up a menu showing the files
specified by the <command>mailboxes</command> command, and indicate
which contain new messages. Mutt will automatically enter this mode when
invoked from the command line with the <literal>-y</literal> option.
</para>

<para>
For the pager, index and directory browser menus, Mutt contains the
<literal>&lt;buffy-list&gt;</literal> function (bound to
<quote>.</quote> by default) which will print a list of folders with new
mail in the command line at the bottom of the screen.
</para>

<para>
For the index, by default Mutt displays the number of mailboxes with new
mail in the status bar, please refer to the <link
linkend="status-format">$status_format</link> variable for details.
</para>

<para>
When changing folders, Mutt fills the prompt with the first folder from
the mailboxes list containing new mail (if any), pressing
<literal>&lt;Space&gt;</literal> will cycle through folders with new
mail.  The (by default unbound) function
<literal>&lt;next-unread-mailbox&gt;</literal> in the index can be used
to immediately open the next folder with unread mail (if any).
</para>

</sect2>

<sect2 id="calc-mailbox-counts">
<title>Calculating Mailbox Message Counts</title>

<para>
If <link linkend="mail-check-stats">$mail_check_stats</link> is set,
Mutt will periodically calculate the unread, flagged, and total
message counts for each mailbox watched by the
<command>mailboxes</command> command.  This calculation takes place at
the same time as new mail polling, but is controlled by a separate
timer: <link
linkend="mail-check-stats-interval">$mail_check_stats_interval</link>.
</para>

<para>
The sidebar can display these message counts.  See <link
linkend="sidebar-format">$sidebar_format</link>.
</para>

</sect2>

</sect1>

<sect1 id="editing-threads">
<title>Editing Threads</title>

<para>
Mutt has the ability to dynamically restructure threads that are broken
either by misconfigured software or bad behavior from some
correspondents. This allows to clean your mailboxes from these
annoyances which make it hard to follow a discussion.
</para>

<sect2 id="link-threads">
<title>Linking Threads</title>

<para>
Some mailers tend to <quote>forget</quote> to correctly set the
<quote>In-Reply-To:</quote> and <quote>References:</quote> headers when
replying to a message. This results in broken discussions because Mutt
has not enough information to guess the correct threading.  You can fix
this by tagging the reply, then moving to the parent message and using
the <literal>&lt;link-threads&gt;</literal> function (bound to &amp; by
default). The reply will then be connected to this parent message.
</para>

<para>
You can also connect multiple children at once, tagging them and using
the <literal>&lt;tag-prefix&gt;</literal> command (<quote>;</quote>) or
the <link linkend="auto-tag">$auto_tag</link> option.
</para>

</sect2>

<sect2 id="break-threads">
<title>Breaking Threads</title>

<para>
On mailing lists, some people are in the bad habit of starting a new
discussion by hitting <quote>reply</quote> to any message from the list
and changing the subject to a totally unrelated one.  You can fix such
threads by using the <literal>&lt;break-thread&gt;</literal> function
(bound by default to #), which will turn the subthread starting from the
current message into a whole different thread.
</para>

</sect2>

</sect1>

<sect1 id="dsn">
<title>Delivery Status Notification (DSN) Support</title>

<para>
RFC1894 defines a set of MIME content types for relaying information
about the status of electronic mail messages.  These can be thought of
as <quote>return receipts.</quote>
</para>

<para>
To support DSN, there are two variables. <link
linkend="dsn-notify">$dsn_notify</link> is used to request receipts for
different results (such as failed message, message delivered, etc.).
<link linkend="dsn-return">$dsn_return</link> requests how much of your
message should be returned with the receipt (headers or full message).
</para>

<para>
When using <link linkend="sendmail">$sendmail</link> for mail delivery,
you need to use either Berkeley sendmail 8.8.x (or greater) a MTA
supporting DSN command line options compatible to Sendmail: The -N and
-R options can be used by the mail client to make requests as to what
type of status messages should be returned. Please consider your MTA
documentation whether DSN is supported.
</para>

<para>
For SMTP delivery using <link linkend="smtp-url">$smtp_url</link>, it
depends on the capabilities announced by the server whether Mutt will
attempt to request DSN or not.
</para>

</sect1>

<sect1 id="urlview">
<title>Start a WWW Browser on URLs</title>

<para>
If a message contains URLs, it is efficient to get a menu with all the
URLs and start a WWW browser on one of them.  This functionality is
provided by the external urlview program which can be retrieved at
<ulink
url="ftp://ftp.mutt.org/mutt/contrib/">ftp://ftp.mutt.org/mutt/contrib/</ulink>
and the configuration commands:
</para>

<screen>
macro index \cb |urlview\n
macro pager \cb |urlview\n
</screen>

</sect1>

<sect1 id="misc-topics">
<title>Miscellany</title>

<para>
This section documents various features that fit nowhere else.
</para>

<variablelist>
<varlistentry>
<term>
Address normalization
</term>
<listitem>
<para>
Mutt normalizes all e-mail addresses to the simplest form possible. If
an address contains a realname, the form <emphasis>Joe User
&lt;joe@example.com&gt;</emphasis> is used and the pure e-mail address
without angle brackets otherwise, i.e. just
<emphasis>joe@example.com</emphasis>.
</para>
<para>
This normalization affects all headers Mutt generates including aliases.
</para>
</listitem>
</varlistentry>
<varlistentry>
<term>
Initial folder selection
</term>
<listitem>
<para>
The folder Mutt opens at startup is determined as follows: the folder
specified in the <literal>$MAIL</literal> environment variable if
present. Otherwise, the value of <literal>$MAILDIR</literal> is taken
into account. If that isn't present either, Mutt takes the user's
mailbox in the mailspool as determined at compile-time (which may also
reside in the home directory). The <link
linkend="spoolfile">$spoolfile</link> setting overrides this
selection. Highest priority has the mailbox given with the
<literal>-f</literal> command line option.
</para>
</listitem>
</varlistentry>
</variablelist>

</sect1>

</chapter>

<chapter id="mimesupport">
<title>Mutt's MIME Support</title>

<para>
Quite a bit of effort has been made to make Mutt the premier text-mode
MIME MUA.  Every effort has been made to provide the functionality that
the discerning MIME user requires, and the conformance to the standards
wherever possible.  When configuring Mutt for MIME, there are two extra
types of configuration files which Mutt uses.  One is the
<literal>mime.types</literal> file, which contains the mapping of file
extensions to IANA MIME types.  The other is the
<literal>mailcap</literal> file, which specifies the external commands
to use for handling specific MIME types.
</para>

<sect1 id="using-mime">
<title>Using MIME in Mutt</title>

<sect2 id="mime-overview">
<title>MIME Overview</title>

<para>
MIME is short for <quote>Multipurpose Internet Mail Extension</quote>
and describes mechanisms to internationalize and structure mail
messages. Before the introduction of MIME, messages had a single text
part and were limited to us-ascii header and content. With MIME,
messages can have attachments (and even attachments which itself have
attachments and thus form a tree structure), nearly arbitrary characters
can be used for sender names, recipients and subjects.
</para>

<para>
Besides the handling of non-ascii characters in message headers, to Mutt
the most important aspect of MIME are so-called MIME types. These are
constructed using a <emphasis>major</emphasis> and
<emphasis>minor</emphasis> type separated by a forward slash.  These
specify details about the content that follows. Based upon these, Mutt
decides how to handle this part. The most popular major type is
<quote><literal>text</literal></quote> with minor types for plain text,
HTML and various other formats. Major types also exist for images,
audio, video and of course general application data (e.g. to separate
cryptographically signed data with a signature, send office documents,
and in general arbitrary binary data). There's also the
<literal>multipart</literal> major type which represents the root of a
subtree of MIME parts. A list of supported MIME types can be found in
<xref linkend="supported-mime-types"/>.
</para>

<para>
MIME also defines a set of encoding schemes for transporting MIME
content over the network: <literal>7bit</literal>,
<literal>8bit</literal>, <literal>quoted-printable</literal>,
<literal>base64</literal> and <literal>binary</literal>. There're some
rules when to choose what for encoding headers and/or body (if needed),
and Mutt will in general make a good choice.
</para>

<para>
Mutt does most of MIME encoding/decoding behind the scenes to form
messages conforming to MIME on the sending side. On reception, it can be
flexibly configured as to how what MIME structure is displayed (and if
it's displayed): these decisions are based on the content's MIME type.
There are three areas/menus in dealing with MIME: the pager (while
viewing a message), the attachment menu and the compose menu.
</para>

</sect2>

<sect2 id="mime-pager">
<title>Viewing MIME Messages in the Pager</title>

<para>
When you select a message from the index and view it in the pager, Mutt
decodes as much of a message as possible to a text representation.  Mutt
internally supports a number of MIME types, including the
<literal>text</literal> major type (with all minor types), the
<literal>message/rfc822</literal> (mail messages) type and some
<literal>multipart</literal> types. In addition, it recognizes a variety
of PGP MIME types, including PGP/MIME and
<literal>application/pgp</literal>.
</para>

<para>
Mutt will denote attachments with a couple lines describing them.
These lines are of the form:
</para>

<screen>
[-- Attachment #1: Description --]
[-- Type: text/plain, Encoding: 7bit, Size: 10000 --]
</screen>

<para>
Where the <emphasis>Description</emphasis> is the description or
filename given for the attachment, and the <emphasis>Encoding</emphasis>
is one of the already mentioned content encodings.
</para>

<para>
If Mutt cannot deal with a MIME type, it will display a message like:
</para>

<screen>
[-- image/gif is unsupported (use 'v' to view this part) --]
</screen>

</sect2>

<sect2 id="attach-menu">
<title>The Attachment Menu</title>

<para>
The default binding for <literal>&lt;view-attachments&gt;</literal> is
<quote>v</quote>, which displays the attachment menu for a message.  The
attachment menu displays a list of the attachments in a message.  From
the attachment menu, you can save, print, pipe, delete, and view
attachments.  You can apply these operations to a group of attachments
at once, by tagging the attachments and by using the
<literal>&lt;tag-prefix&gt;</literal> operator.  You can also reply to
the current message from this menu, and only the current attachment (or
the attachments tagged) will be quoted in your reply.  You can view
attachments as text, or view them using the mailcap viewer definition
(the mailcap mechanism is explained later in detail).
</para>

<para>
Finally, you can apply the usual message-related functions (like <link
linkend="resend-message"><literal>&lt;resend-message&gt;</literal></link>,
and the <literal>&lt;reply&gt;</literal> and
<literal>&lt;forward&gt;</literal> functions) to attachments of type
<literal>message/rfc822</literal>.
</para>

<para>
See table <xref linkend="tab-attachment-bindings"/> for all available
functions.
</para>

</sect2>

<sect2 id="compose-menu">
<title>The Compose Menu</title>

<para>
The compose menu is the menu you see before you send a message.  It
allows you to edit the recipient list, the subject, and other aspects of
your message.  It also contains a list of the attachments of your
message, including the main body.  From this menu, you can print, copy,
filter, pipe, edit, compose, review, and rename an attachment or a list
of tagged attachments.  You can also modifying the attachment
information, notably the type, encoding and description.
</para>

<para>
Attachments appear as follows by default:
</para>

<screen>
- 1 [text/plain, 7bit, 1K]           /tmp/mutt-euler-8082-0 &lt;no description&gt;
  2 [applica/x-gunzip, base64, 422K] ~/src/mutt-0.85.tar.gz &lt;no description&gt;
</screen>

<para>
The <quote>-</quote> denotes that Mutt will delete the file after
sending (or postponing, or canceling) the message.  It can be toggled
with the <literal>&lt;toggle-unlink&gt;</literal> command (default: u).
The next field is the MIME content-type, and can be changed with the
<literal>&lt;edit-type&gt;</literal> command (default: ^T).  The next
field is the encoding for the attachment, which allows a binary message
to be encoded for transmission on 7bit links.  It can be changed with
the <literal>&lt;edit-encoding&gt;</literal> command (default: ^E).  The
next field is the size of the attachment, rounded to kilobytes or
megabytes.  The next field is the filename, which can be changed with
the <literal>&lt;rename-file&gt;</literal> command (default: R).  The
final field is the description of the attachment, and can be changed
with the <literal>&lt;edit-description&gt;</literal> command (default:
d). See <link linkend="attach-format">$attach_format</link> for a full
list of available expandos to format this display to your needs.
</para>

</sect2>

</sect1>

<sect1 id="mime-types">
<title>MIME Type Configuration with <literal>mime.types</literal></title>

<para>
To get most out of MIME, it's important that a MIME part's content type
matches the content as closely as possible so that the recipient's
client can automatically select the right viewer for the
content. However, there's no reliable for Mutt to know how to detect
every possible file type. Instead, it uses a simple plain text mapping
file that specifies what file extension corresponds to what MIME
type. This file is called <literal>mime.types</literal>.
</para>

<para>
When you add an attachment to your mail message, Mutt searches your
personal <literal>mime.types</literal> file at
<literal>$HOME/.mime.types</literal>, and then the system
<literal>mime.types</literal> file at
<literal>/usr/local/share/mutt/mime.types</literal> or
<literal>/etc/mime.types</literal>
</para>

<para>
Each line starts with the full MIME type, followed by a space and
space-separated list of file extensions. For example you could use:
</para>

<example id="ex-mime-types">
<title><literal>mime.types</literal></title>
<screen>
application/postscript          ps eps
application/pgp                 pgp
audio/x-aiff                    aif aifc aiff
</screen>
</example>

<para>
A sample <literal>mime.types</literal> file comes with the Mutt
distribution, and should contain most of the MIME types you are likely
to use.
</para>

<para>
If Mutt can not determine the MIME type by the extension of the file you
attach, it will look at the file.  If the file is free of binary
information, Mutt will assume that the file is plain text, and mark it
as <literal>text/plain</literal>.  If the file contains binary
information, then Mutt will mark it as
<literal>application/octet-stream</literal>.  You can change the MIME
type that Mutt assigns to an attachment by using the
<literal>&lt;edit-type&gt;</literal> command from the compose menu
(default: ^T), see <xref linkend="supported-mime-types"/> for supported
major types. Mutt recognizes all of these if the appropriate entry is
found in the <literal>mime.types</literal> file. Non-recognized mime
types should only be used if the recipient of the message is likely to
be expecting such attachments.
</para>

<table id="supported-mime-types">
<title>Supported MIME types</title>
<tgroup cols="3">
<thead>
<row><entry>MIME major type</entry><entry>Standard</entry><entry>Description</entry></row>
</thead>
<tbody>
<row><entry><literal>application</literal></entry><entry>yes</entry><entry>General application data</entry></row>
<row><entry><literal>audio</literal></entry><entry>yes</entry><entry>Audio data</entry></row>
<row><entry><literal>image</literal></entry><entry>yes</entry><entry>Image data</entry></row>
<row><entry><literal>message</literal></entry><entry>yes</entry><entry>Mail messages, message status information</entry></row>
<row><entry><literal>model</literal></entry><entry>yes</entry><entry>VRML and other modeling data</entry></row>
<row><entry><literal>multipart</literal></entry><entry>yes</entry><entry>Container for other MIME parts</entry></row>
<row><entry><literal>text</literal></entry><entry>yes</entry><entry>Text data</entry></row>
<row><entry><literal>video</literal></entry><entry>yes</entry><entry>Video data</entry></row>
<row><entry><literal>chemical</literal></entry><entry>no</entry><entry>Mostly molecular data</entry></row>
</tbody>
</tgroup>
</table>

<para>
MIME types are not arbitrary, they need to be assigned by <ulink
url="http://www.iana.org/assignments/media-types/">IANA</ulink>.
</para>

</sect1>

<sect1 id="mailcap">
<title>MIME Viewer Configuration with Mailcap</title>

<para>
Mutt supports RFC 1524 MIME Configuration, in particular the Unix
specific format specified in Appendix A of RFC 1524.  This file format
is commonly referred to as the <quote>mailcap</quote> format.  Many MIME
compliant programs utilize the mailcap format, allowing you to specify
handling for all MIME types in one place for all programs.  Programs
known to use this format include Firefox, lynx and metamail.
</para>

<para>
In order to handle various MIME types that Mutt doesn't have built-in
support for, it parses a series of external configuration files to find
an external handler. The default search string for these files is a
colon delimited list containing the following files:
</para>

<orderedlist>
<listitem><para><literal>$HOME/.mailcap</literal></para></listitem>
<listitem><para><literal>$PKGDATADIR/mailcap</literal></para></listitem>
<listitem><para><literal>$SYSCONFDIR/mailcap</literal></para></listitem>
<listitem><para><literal>/etc/mailcap</literal></para></listitem>
<listitem><para><literal>/usr/etc/mailcap</literal></para></listitem>
<listitem><para><literal>/usr/local/etc/mailcap</literal></para></listitem>
</orderedlist>

<para>
where <literal>$HOME</literal> is your home directory. The
<literal>$PKGDATADIR</literal> and the <literal>$SYSCONFDIR</literal>
directories depend on where Mutt is installed: the former is the default
for shared data, the latter for system configuration files.
</para>

<para>
The default search path can be obtained by running the following
command:
</para>

<screen>
mutt -nF /dev/null -Q mailcap_path
</screen>

<para>
In particular, the metamail distribution will install a mailcap file,
usually as <literal>/usr/local/etc/mailcap</literal>, which contains
some baseline entries.
</para>

<sect2 id="mailcap-basics">
<title>The Basics of the Mailcap File</title>

<para>
A mailcap file consists of a series of lines which are comments, blank,
or definitions.
</para>

<para>
A comment line consists of a # character followed by anything you want.
</para>

<para>
A blank line is blank.
</para>

<para>
A definition line consists of a content type, a view command, and any
number of optional fields.  Each field of a definition line is divided
by a semicolon <quote>;</quote> character.
</para>

<para>
The content type is specified in the MIME standard
<quote>type/subtype</quote> notation.  For example,
<literal>text/plain</literal>, <literal>text/html</literal>,
<literal>image/gif</literal>, etc.  In addition, the mailcap format
includes two formats for wildcards, one using the special
<quote>*</quote> subtype, the other is the implicit wild, where you only
include the major type.  For example, <literal>image/*</literal>, or
<literal>video</literal> will match all image types and video types,
respectively.
</para>

<para>
The view command is a Unix command for viewing the type specified. There
are two different types of commands supported. The default is to send
the body of the MIME message to the command on stdin. You can change
this behavior by using <literal>%s</literal> as a parameter to your view
command.  This will cause Mutt to save the body of the MIME message to a
temporary file, and then call the view command with the
<literal>%s</literal> replaced by the name of the temporary file. In
both cases, Mutt will turn over the terminal to the view program until
the program quits, at which time Mutt will remove the temporary file if
it exists. This means that mailcap does <emphasis>not</emphasis> work
out of the box with programs which detach themselves from the terminal
right after starting, like <literal>open</literal> on Mac OS X. In order
to nevertheless use these programs with mailcap, you probably need
custom shell scripts.
</para>

<para>
So, in the simplest form, you can send a <literal>text/plain</literal>
message to the external pager more on standard input:
</para>

<screen>
text/plain; more
</screen>

<para>
Or, you could send the message as a file:
</para>

<screen>
text/plain; more %s
</screen>

<para>
Perhaps you would like to use lynx to interactively view a
<literal>text/html</literal> message:
</para>

<screen>
text/html; lynx %s
</screen>

<para>
In this case, lynx does not support viewing a file from standard input,
so you must use the <literal>%s</literal> syntax.
</para>

<note>
<para>
<emphasis>Some older versions of lynx contain a bug where they will
check the mailcap file for a viewer for <literal>text/html</literal>.
They will find the line which calls lynx, and run it.  This causes lynx
to continuously spawn itself to view the object.</emphasis>
</para>
</note>

<para>
On the other hand, maybe you don't want to use lynx interactively, you
just want to have it convert the <literal>text/html</literal> to
<literal>text/plain</literal>, then you can use:
</para>

<screen>
text/html; lynx -dump %s | more
</screen>

<para>
Perhaps you wish to use lynx to view <literal>text/html</literal> files,
and a pager on all other text formats, then you would use the following:
</para>

<screen>
text/html; lynx %s
text/*; more
</screen>

</sect2>

<sect2 id="secure-mailcap">
<title>Secure Use of Mailcap</title>

<para>
The interpretation of shell meta-characters embedded in MIME parameters
can lead to security problems in general.  Mutt tries to quote
parameters in expansion of <literal>%s</literal> syntaxes properly, and
avoids risky characters by substituting them, see the <link
linkend="mailcap-sanitize">$mailcap_sanitize</link> variable.
</para>

<para>
Although Mutt's procedures to invoke programs with mailcap seem to be
safe, there are other applications parsing mailcap, maybe taking less
care of it.  Therefore you should pay attention to the following rules:
</para>

<para>
<emphasis>Keep the %-expandos away from shell quoting.</emphasis> Don't
quote them with single or double quotes.  Mutt does this for you, the
right way, as should any other program which interprets mailcap.  Don't
put them into backtick expansions.  Be highly careful with evil
statements, and avoid them if possible at all.  Trying to fix broken
behavior with quotes introduces new leaks &mdash; there is no
alternative to correct quoting in the first place.
</para>

<para>
If you have to use the %-expandos' values in context where you need
quoting or backtick expansions, put that value into a shell variable and
reference the shell variable where necessary, as in the following
example (using <literal>$charset</literal> inside the backtick expansion
is safe, since it is not itself subject to any further expansion):
</para>

<screen>
text/test-mailcap-bug; cat %s; copiousoutput; test=charset=%{charset} \
        &amp;&amp; test "`echo $charset | tr '[A-Z]' '[a-z]'`" != iso-8859-1
</screen>

</sect2>

<sect2 id="advanced-mailcap">
<title>Advanced Mailcap Usage</title>

<sect3 id="optional-mailcap-fields">
<title>Optional Fields</title>

<para>
In addition to the required content-type and view command fields, you
can add semi-colon <quote>;</quote> separated fields to set flags and
other options.  Mutt recognizes the following optional fields:
</para>

<variablelist>

<varlistentry>
<term>copiousoutput</term>
<listitem>
<para>
This flag tells Mutt that the command passes possibly large amounts of
text on standard output.  This causes Mutt to invoke a pager (either
the internal pager or the external pager defined by the pager variable)
on the output of the view command.  Without this flag, Mutt assumes that
the command is interactive.  One could use this to replace the pipe to
<literal>more</literal> in the <literal>lynx -dump</literal> example in
the Basic section:
</para>

<screen>
text/html; lynx -dump %s ; copiousoutput
</screen>

<para>
This will cause lynx to format the <literal>text/html</literal> output
as <literal>text/plain</literal> and Mutt will use your standard pager
to display the results.
</para>

<para>
Mutt will set the <literal>COLUMNS</literal> environment variable to
the width of the pager.  Some programs make use of this environment
variable automatically.  Others provide a command line argument that
can use this to set the output width:
</para>

<screen>
text/html; lynx -dump -width ${COLUMNS:-80} %s; copiousoutput
</screen>

<para>
Note that when using the built-in pager, <emphasis>only</emphasis>
entries with this flag will be considered a handler for a MIME type
&mdash; all other entries will be ignored.
</para>
</listitem>
</varlistentry>
<varlistentry>
<term>needsterminal</term>
<listitem>
<para>
Mutt uses this flag when viewing attachments with <link
linkend="auto-view"><command>auto_view</command></link>, in order to
decide whether it should honor the setting of the <link
linkend="wait-key">$wait_key</link> variable or not.  When an attachment
is viewed using an interactive program, and the corresponding mailcap
entry has a <emphasis>needsterminal</emphasis> flag, Mutt will use <link
linkend="wait-key">$wait_key</link> and the exit status of the program
to decide if it will ask you to press a key after the external program
has exited.  In all other situations it will not prompt you for a key.
</para>
</listitem>
</varlistentry>
<varlistentry>
<term>compose=&lt;command&gt;</term>
<listitem>
<para>
This flag specifies the command to use to create a new attachment of a
specific MIME type.  Mutt supports this from the compose menu.
</para>
</listitem>
</varlistentry>
<varlistentry>
<term>composetyped=&lt;command&gt;</term>
<listitem>
<para>
This flag specifies the command to use to create a new attachment of a
specific MIME type.  This command differs from the compose command in
that Mutt will expect standard MIME headers on the data.  This can be
used to specify parameters, filename, description, etc. for a new
attachment.  Mutt supports this from the compose menu.
</para>
</listitem>
</varlistentry>
<varlistentry>
<term>print=&lt;command&gt;</term>
<listitem>
<para>
This flag specifies the command to use to print a specific MIME type.
Mutt supports this from the attachment and compose menus.
</para>
</listitem>
</varlistentry>
<varlistentry>
<term>edit=&lt;command&gt;</term>
<listitem>
<para>
This flag specifies the command to use to edit a specific MIME type.
Mutt supports this from the compose menu, and also uses it to compose
new attachments.  Mutt will default to the defined <link
linkend="editor">$editor</link> for text attachments.
</para>
</listitem>
</varlistentry>
<varlistentry>
<term>nametemplate=&lt;template&gt;</term>
<listitem>
<para>
This field specifies the format for the file denoted by
<literal>%s</literal> in the command fields.  Certain programs will
require a certain file extension, for instance, to correctly view a
file.  For instance, lynx will only interpret a file as
<literal>text/html</literal> if the file ends in
<literal>.html</literal>.  So, you would specify lynx as a
<literal>text/html</literal> viewer with a line in the mailcap file
like:
</para>

<screen>
text/html; lynx %s; nametemplate=%s.html
</screen>

</listitem>
</varlistentry>
<varlistentry>
<term>test=&lt;command&gt;</term>
<listitem>
<para>
This field specifies a command to run to test whether this mailcap entry
should be used.  The command is defined with the command expansion rules
defined in the next section.  If the command returns 0, then the test
passed, and Mutt uses this entry.  If the command returns non-zero, then
the test failed, and Mutt continues searching for the right entry.  Note
that the content-type must match before Mutt performs the test.  For
example:
</para>

<screen>
text/html; firefox -remote 'openURL(%s)' ; test=RunningX
text/html; lynx %s
</screen>

<para>
In this example, Mutt will run the program <literal>RunningX</literal>
which will return 0 if the X Window manager is running, and non-zero if
it isn't.  If <literal>RunningX</literal> returns 0, then Mutt will run
firefox to display the <literal>text/html</literal> object.  If RunningX
doesn't return 0, then Mutt will go on to the next entry and use lynx to
display the <literal>text/html</literal> object.
</para>
</listitem>
</varlistentry>
</variablelist>

</sect3>

<sect3 id="mailcap-search-order">
<title>Search Order</title>

<para>
When searching for an entry in the mailcap file, Mutt will search for
the most useful entry for its purpose.  For instance, if you are
attempting to print an <literal>image/gif</literal>, and you have the
following entries in your mailcap file, Mutt will search for an entry
with the print command:
</para>

<screen>
image/*;        xv %s
image/gif;      ; print= anytopnm %s | pnmtops | lpr; \
                nametemplate=%s.gif
</screen>

<para>
Mutt will skip the <literal>image/*</literal> entry and use the
<literal>image/gif</literal> entry with the print command.
</para>

<para>
In addition, you can use this with <link
linkend="auto-view"><command>auto_view</command></link> to denote two
commands for viewing an attachment, one to be viewed automatically, the
other to be viewed interactively from the attachment menu using the
<literal>&lt;view-mailcap&gt;</literal> function (bound to
<quote>m</quote> by default). In addition, you can then use the test
feature to determine which viewer to use interactively depending on your
environment.
</para>

<screen>
text/html;      firefox -remote 'openURL(%s)' ; test=RunningX
text/html;      lynx %s; nametemplate=%s.html
text/html;      lynx -dump %s; nametemplate=%s.html; copiousoutput
</screen>

<para>
For <link linkend="auto-view"><command>auto_view</command></link>, Mutt
will choose the third entry because of the
<literal>copiousoutput</literal> tag.  For interactive viewing, Mutt
will run the program <literal>RunningX</literal> to determine if it
should use the first entry.  If the program returns non-zero, Mutt will
use the second entry for interactive viewing. The last entry is for
inline display in the pager and the
<literal>&lt;view-attach&gt;</literal> function in the attachment menu.
</para>

<para>
Entries with the <literal>copiousoutput</literal> tag should always be
specified as the last one per type. For non-interactive use, the last
entry will then actually be the first matching one with the tag set.
For non-interactive use, only <literal>copiousoutput</literal>-tagged
entries are considered. For interactive use, Mutt ignores this tag and
treats all entries equally. Therefore, if not specified last, all
following entries without this tag would never be considered for
<literal>&lt;view-attach&gt;</literal> because the
<literal>copiousoutput</literal> before them matched already.
</para>

</sect3>

<sect3 id="mailcap-command-expansion">
<title>Command Expansion</title>

<para>
The various commands defined in the mailcap files are passed to the
<literal>/bin/sh</literal> shell using the <literal>system(3)</literal>
function.  Before the command is passed to <literal>/bin/sh
-c</literal>, it is parsed to expand various special parameters with
information from Mutt.  The keywords Mutt expands are:
</para>

<variablelist>

<varlistentry>
<term>%s</term>
<listitem>
<para>
As seen in the basic mailcap section, this variable is expanded to a
filename specified by the calling program.  This file contains the body
of the message to view/print/edit or where the composing program should
place the results of composition.  In addition, the use of this keyword
causes Mutt to not pass the body of the message to the view/print/edit
program on stdin.
</para>
</listitem>
</varlistentry>
<varlistentry>
<term>%t</term>
<listitem>
<para>
Mutt will expand <literal>%t</literal> to the text representation of the
content type of the message in the same form as the first parameter of
the mailcap definition line, i.e. <literal>text/html</literal> or
<literal>image/gif</literal>.
</para>
</listitem>
</varlistentry>
<varlistentry>
<term>%{&lt;parameter&gt;}</term>
<listitem>
<para>
Mutt will expand this to the value of the specified parameter from the
Content-Type: line of the mail message.  For instance, if your mail
message contains:
</para>

<screen>
Content-Type: text/plain; charset=iso-8859-1
</screen>

<para>
then Mutt will expand <literal>%{charset}</literal> to
<quote>iso-8859-1</quote>.  The default metamail mailcap file uses this
feature to test the charset to spawn an xterm using the right charset to
view the message.
</para>
</listitem>
</varlistentry>
<varlistentry>
<term>\%</term>
<listitem>
<para>
This will be replaced by a literal <literal>%</literal>.
</para>
</listitem>
</varlistentry>
</variablelist>

<para>
Mutt does not currently support the <literal>%F</literal> and
<literal>%n</literal> keywords specified in RFC 1524.  The main purpose
of these parameters is for multipart messages, which is handled
internally by Mutt.
</para>

</sect3>

</sect2>

<sect2 id="mailcap-example">
<title>Example Mailcap Files</title>

<para>
This mailcap file is fairly simple and standard:
</para>

<screen>
<emphasis role="comment"># I'm always running X :)</emphasis>
video/*;        xanim %s &gt; /dev/null
image/*;        xv %s &gt; /dev/null

<emphasis role="comment"># I'm always running firefox (if my computer had more memory, maybe)</emphasis>
text/html;      firefox -remote 'openURL(%s)'
</screen>

<para>
This mailcap file shows quite a number of examples:
</para>

<screen>
<emphasis role="comment"># Use xanim to view all videos   Xanim produces a header on startup,
# send that to /dev/null so I don't see it</emphasis>
video/*;        xanim %s &gt; /dev/null

<emphasis role="comment"># Send html to a running firefox by remote</emphasis>
text/html;      firefox -remote 'openURL(%s)'; test=RunningFirefox

<emphasis role="comment"># If I'm not running firefox but I am running X, start firefox on the
# object</emphasis>
text/html;      firefox %s; test=RunningX

<emphasis role="comment"># Else use lynx to view it as text</emphasis>
text/html;      lynx %s

<emphasis role="comment"># This version would convert the text/html to text/plain</emphasis>
text/html;      lynx -dump %s; copiousoutput

<emphasis role="comment"># I use enscript to print text in two columns to a page</emphasis>
text/*;         more %s; print=enscript -2Gr %s

<emphasis role="comment"># Firefox adds a flag to tell itself to view jpegs internally</emphasis>
image/jpeg;xv %s; x-mozilla-flags=internal

<emphasis role="comment"># Use xv to view images if I'm running X</emphasis>
<emphasis role="comment"># In addition, this uses the \ to extend the line and set my editor</emphasis>
<emphasis role="comment"># for images</emphasis>
image/*;xv %s; test=RunningX; \
        edit=xpaint %s

<emphasis role="comment"># Convert images to text using the netpbm tools</emphasis>
image/*;  (anytopnm %s | pnmscale -xysize 80 46 | ppmtopgm | pgmtopbm |
pbmtoascii -1x2 ) 2&gt;&amp;1 ; copiousoutput

<emphasis role="comment"># Send excel spreadsheets to my NT box</emphasis>
application/ms-excel; open.pl %s
</screen>

</sect2>

</sect1>

<sect1 id="auto-view">
<title>MIME Autoview</title>

<para>
Usage:
</para>

<cmdsynopsis>
<command>auto_view</command>
<arg choice="plain">
<replaceable>mimetype</replaceable>
</arg>
<arg choice="opt" rep="repeat">
<replaceable>mimetype</replaceable>
</arg>

<command>unauto_view</command>
<group choice="req">
<arg choice="plain">
<replaceable>*</replaceable>
</arg>
<arg choice="plain" rep="repeat">
<replaceable>mimetype</replaceable>
</arg>
</group>
</cmdsynopsis>

<para>
In addition to explicitly telling Mutt to view an attachment with the
MIME viewer defined in the mailcap file from the attachments menu, Mutt
has support for automatically viewing MIME attachments while in the
pager.
</para>

<para>
For this to work, you must define a viewer in the mailcap file which
uses the <literal>copiousoutput</literal> option to denote that it is
non-interactive.  Usually, you also use the entry to convert the
attachment to a text representation which you can view in the pager.
</para>

<para>
You then use the <command>auto_view</command> configuration command to
list the content-types that you wish to view automatically.  For
instance, if you set it to:
</para>

<screen>
auto_view text/html application/x-gunzip \
  application/postscript image/gif application/x-tar-gz
</screen>

<para>
...Mutt would try to find corresponding entries for rendering
attachments of these types as text. A corresponding mailcap could look
like:
</para>

<screen>
text/html;      lynx -dump %s; copiousoutput; nametemplate=%s.html
image/*;        anytopnm %s | pnmscale -xsize 80 -ysize 50 | ppmtopgm | \
                pgmtopbm | pbmtoascii ; copiousoutput
application/x-gunzip;   gzcat; copiousoutput
application/x-tar-gz; gunzip -c %s | tar -tf - ; copiousoutput
application/postscript; ps2ascii %s; copiousoutput
</screen>

<para>
<command>unauto_view</command> can be used to remove previous entries
from the <command>auto_view</command> list.  This can be used with <link
linkend="message-hook"><command>message-hook</command></link> to
autoview messages based on size, etc.
<quote><command>unauto_view</command> *</quote> will remove all previous
entries.
</para>

</sect1>

<sect1 id="alternative-order">
<title>MIME Multipart/Alternative</title>

<para>
The <literal>multipart/alternative</literal> container type only has
child MIME parts which represent the same content in an alternative
way. This is often used to send HTML messages which contain an
alternative plain text representation.
</para>

<para>
Mutt has some heuristics for determining which attachment of a
<literal>multipart/alternative</literal> type to display:
</para>

<orderedlist>
<listitem>
<para>
First, Mutt will check the <command>alternative_order</command> list to
determine if one of the available types is preferred.  It consists of a
number of MIME types in order, including support for implicit and
explicit wildcards. For example:
</para>

<screen>
alternative_order text/enriched text/plain text \
  application/postscript image/*
</screen>
</listitem>
<listitem>
<para>
Next, Mutt will check if any of the types have a defined <link
linkend="auto-view"><command>auto_view</command></link>, and use that.
</para>
</listitem>
<listitem>
<para>
Failing that, Mutt will look for any text type.
</para>
</listitem>
<listitem>
<para>
As a last attempt, Mutt will look for any type it knows how to handle.
</para>
</listitem>
</orderedlist>

<para>
To remove a MIME type from the <command>alternative_order</command>
list, use the <command>unalternative_order</command> command.
</para>

</sect1>

<sect1 id="attachments">
<title>Attachment Searching and Counting</title>

<para>
If you ever lose track of attachments in your mailboxes, Mutt's
attachment-counting and -searching support might be for you.  You can
make your message index display the number of qualifying attachments in
each message, or search for messages by attachment count.  You also can
configure what kinds of attachments qualify for this feature with the
<command>attachments</command> and <command>unattachments</command>
commands.
</para>

<para>
In order to provide this information, Mutt needs to fully MIME-parse all
messages affected first. This can slow down operation especially for
remote mail folders such as IMAP because all messages have to be
downloaded first regardless whether the user really wants to view them
or not though using <xref linkend="body-caching"/> usually means to
download the message just once.
</para>

<para>
The syntax is:
</para>

<cmdsynopsis>
<command>attachments</command>
<arg choice="plain">
<replaceable>{ + | - }disposition</replaceable>
</arg>
<arg choice="plain">
<replaceable>mime-type</replaceable>
</arg>

<command>unattachments</command>
<arg choice="plain">
<replaceable>{ + | - }disposition</replaceable>
</arg>
<arg choice="plain">
<replaceable>mime-type</replaceable>
</arg>

<command>attachments</command>
<arg choice="plain">
<replaceable>?</replaceable>
</arg>
</cmdsynopsis>

<para>
<emphasis>disposition</emphasis> is the attachment's Content-Disposition
type &mdash; either <literal>inline</literal> or
<literal>attachment</literal>.  You can abbreviate this to
<literal>I</literal> or <literal>A</literal>.
</para>

<para>
Disposition is prefixed by either a <quote>+</quote> symbol or a
<quote>-</quote> symbol.  If it's a <quote>+</quote>, you're saying that
you want to allow this disposition and MIME type to qualify.  If it's a
<quote>-</quote>, you're saying that this disposition and MIME type is
an exception to previous <quote>+</quote> rules.  There are examples
below of how this is useful.
</para>

<para>
<emphasis>mime-type</emphasis> is the MIME type of the attachment you
want the command to affect.  A MIME type is always of the format
<literal>major/minor</literal>, where <literal>major</literal> describes
the broad category of document you're looking at, and
<literal>minor</literal> describes the specific type within that
category.  The major part of mime-type must be literal text (or the
special token <quote><literal>*</literal></quote>), but the minor part
may be a regular expression.  (Therefore,
<quote><literal>*/.*</literal></quote> matches any MIME type.)
</para>

<para>
The MIME types you give to the <command>attachments</command> directive
are a kind of pattern.  When you use the <command>attachments</command>
directive, the patterns you specify are added to a list.  When you use
<command>unattachments</command>, the pattern is removed from the list.
The patterns are not expanded and matched to specific MIME types at this
time &mdash; they're just text in a list.  They're only matched when
actually evaluating a message.
</para>

<para>
Some examples might help to illustrate.  The examples that are not
commented out define the default configuration of the lists.
</para>

<example id="ex-attach-count">
<title>Attachment counting</title>
<screen>
<emphasis role="comment">
# Removing a pattern from a list removes that pattern literally. It
# does not remove any type matching the pattern.
#
#  attachments   +A */.*
#  attachments   +A image/jpeg
#  unattachments +A */.*
#
# This leaves "attached" image/jpeg files on the allowed attachments
# list. It does not remove all items, as you might expect, because the
# second */.* is not a matching expression at this time.
#
# Remember: "unattachments" only undoes what "attachments" has done!
# It does not trigger any matching on actual messages.

# Qualify any MIME part with an "attachment" disposition, EXCEPT for
# text/x-vcard and application/pgp parts. (PGP parts are already known
# to mutt, and can be searched for with ~g, ~G, and ~k.)
#
# I've added x-pkcs7 to this, since it functions (for S/MIME)
# analogously to PGP signature attachments. S/MIME isn't supported
# in a stock mutt build, but we can still treat it specially here.
#
</emphasis>
attachments   +A */.*
attachments   -A text/x-vcard application/pgp.*
attachments   -A application/x-pkcs7-.*

<emphasis role="comment">
# Discount all MIME parts with an "inline" disposition, unless they're
# text/plain. (Why inline a text/plain part unless it's external to the
# message flow?)
</emphasis>
attachments   +I text/plain

<emphasis role="comment">
# These two lines make Mutt qualify MIME containers.  (So, for example,
# a message/rfc822 forward will count as an attachment.)  The first
# line is unnecessary if you already have "attach-allow */.*", of
# course.  These are off by default!  The MIME elements contained
# within a message/* or multipart/* are still examined, even if the
# containers themselves don't qualify.

#attachments  +A message/.* multipart/.*
#attachments  +I message/.* multipart/.*
</emphasis>

<emphasis role="comment">## You probably don't really care to know about deleted attachments.</emphasis>
attachments   -A message/external-body
attachments   -I message/external-body
</screen>
</example>

<para>
Entering the command <quote><command>attachments</command> ?</quote> as
a command will list your current settings in Muttrc format, so that it
can be pasted elsewhere.
</para>

</sect1>

<sect1 id="mime-lookup">
<title>MIME Lookup</title>

<para>
Usage:
</para>

<cmdsynopsis>
<command>mime_lookup</command>
<arg choice="plain">
<replaceable>mimetype</replaceable>
</arg>
<arg choice="opt" rep="repeat">
<replaceable>mimetype</replaceable>
</arg>

<command>unmime_lookup</command>
<group choice="req">
<arg choice="plain">
<replaceable>*</replaceable>
</arg>
<arg choice="plain" rep="repeat">
<replaceable>mimetype</replaceable>
</arg>
</group>
</cmdsynopsis>

<para>
Mutt's <command>mime_lookup</command> list specifies a list of MIME
types that should <emphasis>not</emphasis> be treated according to their
mailcap entry.  This option is designed to deal with binary types such
as <literal>application/octet-stream</literal>.  When an attachment's
MIME type is listed in <command>mime_lookup</command>, then the
extension of the filename will be compared to the list of extensions in
the <literal>mime.types</literal> file.  The MIME type associated with
this extension will then be used to process the attachment according to
the rules in the mailcap file and according to any other configuration
options (such as <command>auto_view</command>) specified.  Common usage
would be:
</para>

<screen>
mime_lookup application/octet-stream application/X-Lotus-Manuscript
</screen>

<para>
In addition, the <literal>unmime_lookup</literal> command may be used to
disable this feature for any particular MIME type if it had been set,
for example, in a global <literal>.muttrc</literal>.
</para>

</sect1>

</chapter>

<chapter id="optionalfeatures">
<title>Optional Features</title>

<sect1 id="optionalfeatures-notes">
<title>General Notes</title>

<sect2 id="compile-time-features">
<title>Enabling/Disabling Features</title>

<para>
Mutt supports several of optional features which can be enabled or
disabled at compile-time by giving the <emphasis>configure</emphasis>
script certain arguments. These are listed in the <quote>Optional
features</quote> section of the <emphasis>configure --help</emphasis>
output.
</para>

<para>
Which features are enabled or disabled can later be determined from the
output of <literal>mutt -v</literal>. If a compile option starts with
<quote>+</quote> it is enabled and disabled if prefixed with
<quote>-</quote>. For example, if Mutt was compiled using GnuTLS for
encrypted communication instead of OpenSSL, <literal>mutt -v</literal>
would contain:
</para>

<screen>
-USE_SSL_OPENSSL +USE_SSL_GNUTLS</screen>

</sect2>

<sect2 id="mutt-patches">
<title>Mutt Patches</title>
<para>
Mutt may also be <quote>patched</quote> to support smaller features.
These patches should add a free-form string to the end Mutt's version string.
Running <literal>mutt -v</literal> might show:
<screen>patch-1.6.2.sidebar.20160709</screen>
</para>
</sect2>

<sect2 id="url-syntax">
<title>URL Syntax</title>

<para>
Mutt optionally supports the IMAP, POP3 and SMTP protocols which require
to access servers using URLs. The canonical syntax for specifying URLs
in Mutt is (an item enclosed in <literal>[]</literal> means it is
optional and may be omitted):
</para>

<screen>
proto[s]://[username[:password]@]server[:port][/path]
</screen>

<para>
<emphasis>proto</emphasis> is the communication protocol:
<literal>imap</literal> for IMAP, <literal>pop</literal> for POP3 and
<literal>smtp</literal> for SMTP. If <quote>s</quote> for <quote>secure
communication</quote> is appended, Mutt will attempt to establish an
encrypted communication using SSL or TLS.
</para>

<para>
Since all protocols supported by Mutt support/require authentication,
login credentials may be specified in the URL. This has the advantage
that multiple IMAP, POP3 or SMTP servers may be specified (which isn't
possible using, for example, <link
linkend="imap-user">$imap_user</link>). The username may contain the
<quote>@</quote> symbol being used by many mail systems as part of the
login name. The special characters <quote>/</quote>
(<literal>%2F</literal>), <quote>:</quote> (<literal>%3A</literal>) and
<quote>%</quote> (<literal>%25</literal>) have to be URL-encoded in
usernames using the <literal>%</literal>-notation.
</para>

<para>
A password can be given, too but is not recommended if the URL is
specified in a configuration file on disk.
</para>

<para>
If no port number is given, Mutt will use the system's default for the
given protocol (usually consulting <literal>/etc/services</literal>).
</para>

<para>
The optional path is only relevant for IMAP and ignored elsewhere.
</para>

<example id="ex-url">
<title>URLs</title>
<screen>
pops://host/
imaps://user@host/INBOX/Sent
smtp://user@host:587/
</screen>
</example>

</sect2>

</sect1>

<sect1 id="ssl">
<title>SSL/TLS Support</title>

<para>
If Mutt is compiled with IMAP, POP3 and/or SMTP support, it can also be
compiled with support for SSL or TLS using either OpenSSL or GnuTLS ( by
running the <emphasis>configure</emphasis> script with the
<emphasis>--enable-ssl=...</emphasis> option for OpenSSL or
<emphasis>--enable-gnutls=...</emphasis> for GnuTLS). Mutt can then
attempt to encrypt communication with remote servers if these protocols
are suffixed with <quote>s</quote> for <quote>secure
communication</quote>.
</para>

</sect1>

<sect1 id="pop">
<title>POP3 Support</title>

<para>
If Mutt is compiled with POP3 support (by running the
<emphasis>configure</emphasis> script with the
<emphasis>--enable-pop</emphasis> flag), it has the ability to work with
mailboxes located on a remote POP3 server and fetch mail for local
browsing.
</para>

<para>
Remote POP3 servers can be accessed using URLs with the
<literal>pop</literal> protocol for unencrypted and
<literal>pops</literal> for encrypted communication, see <xref
linkend="url-syntax"/> for details.
</para>

<para>
Polling for new mail is more expensive over POP3 than locally. For this
reason the frequency at which Mutt will check for mail remotely can be
controlled by the <link
linkend="pop-checkinterval">$pop_checkinterval</link> variable, which
defaults to every 60 seconds.
</para>

<para>
POP is read-only which doesn't allow for some features like editing
messages or changing flags. However, using <xref
linkend="header-caching"/> and <xref linkend="body-caching"/> Mutt
simulates the new/old/read flags as well as flagged and replied.  Mutt
applies some logic on top of remote messages but cannot change them so
that modifications of flags are lost when messages are downloaded from
the POP server (either by Mutt or other tools).
</para>

<anchor id="fetch-mail"/>
<para>
Another way to access your POP3 mail is the
<literal>&lt;fetch-mail&gt;</literal> function (default: G).  It allows
to connect to <link linkend="pop-host">$pop_host</link>, fetch all your
new mail and place it in the local <link
linkend="spoolfile">$spoolfile</link>.  After this point, Mutt runs
exactly as if the mail had always been local.
</para>

<note>
<para>
If you only need to fetch all messages to a local mailbox you should
consider using a specialized program, such as
<literal>fetchmail(1)</literal>, <literal>getmail(1)</literal> or
similar.
</para>
</note>

</sect1>

<sect1 id="imap">
<title>IMAP Support</title>

<para>
If Mutt was compiled with IMAP support (by running the
<emphasis>configure</emphasis> script with the
<emphasis>--enable-imap</emphasis> flag), it has the ability to work
with folders located on a remote IMAP server.
</para>

<para>
You can access the remote inbox by selecting the folder by its URL (see
<xref linkend="url-syntax"/> for details) using the
<literal>imap</literal> or <literal>imaps</literal> protocol.
Alternatively, a pine-compatible notation is also supported, i.e.
<literal>{[username@]imapserver[:port][/ssl]}path/to/folder</literal>
</para>

<para>
Note that not all servers use <quote>/</quote> as the hierarchy
separator.  Mutt should correctly notice which separator is being used
by the server and convert paths accordingly.
</para>

<para>
When browsing folders on an IMAP server, you can toggle whether to look
at only the folders you are subscribed to, or all folders with the
<emphasis>toggle-subscribed</emphasis> command.  See also the <link
linkend="imap-list-subscribed">$imap_list_subscribed</link> variable.
</para>

<para>
Polling for new mail on an IMAP server can cause noticeable delays. So,
you'll want to carefully tune the <link
linkend="mail-check">$mail_check</link> and <link
linkend="timeout">$timeout</link> variables. Reasonable values are:
</para>

<screen>
set mail_check=90
set timeout=15
</screen>

<para>
with relatively good results even over slow modem lines.
</para>

<note>
<para>
Note that if you are using mbox as the mail store on UW servers prior to
v12.250, the server has been reported to disconnect a client if another
client selects the same folder.
</para>
</note>

<sect2 id="imap-browser">
<title>The IMAP Folder Browser</title>

<para>
As of version 1.2, Mutt supports browsing mailboxes on an IMAP
server. This is mostly the same as the local file browser, with the
following differences:
</para>

<itemizedlist>
<listitem>

<para>
In lieu of file permissions, Mutt displays the string
<quote>IMAP</quote>, possibly followed by the symbol <quote>+</quote>,
indicating that the entry contains both messages and subfolders. On
Cyrus-like servers folders will often contain both messages and
subfolders.
</para>
</listitem>
<listitem>

<para>
For the case where an entry can contain both messages and subfolders,
the selection key (bound to <literal>enter</literal> by default) will
choose to descend into the subfolder view. If you wish to view the
messages in that folder, you must use <literal>view-file</literal>
instead (bound to <literal>space</literal> by default).
</para>
</listitem>
<listitem>

<para>
You can create, delete and rename mailboxes with the
<literal>&lt;create-mailbox&gt;</literal>,
<literal>&lt;delete-mailbox&gt;</literal>, and
<literal>&lt;rename-mailbox&gt;</literal> commands (default bindings:
<literal>C</literal>, <literal>d</literal> and <literal>r</literal>,
respectively). You may also <literal>&lt;subscribe&gt;</literal> and
<literal>&lt;unsubscribe&gt;</literal> to mailboxes (normally these are
bound to <literal>s</literal> and <literal>u</literal>, respectively).
</para>
</listitem>

</itemizedlist>

</sect2>

<sect2 id="imap-authentication">
<title>Authentication</title>

<para>
Mutt supports four authentication methods with IMAP servers: SASL,
GSSAPI, CRAM-MD5, and LOGIN (there is a patch by Grant Edwards to add
NTLM authentication for you poor exchange users out there, but it has
yet to be integrated into the main tree). There is also support for the
pseudo-protocol ANONYMOUS, which allows you to log in to a public IMAP
server without having an account. To use ANONYMOUS, simply make your
username blank or <quote>anonymous</quote>.
</para>

<para>
SASL is a special super-authenticator, which selects among several
protocols (including GSSAPI, CRAM-MD5, ANONYMOUS, and DIGEST-MD5) the
most secure method available on your host and the server. Using some of
these methods (including DIGEST-MD5 and possibly GSSAPI), your entire
session will be encrypted and invisible to those teeming network
snoops. It is the best option if you have it. To use it, you must have
the Cyrus SASL library installed on your system and compile Mutt with
the <emphasis>--with-sasl</emphasis> flag.
</para>

<para>
Mutt will try whichever methods are compiled in and available on the
server, in the following order: SASL, ANONYMOUS, GSSAPI, CRAM-MD5,
LOGIN.
</para>

<para>
There are a few variables which control authentication:
</para>

<itemizedlist>
<listitem>

<para>
<link linkend="imap-user">$imap_user</link> - controls the username
under which you request authentication on the IMAP server, for all
authenticators. This is overridden by an explicit username in the
mailbox path (i.e. by using a mailbox name of the form
<literal>{user@host}</literal>).
</para>
</listitem>
<listitem>

<para>
<link linkend="imap-pass">$imap_pass</link> - a password which you may
preset, used by all authentication methods where a password is needed.
</para>
</listitem>
<listitem>

<para>
<link linkend="imap-authenticators">$imap_authenticators</link> - a
colon-delimited list of IMAP authentication methods to try, in the order
you wish to try them. If specified, this overrides Mutt's default
(attempt everything, in the order listed above).
</para>
</listitem>

</itemizedlist>

</sect2>

</sect1>

<sect1 id="smtp">
<title>SMTP Support</title>

<para>
Besides supporting traditional mail delivery through a
sendmail-compatible program, Mutt supports delivery through SMTP if it
was configured and built with <literal>--enable-smtp</literal>.
</para>

<para>
If the configuration variable <link linkend="smtp-url">$smtp_url</link>
is set, Mutt will contact the given SMTP server to deliver messages; if
it is unset, Mutt will use the program specified by <link
linkend="sendmail">$sendmail</link>.
</para>

<para>
For details on the URL syntax, please see <xref linkend="url-syntax"/>.
</para>

<para>
The built-in SMTP support supports encryption (the
<literal>smtps</literal> protocol using SSL or TLS) as well as SMTP
authentication using SASL. The authentication mechanisms for SASL are
specified in <link
linkend="smtp-authenticators">$smtp_authenticators</link> defaulting to
an empty list which makes Mutt try all available methods from
most-secure to least-secure.
</para>

</sect1>

<sect1 id="account-hook">
<title>Managing Multiple Accounts</title>

<para>
Usage:
</para>

<cmdsynopsis>
<command>account-hook</command>
<arg choice="plain">
<replaceable class="parameter">regexp</replaceable>
</arg>
<arg choice="plain">
<replaceable class="parameter">command</replaceable>
</arg>
</cmdsynopsis>

<para>
If you happen to have accounts on multiple IMAP, POP and/or SMTP
servers, you may find managing all the authentication settings
inconvenient and error-prone. The <link
linkend="account-hook"><command>account-hook</command></link> command
may help. This hook works like <link
linkend="folder-hook"><command>folder-hook</command></link> but is
invoked whenever Mutt needs to access a remote mailbox (including inside
the folder browser), not just when you open the mailbox. This includes
(for example) polling for new mail, storing Fcc messages and saving
messages to a folder. As a consequence, <link
linkend="account-hook"><command>account-hook</command></link> should
only be used to set connection-related settings such as passwords or
tunnel commands but not settings such as sender address or name (because
in general it should be considered unpredictable which <link
linkend="account-hook"><command>account-hook</command></link> was last
used).
</para>

<para>
Some examples:
</para>

<screen>
account-hook . 'unset imap_user; unset imap_pass; unset tunnel'
account-hook imap://host1/ 'set imap_user=me1 imap_pass=foo'
account-hook imap://host2/ 'set tunnel="ssh host2 /usr/libexec/imapd"'
account-hook smtp://user@host3/ 'set tunnel="ssh host3 /usr/libexec/smtpd"'
</screen>

<para>
To manage multiple accounts with, for example, different values of <link
linkend="record">$record</link> or sender addresses, <link
linkend="folder-hook"><command>folder-hook</command></link> has to be be
used together with the <link
linkend="mailboxes"><command>mailboxes</command></link> command.
</para>

<example id="ex-multiaccount">
<title>Managing multiple accounts</title>
<screen>
mailboxes imap://user@host1/INBOX
folder-hook imap://user@host1/ 'set folder=imap://host1/ ; set record=+INBOX/Sent'

mailboxes imap://user@host2/INBOX
folder-hook imap://user@host2/ 'set folder=imap://host2/ ; set record=+INBOX/Sent'
</screen>
</example>

<para>
In example <xref linkend="ex-multiaccount"/> the folders are defined
using <link linkend="mailboxes"><command>mailboxes</command></link> so
Mutt polls them for new mail. Each <link
linkend="folder-hook"><command>folder-hook</command></link> triggers
when one mailbox below each IMAP account is opened and sets <link
linkend="folder">$folder</link> to the account's root folder. Next, it
sets <link linkend="record">$record</link> to the
<emphasis>INBOX/Sent</emphasis> folder below the newly set <link
linkend="folder">$folder</link>. Please notice that the value the
<quote>+</quote> <link linkend="shortcuts">mailbox shortcut</link>
refers to depends on the <emphasis>current</emphasis> value of <link
linkend="folder">$folder</link> and therefore has to be set separately
per account. Setting other values like <link linkend="from">$from</link>
or <link linkend="signature">$signature</link> is analogous to setting
<link linkend="record">$record</link>.
</para>

</sect1>

<sect1 id="caching">
<title>Local Caching</title>

<para>
Mutt contains two types of local caching: <emphasis>(1)</emphasis> the
so-called <quote>header caching</quote> and <emphasis>(2)</emphasis> the
so-called <quote>body caching</quote> which are both described in this
section.
</para>

<para>
Header caching is optional as it depends on external libraries, body
caching is always enabled if Mutt is compiled with POP and/or IMAP
support as these use it (body caching requires no external library).
</para>

<sect2 id="header-caching">
<title>Header Caching</title>

<para>
Mutt provides optional support for caching message headers for the
following types of folders: IMAP, POP, Maildir and MH. Header caching
greatly speeds up opening large folders because for remote folders,
headers usually only need to be downloaded once. For Maildir and MH,
reading the headers from a single file is much faster than looking at
possibly thousands of single files (since Maildir and MH use one file
per message.)
</para>

<para>
Header caching can be enabled via the configure script and the
<emphasis>--enable-hcache</emphasis> option. It's not turned on by
default because external database libraries are required: one of
tokyocabinet, qdbm, gdbm or bdb must be present.
</para>

<para>
If enabled, <link linkend="header-cache">$header_cache</link> can be
used to either point to a file or a directory. If set to point to a
file, one database file for all folders will be used (which may result
in lower performance), but one file per folder if it points to a
directory.
</para>

</sect2>

<sect2 id="body-caching">
<title>Body Caching</title>

<para>
Both cache methods can be combined using the same directory for storage
(and for IMAP/POP even provide meaningful file names) which simplifies
manual maintenance tasks.
</para>

<para>
In addition to caching message headers only, Mutt can also cache whole
message bodies. This results in faster display of messages for POP and
IMAP folders because messages usually have to be downloaded only once.
</para>

<para>
For configuration, the variable <link linkend="message-cachedir"
>$message_cachedir</link> must point to a directory. There, Mutt will
create a hierarchy of subdirectories named like the account and mailbox
path the cache is for.
</para>

</sect2>

<sect2 id="cache-dirs">
<title>Cache Directories</title>

<para>
For using both, header and body caching, <link
linkend="header-cache">$header_cache</link> and <link
linkend="message-cachedir" >$message_cachedir</link> can be safely set
to the same value.
</para>

<para>
In a header or body cache directory, Mutt creates a directory hierarchy
named like: <literal>proto:user@hostname</literal> where
<literal>proto</literal> is either <quote>pop</quote> or
<quote>imap.</quote> Within there, for each folder, Mutt stores messages
in single files and header caches in files with the
<quote>.hcache</quote> extension.  All files can be removed as needed if
the consumed disk space becomes an issue as Mutt will silently fetch
missing items again. Pathnames are always stored in UTF-8 encoding.
</para>

<para>
For Maildir and MH, the header cache files are named after the MD5
checksum of the path.
</para>

</sect2>

<sect2 id="maint-cache">
<title>Maintenance</title>

<para>
Mutt does not (yet) support maintenance features for header cache
database files so that files have to be removed in case they grow too
big. It depends on the database library used for header caching whether
disk space freed by removing messages is re-used.
</para>

<para>
For body caches, Mutt can keep the local cache in sync with the remote
mailbox if the <link
linkend="message-cache-clean">$message_cache_clean</link> variable is
set. Cleaning means to remove messages from the cache which are no
longer present in the mailbox which only happens when other mail clients
or instances of Mutt using a different body cache location delete
messages (Mutt itself removes deleted messages from the cache when
syncing a mailbox). As cleaning can take a noticeable amount of time, it
should not be set in general but only occasionally.
</para>

</sect2>

</sect1>

<sect1 id="exact-address">
<title>Exact Address Generation</title>

<para>
Mutt supports the <quote>Name &lt;user@host&gt;</quote> address syntax
for reading and writing messages, the older <quote>user@host
(Name)</quote> syntax is only supported when reading messages. The
<emphasis>--enable-exact-address</emphasis> switch can be given to
configure to build it with write-support for the latter
syntax. <literal>EXACT_ADDRESS</literal> in the output of <literal>mutt
-v</literal> indicates whether it's supported.
</para>

</sect1>

<sect1 id="sending-mixmaster">
<title>Sending Anonymous Messages via Mixmaster</title>

<para>
You may also have compiled Mutt to co-operate with Mixmaster, an
anonymous remailer.  Mixmaster permits you to send your messages
anonymously using a chain of remailers. Mixmaster support in Mutt is for
mixmaster version 2.04 or later.
</para>

<para>
To use it, you'll have to obey certain restrictions.  Most important,
you cannot use the <literal>Cc</literal> and <literal>Bcc</literal>
headers.  To tell Mutt to use mixmaster, you have to select a remailer
chain, using the mix function on the compose menu.
</para>

<para>
The chain selection screen is divided into two parts.  In the (larger)
upper part, you get a list of remailers you may use.  In the lower part,
you see the currently selected chain of remailers.
</para>

<para>
You can navigate in the chain using the
<literal>&lt;chain-prev&gt;</literal> and
<literal>&lt;chain-next&gt;</literal> functions, which are by default
bound to the left and right arrows and to the <literal>h</literal> and
<literal>l</literal> keys (think vi keyboard bindings).  To insert a
remailer at the current chain position, use the
<literal>&lt;insert&gt;</literal> function.  To append a remailer behind
the current chain position, use <literal>&lt;select-entry&gt;</literal>
or <literal>&lt;append&gt;</literal>.  You can also delete entries from
the chain, using the corresponding function.  Finally, to abandon your
changes, leave the menu, or <literal>&lt;accept&gt;</literal> them
pressing (by default) the <literal>Return</literal> key.
</para>

<para>
Note that different remailers do have different capabilities, indicated
in the %c entry of the remailer menu lines (see <link
linkend="mix-entry-format">$mix_entry_format</link>).  Most important is
the <quote>middleman</quote> capability, indicated by a capital
<quote>M</quote>: This means that the remailer in question cannot be
used as the final element of a chain, but will only forward messages to
other mixmaster remailers.  For details on the other capabilities,
please have a look at the mixmaster documentation.
</para>

</sect1>

<<<<<<< HEAD
<sect1 id="compress">
  <title>Compressed Folders Patch</title>
  <subtitle>Read from/write to compressed mailboxes</subtitle>

  <sect2 id="compress-patch">
    <title>Patch</title>

    <para>
      To check if Mutt supports <quote>Compress Folders</quote>, look for
      <quote>+USE_COMPRESSED</quote> in the mutt version.
      See: <xref linkend="compile-time-features"/>.
    </para>

    <itemizedlist>
      <title>Dependencies:</title>
      <listitem><para>mutt-1.6.2</para></listitem>
    </itemizedlist>

    <para>This patch is part of the <ulink url="http://www.neomutt.org/">NeoMutt Project</ulink>.</para>
  </sect2>

  <sect2 id="compress-intro">
    <title>Introduction</title>

    <para>
      The Compressed Folder patch allows Mutt to read mailbox files that are
      compressed.  But it isn't limited to compressed files.  It works well
      with encrypted files, too.  In fact, if you can create a program/script
      to convert to and from your format, then Mutt can read it.
    </para>

    <para>
      The patch adds three hooks to Mutt: <literal>open-hook</literal>,
      <literal>close-hook</literal> and <literal>append-hook</literal>.  They
      define commands to: uncompress a file; compress a file; append
      messages to an already compressed file.
    </para>

    <para>
      There are some examples of both compressed and encrypted files,
      later.  For now, the documentation will just concentrate on
      compressed files.
    </para>

  </sect2>

<!--
  <sect2 id="compress-variables">
    <title>Variables</title>
    <para>None</para>
  </sect2>

  <sect2 id="compress-functions">
    <title>Functions</title>
    <para>None</para>
  </sect2>
-->

  <sect2 id="compress-commands">
    <title>Commands</title>
    <cmdsynopsis>
      <command>open-hook</command>
      <arg choice="plain">
        <replaceable class="parameter">pattern</replaceable>
      </arg>
      <arg choice="plain">
        <replaceable class="parameter">shell-command</replaceable>
      </arg>
      <command>close-hook</command>
      <arg choice="plain">
        <replaceable class="parameter">pattern</replaceable>
      </arg>
      <arg choice="plain">
        <replaceable class="parameter">shell-command</replaceable>
      </arg>
      <command>append-hook</command>
      <arg choice="plain">
        <replaceable class="parameter">pattern</replaceable>
      </arg>
      <arg choice="plain">
        <replaceable class="parameter">shell-command</replaceable>
      </arg>
    </cmdsynopsis>

    <para>
      The shell-command must contain two placeholders for filenames:
      <literal>%f</literal> and <literal>%t</literal>.  These represent
      <quote>from</quote> and <quote>to</quote> filenames.  It's a good idea to
      put quotes around these placeholders.
    </para>

    <para>
      If you need the exact string <quote>%f</quote> or <quote>%t</quote> in your
      command, simply double up the <quote>%</quote> character, e.g.
      <quote>%%f</quote> or <quote>%%t</quote>.
    </para>

    <table id="table-compress-optional">
      <title>Not all Hooks are Required</title>
      <tgroup cols="5">
        <thead>
          <row>
            <entry>Open</entry>
            <entry>Close</entry>
            <entry>Append</entry>
            <entry>Effect</entry>
            <entry>Useful if</entry>
          </row>
        </thead>
        <tbody>
          <row>
            <entry>Open</entry>
            <entry>-</entry>
            <entry>-</entry>
            <entry>Folder is readonly</entry>
            <entry>The folder is just a backup</entry>
          </row>
          <row>
            <entry>Open</entry>
            <entry>Close</entry>
            <entry>-</entry>
            <entry>Folder is read/write, but the entire folder must be
              written if anything is changed</entry>
            <entry>Your compression format doesn't support appending</entry>
          </row>
          <row>
            <entry>Open</entry>
            <entry>Close</entry>
            <entry>Append</entry>
            <entry>Folder is read/write and emails can be efficiently added
              to the end</entry>
            <entry>Your compression format supports appending</entry>
          </row>
          <row>
            <entry>Open</entry>
            <entry>-</entry>
            <entry>Append</entry>
            <entry>Folder is readonly, but can be appended to</entry>
            <entry>You want to store emails, but never change them</entry>
          </row>
        </tbody>
      </tgroup>
    </table>

    <note>
      <para>The command:</para>
      <itemizedlist>
        <listitem><para>should return a non-zero exit status on failure</para></listitem>
        <listitem><para>should not delete any files</para></listitem>
      </itemizedlist>
    </note>

    <sect3 id="open-hook">
      <title>Read from compressed mailbox</title>

      <screen>open-hook regexp shell-command</screen>

      <para>
        If Mutt is unable to open a file, it then looks for
        <literal>open-hook</literal> that matches the filename.
      </para>

      <para>
        If your compression program doesn't have a well-defined extension,
        then you can use <literal>.</literal> as the regexp.
      </para>

      <sect4 id="compress-open-hook-example">
        <title>Example of open-hook</title>

        <screen>open-hook '\.gz$' &quot;gzip -cd '%f' &gt; '%t'&quot;</screen>

        <itemizedlist>
          <listitem><para>Mutt finds a file, <quote>example.gz</quote>,
              that it can't read</para></listitem>
          <listitem><para>Mutt has an <literal>open-hook</literal>
              whose regexp matches the filename:
              <literal>\.gz$</literal></para></listitem>
          <listitem><para>Mutt uses the command <literal>gzip -cd</literal>
              to create a temporary file that it <emphasis>can</emphasis>
              read</para></listitem>
        </itemizedlist>
      </sect4>
    </sect3>

    <sect3 id="close-hook">
      <title>Write to a compressed mailbox</title>

      <screen>close-hook regexp shell-command</screen>

      <para>
        When Mutt has finished with a compressed mail folder, it will look
        for a matching <literal>close-hook</literal> to recompress the file.
        This hook is <link linkend="table-compress-optional">optional</link>.
      </para>

      <note>
        <para>
          If the folder has not been modifed, the
          <literal>close-hook</literal> will not be called.
        </para>
      </note>

      <sect4 id="compress-close-hook-example">
        <title>Example of close-hook</title>

        <screen>close-hook '\.gz$' &quot;gzip -c '%t' &gt; '%f'&quot;</screen>

        <itemizedlist>
          <listitem><para>Mutt has finished with a folder, <quote>example.gz</quote>,
              that it opened with <literal>open-hook</literal></para></listitem>
          <listitem><para>The folder has been modified</para></listitem>
          <listitem><para>Mutt has a <literal>close-hook</literal> whose regexp
              matches the filename: <literal>\.gz$</literal></para></listitem>
          <listitem><para>Mutt uses the command <literal>gzip -c</literal>
              to create a new compressed file</para></listitem>
        </itemizedlist>
      </sect4>
    </sect3>

    <sect3 id="append-hook">
      <title>Append to a compressed mailbox</title>

      <screen>append-hook regexp shell-command</screen>

      <para>
        When Mutt wants to append an email to a compressed mail folder, it
        will look for a matching <literal>append-hook</literal>.
        This hook is <link linkend="table-compress-optional">optional</link>.
      </para>

      <para>
        Using the <literal>append-hook</literal> will save time, but
        Mutt won't be able to determine the type of the mail folder
        inside the compressed file.
      </para>

      <para>
        Mutt will <emphasis>assume</emphasis> the type to be that of
        the <literal>$mbox_type</literal> variable.  Mutt also uses
        this type for temporary files.
      </para>

      <para>
        Mutt will only use the <literal>append-hook</literal> for existing files.
        The <literal>close-hook</literal> will be used for empty, or missing files.
      </para>

      <sect4 id="compress-append-hook-example">
        <title>Example of append-hook</title>

        <screen>append-hook '\.gz$' &quot;gzip -c '%t' &gt;&gt; '%f'&quot;</screen>

        <itemizedlist>
          <listitem><para>Mutt wants to append an email to a folder, <quote>example.gz</quote>,
              that it opened with <literal>open-hook</literal></para></listitem>
          <listitem><para>Mutt has an <literal>append-hook</literal> whose regexp matches
              the filename: <literal>\.gz$</literal></para></listitem>
          <listitem><para>Mutt knows the mailbox type from the <literal>$mbox</literal>
              variable</para></listitem>
          <listitem><para>Mutt uses the command <literal>gzip -c</literal>
              to append to an existing compressed file</para></listitem>
        </itemizedlist>
      </sect4>

    </sect3>

    <sect3 id="compress-empty">
      <title>Empty Files</title>

      <para>
        Mutt assumes that an empty file is not compressed.  In this
        situation, unset <link linkend="save-empty">$save_empty</link>, so
        that the compressed file will be removed if you delete all of the
        messages.
      </para>
    </sect3>

    <sect3 id="compress-security">
      <title>Security</title>

      <para>
        Encrypted files are decrypted into temporary files which are
        stored in the <link linkend="tmpdir">$tmpdir</link> directory.
        This could be a security risk.
      </para>
    </sect3>
  </sect2>

<!--
  <sect2 id="compress-colors">
    <title>Colors</title>
    <para>None</para>
  </sect2>

  <sect2 id="compress-sort">
    <title>Sort</title>
    <para>None</para>
  </sect2>
-->

  <sect2 id="compress-muttrc">
    <title>Muttrc</title>
<screen>
<emphasis role="comment"># Example Mutt config file for the 'compressed folders' feature.
 
# This feature adds three hooks to Mutt which allow it to
# work with compressed, or encrypted, mailboxes.
 
# The hooks are of the form:
#       open-hook   regexp &quot;shell-command&quot;
#       close-hook  regexp &quot;shell-command&quot;
#       append-hook regexp &quot;shell-command&quot;
 
# The 'append-hook' is optional.
 
# Hander for gzip compressed mailboxes</emphasis>
open-hook   '\.gz$'  &quot;gzip -cd  '%f' &gt;  '%t'&quot;
close-hook  '\.gz$'  &quot;gzip -c   '%t' &gt;  '%f'&quot;
append-hook '\.gz$'  &quot;gzip -c   '%t' &gt;&gt; '%f'&quot;
 
<emphasis role="comment"># Hander for bzip2 compressed mailboxes</emphasis>
open-hook   '\.bz2$' &quot;bzip2 -cd '%f' &gt;  '%t'&quot;
close-hook  '\.bz2$' &quot;bzip2 -c  '%t' &gt;  '%f'&quot;
append-hook '\.bz2$' &quot;bzip2 -c  '%t' &gt;&gt; '%f'&quot;
 
<emphasis role="comment"># Hander for xz compressed mailboxes</emphasis>
open-hook   '\.xz$'  &quot;xz    -cd '%f' &gt;  '%t'&quot;
close-hook  '\.xz$'  &quot;xz    -c  '%t' &gt;  '%f'&quot;
append-hook '\.xz$'  &quot;xz    -c  '%t' &gt;&gt; '%f'&quot;
 
<emphasis role="comment"># Hander for pgp encrypted mailboxes
# PGP does not support appending to an encrypted file</emphasis>
open-hook   '\.pgp$' &quot;pgp -f &lt; '%f' &gt; '%t'&quot;
close-hook  '\.pgp$' &quot;pgp -fe YourPgpUserIdOrKeyId &lt; '%t' &gt; '%f'&quot;
 
<emphasis role="comment"># Hander for gpg encrypted mailboxes
# gpg does not support appending to an encrypted file</emphasis>
open-hook   '\.gpg$' &quot;gpg --decrypt &lt; '%f' &gt; '%t'&quot;
close-hook  '\.gpg$' &quot;gpg --encrypt --recipient YourGpgUserIdOrKeyId &lt; '%t' &gt; '%f'&quot;
 
<emphasis role="comment"># vim: syntax=muttrc</emphasis>
</screen>
  </sect2>

  <sect2 id="compress-see-also">
    <title>See Also</title>

    <itemizedlist>
      <listitem><para><ulink url="https://github.com/neomutt/neomutt/wiki">NeoMutt Project</ulink></para></listitem>
      <listitem><para><link linkend="compile-time-features">Compile-Time Features</link></para></listitem>
      <listitem><para><link linkend="regexp">Regular Expressions</link></para></listitem>
      <listitem><para><link linkend="tmpdir">$tmpdir</link></para></listitem>
      <listitem><para><link linkend="mbox-type">$mbox_type</link></para></listitem>
      <listitem><para><link linkend="save-empty">$save_empty</link></para></listitem>
      <listitem><para><link linkend="folder-hook">folder-hook</link></para></listitem>
    </itemizedlist>
  </sect2>

  <sect2 id="compress-known-bugs">
    <title>Known Bugs</title>

    <itemizedlist>
      <listitem><para>The Compressed Folder hooks cannot deal with filenames that contains quotes/apostrophes.</para></listitem>
    </itemizedlist>
  </sect2>

  <sect2 id="compress-credits">
    <title>Credits</title>
    <itemizedlist>
    <listitem><para>Roland Rosenfeld <email>roland@spinnaker.de</email></para></listitem>
    <listitem><para>Alain Penders <email>Alain@Finale-Dev.com</email></para></listitem>
    <listitem><para>Christoph <quote>Myon</quote> Berg <email>myon@debian.org</email></para></listitem>
    <listitem><para>Evgeni Golov <email>evgeni@debian.org</email></para></listitem>
    <listitem><para>Richard Russon <email>rich@flatcap.org</email></para></listitem>
    </itemizedlist>
  </sect2>
</sect1>

<sect1 id="cond-date">
  <title>Conditional Dates Patch</title>
  <subtitle>Use rules to choose date format</subtitle>

  <sect2 id="cond-date-patch">
    <title>Patch</title>

    <para>
      To check if Mutt supports <quote>Conditional Dates</quote>, look for
      <quote>patch-cond-date</quote> in the mutt version.
      See: <xref linkend="mutt-patches"/>.
    </para>

    <itemizedlist>
      <title>Dependencies:</title>
      <listitem><para>mutt-1.6.2</para></listitem>
      <listitem><para><link linkend="nested-if">nested-if patch</link></para></listitem>
    </itemizedlist>

    <para>
      This patch is part of the <ulink url="http://www.neomutt.org/">NeoMutt Project</ulink>.
    </para>
  </sect2>

  <sect2 id="cond-date-intro">
    <title>Introduction</title>

    <para>
    The <quote>cond-date</quote> patch allows you to construct
    <link linkend="index-format">$index_format</link> expressions based on the age of the email.
    </para>

    <para>
    Mutt's default <literal>$index_format</literal> displays email dates in the
    form: abbreviated-month day-of-month &mdash; <quote>Jan 14</quote>.
    </para>

    <para>
    The format is configurable but only per-mailbox.  This patch allows you
    to configure the display depending on the age of the email.
    </para>

    <table id="table-cond-date-scheme">
      <title>Potential Formatting Scheme</title>
      <tgroup cols="3">
        <thead>
          <row>
            <entry>Email Sent</entry>
            <entry>Format</entry>
            <entry>Example</entry>
          </row>
        </thead>
        <tbody>
          <row>
            <entry>Today</entry>
            <entry><literal>%H:%M</literal></entry>
            <entry>13:23</entry>
          </row>
          <row>
            <entry>This Month</entry>
            <entry><literal>%a %d</literal></entry>
            <entry>Thu 17</entry>
          </row>
          <row>
            <entry>This Year</entry>
            <entry><literal>%b %d</literal></entry>
            <entry>Dec 10</entry>
          </row>
          <row>
            <entry>Older than 1 Year</entry>
            <entry><literal>%m/%y</literal></entry>
            <entry>06/14</entry>
          </row>
        </tbody>
      </tgroup>
    </table>

    <para>
        For an explanation of the date formatting strings, see
        <literal>strftime(3).</literal>
    </para>

    <para>
        By carefully picking your formats, the dates can remain
        unambiguous and compact.
    </para>

    <para>
    Mutt's conditional format strings have the form:
    (whitespace introduced for clarity)
    </para>

    <screen>%? TEST ? TRUE &amp; FALSE ?</screen>

    <para>
    The examples below use the test <quote>%[</quote> &mdash; the date
    of the message in the local timezone.  They will also work with
    <quote>%(</quote> &mdash; the local time that the message arrived.
    </para>

    <para>
    The date tests are of the form:
    </para>

    <screen>%[nX? TRUE &amp; FALSE ?</screen>

    <itemizedlist>
    <listitem><para><quote>n</quote> is an optional count (defaults to 1 if missing)</para></listitem>
    <listitem><para><quote>X</quote> is the time period</para></listitem>
    </itemizedlist>

    <table id="table-cond-date-format-codes">
      <title>Date Formatting Codes</title>
      <tgroup cols="2">
        <thead>
          <row>
            <entry>Letter</entry>
            <entry>Time Period</entry>
          </row>
        </thead>
        <tbody>
          <row>
            <entry>y</entry>
            <entry>Years</entry>
          </row>
          <row>
            <entry>m</entry>
            <entry>Months</entry>
          </row>
          <row>
            <entry>w</entry>
            <entry>Weeks</entry>
          </row>
          <row>
            <entry>d</entry>
            <entry>Days</entry>
          </row>
          <row>
            <entry>H</entry>
            <entry>Hours</entry>
          </row>
          <row>
            <entry>M</entry>
            <entry>Minutes</entry>
          </row>
        </tbody>
      </tgroup>
    </table>

    <table id="table-cond-date-example-tests">
      <title>Example Date Tests</title>
      <tgroup cols="2">
        <thead>
          <row>
            <entry>Test</entry>
            <entry>Meaning</entry>
          </row>
        </thead>
        <tbody>
          <row>
            <entry><literal>%[y</literal></entry>
            <entry>This year</entry>
          </row>
          <row>
            <entry><literal>%[1y</literal></entry>
            <entry>This year</entry>
          </row>
          <row>
            <entry><literal>%[6m</literal></entry>
            <entry>In the last 6 months</entry>
          </row>
          <row>
            <entry><literal>%[w</literal></entry>
            <entry>This week</entry>
          </row>
          <row>
            <entry><literal>%[d</literal></entry>
            <entry>Today</entry>
          </row>
          <row>
            <entry><literal>%[4H</literal></entry>
            <entry>In the last 4 hours</entry>
          </row>
        </tbody>
      </tgroup>
    </table>

    <sect3 id="cond-date-example1">
      <title>Example 1</title>

      <para>We start with a one-condition test.</para>

      <table id="table-cond-date-example1">
        <title>Example 1</title>
        <tgroup cols="4">
          <thead>
            <row>
              <entry>Test</entry>
              <entry>Date Range</entry>
              <entry>Format String</entry>
              <entry>Example</entry>
            </row>
          </thead>
          <tbody>
            <row>
              <entry><literal>%[1m</literal></entry>
              <entry>This month</entry>
              <entry><literal>%[%b %d]</literal></entry>
              <entry>Dec 10</entry>
            </row>
            <row>
              <entry></entry>
              <entry>Older</entry>
              <entry><literal>%[%Y-%m-%d]</literal></entry>
              <entry>2015-04-23</entry>
            </row>
          </tbody>
        </tgroup>
      </table>

      <para>The $index_format string would contain:</para>
<screen>
%?[1m?%[%b %d]&amp;%[%Y-%m-%d]?
</screen>
 
      <para>
        Reparsed a little, for clarity, you can see the
        test condition and the two format strings.
      </para>

<screen>
%?[1m?        &amp;           ?
      %[%b %d] %[%Y-%m-%d]
</screen>

    </sect3>

    <sect3 id="cond-date-example2">
      <title>Example 2</title>

      <para>
      This example contains three test conditions and four date formats.
      </para>

      <table id="table-cond-date-example2">
        <title>Example 2</title>
        <tgroup cols="4">
          <thead>
            <row>
              <entry>Test</entry>
              <entry>Date Range</entry>
              <entry>Format String</entry>
              <entry>Example</entry>
            </row>
          </thead>
          <tbody>
            <row>
              <entry><literal>%[d</literal></entry>
              <entry>Today</entry>
              <entry><literal>%[%H:%M ] </literal></entry>
              <entry>12:34</entry>
            </row>
            <row>
              <entry><literal>%[m</literal></entry>
              <entry>This month</entry>
              <entry><literal>%[%a %d]</literal></entry>
              <entry>Thu 12</entry>
            </row>
            <row>
              <entry><literal>%[y</literal></entry>
              <entry>This year</entry>
              <entry><literal>%[%b %d]</literal></entry>
              <entry>Dec 10</entry>
            </row>
            <row>
              <entry></entry>
              <entry>Older</entry>
              <entry><literal>%[%m/%y ]</literal></entry>
              <entry>06/15</entry>
            </row>
          </tbody>
        </tgroup>
      </table>

      <para>The $index_format string would contain:</para>
 
<screen>
%&lt;[y?%&lt;[m?%&lt;[d?%[%H:%M ]&amp;%[%a %d]&gt;&amp;%[%b %d]&gt;&amp;%[%m/%y ]&gt;
</screen>

      <para>
        Reparsed a little, for clarity, you can see the
        test conditions and the four format strings.
      </para>

<screen>
%&lt;[y?                                       &amp;%[%m/%y ]&gt;  Older
     %&lt;[m?                        &amp;%[%b %d]&gt;             This year
          %&lt;[d?         &amp;%[%a %d]&gt;                       This month
               %[%H:%M ]                                 Today
</screen>

      <para>
      This a another view of the same example, with some whitespace
      for clarity.
      </para>

<screen>
%&lt;[y? %&lt;[m? %&lt;[d? AAA &amp; BBB &gt; &amp; CCC &gt; &amp; DDD &gt;
</screen>

      <literallayout>
AAA = %[%H:%M ]
BBB = %[%a %d]
CCC = %[%b %d]
DDD = %[%m/%y ]
      </literallayout>
    </sect3>
  </sect2>

  <sect2 id="cond-date-variables">
    <title>Variables</title>

        <para>
    The <quote>cond-date</quote> patch doesn't have any config of its own.
    It modifies the behavior of the format strings.
        </para>
  </sect2>

<!--
  <sect2 id="cond-date-functions">
    <title>Functions</title>
    <para>None</para>
  </sect2>

  <sect2 id="cond-date-commands">
    <title>Commands</title>
    <para>None</para>
  </sect2>

  <sect2 id="cond-date-colors">
    <title>Colors</title>
    <para>None</para>
  </sect2>

  <sect2 id="cond-date-sort">
    <title>Sort</title>
    <para>None</para>
  </sect2>
-->

  <sect2 id="cond-date-muttrc">
    <title>Muttrc</title>
<screen>
<emphasis role="comment"># Example Mutt config file for the 'index-color' feature.
#
# The default index_format is:
#       '%4C %Z %{%b %d} %-15.15L (%?l?%4l&amp;%4c?) %s'
#
# We replace the date field '%{%b %d}', giving:</emphasis>
set index_format='%4C %Z %&lt;[y?%&lt;[m?%&lt;[d?%[%H:%M ]&amp;%[%a %d]&gt;&amp;%[%b %d]&gt;&amp;%[%m/%y ]&gt; %-15.15L (%?l?%4l&amp;%4c?) %s'
 
<emphasis role="comment"># Test  Date Range  Format String  Example
# --------------------------------------------
# %[d   Today       %[%H:%M ]      12:34
# %[m   This month  %[%a %d]       Thu 12
# %[y   This year   %[%b %d]       Dec 10
# -     Older       %[%m/%y ]      06/15
 
# vim: syntax=muttrc</emphasis>
</screen>
  </sect2>

  <sect2 id="cond-date-see-also">
    <title>See Also</title>

    <itemizedlist>
      <listitem><para><ulink url="http://www.neomutt.org/">NeoMutt Project</ulink></para></listitem>
      <listitem><para><link linkend="index-format">$index_format</link></para></listitem>
      <listitem><para><link linkend="nested-if">nested-if patch</link></para></listitem>
      <listitem><para><literal>strftime(3)</literal></para></listitem>
    </itemizedlist>
  </sect2>

  <sect2 id="cond-date-known-bugs">
    <title>Known Bugs</title>

    <para>
      Date parsing doesn't quite do what you expect.
      <quote>1w</quote> doesn't mean the <quote>in the last 7 days</quote>, but
      <quote><emphasis>this</emphasis> week</quote>.  This doesn't match
      the normal Mutt behaviour: for example <literal>~d>1w</literal>
      means emails dated in the last 7 days.
    </para>

  </sect2>

  <sect2 id="cond-date-credits">
    <title>Credits</title>
    <itemizedlist>
    <listitem><para>Aaron Schrab <email>aaron@schrab.com</email></para></listitem>
    <listitem><para>Eric Davis <email>edavis@insanum.com</email></para></listitem>
    <listitem><para>Richard Russon <email>rich@flatcap.org</email></para></listitem>
    </itemizedlist>
  </sect2>
</sect1>

<sect1 id="fmemopen">
  <title>Fmemopen Patch</title>
  <subtitle>Replace some temporary files with memory buffers</subtitle>

  <sect2 id="fmemopen-patch">
    <title>Patch</title>

    <para>
      To check if Mutt supports <quote>fmemopen</quote>, look for
      <quote>patch-fmemopen</quote> in the mutt version.
      See: <xref linkend="mutt-patches"/>.
    </para>

    <itemizedlist>
      <title>Dependencies:</title>
      <listitem><para>mutt-1.6.2</para></listitem>
      <listitem><para><literal>open_memstream()</literal>, <literal>fmemopen()</literal> from glibc</para></listitem>
    </itemizedlist>

    <para>This patch is part of the <ulink url="http://www.neomutt.org/">NeoMutt Project</ulink>.</para>
  </sect2>

  <sect2 id="fmemopen-intro">
    <title>Introduction</title>

        <para>
    The <quote>fmemopen</quote> patch speeds up some searches.
        </para>

        <para>
    This patch changes a few places where Mutt creates temporary files.
    It replaces them with in-memory buffers.  This should improve the
    performance when searching the header or body using the
    <link linkend="thorough-search">$thorough_search</link> option.
        </para>

        <para>
    There are no user-configurable parts.
        </para>

        <para>
    This patch depends on <literal>open_memstream()</literal> and
    <literal>fmemopen()</literal>.  They are provided by glibc.  Without
    them, Mutt will simply create temporary files.
        </para>
  </sect2>

<!--
  <sect2 id="fmemopen-variables">
    <title>Variables</title>
    <para>None</para>
  </sect2>

  <sect2 id="fmemopen-functions">
    <title>Functions</title>
    <para>None</para>
  </sect2>

  <sect2 id="fmemopen-commands">
    <title>Commands</title>
    <para>None</para>
  </sect2>

  <sect2 id="fmemopen-colors">
    <title>Colors</title>
    <para>None</para>
  </sect2>

  <sect2 id="fmemopen-sort">
    <title>Sort</title>
    <para>None</para>
  </sect2>
-->

  <sect2 id="fmemopen-muttrc">
    <title>Muttrc</title>
    <para>None</para>
  </sect2>

  <sect2 id="fmemopen-see-also">
    <title>See Also</title>

    <itemizedlist>
      <listitem><para><ulink url="http://www.neomutt.org/">NeoMutt Project</ulink></para></listitem>
      <listitem><para><link linkend="compile-time-features">Compile-Time Features</link></para></listitem>
      <listitem><para><literal>fmemopen(3)</literal></para></listitem>
    </itemizedlist>
  </sect2>

  <sect2 id="fmemopen-known-bugs">
    <title>Known Bugs</title>
    <para>None</para>
  </sect2>

  <sect2 id="fmemopen-credits">
    <title>Credits</title>
    <itemizedlist>
    <listitem><para>Julius Plenz <email>plenz@cis.fu-berlin.de</email></para></listitem>
    <listitem><para>Richard Russon <email>rich@flatcap.org</email></para></listitem>
    </itemizedlist>
  </sect2>
</sect1>

<sect1 id="ifdef">
  <title>Ifdef Patch</title>
  <subtitle>Conditional config options</subtitle>

  <sect2 id="ifdef-patch">
    <title>Patch</title>

    <para>
      To check if Mutt supports <quote>ifdef</quote>, look for
      <quote>patch-ifdef</quote> in the mutt version.
      See: <xref linkend="mutt-patches"/>.
    </para>

    <itemizedlist>
      <title>Dependencies:</title>
      <listitem><para>mutt-1.6.2</para></listitem>
    </itemizedlist>

    <para>This patch is part of the <ulink url="http://www.neomutt.org/">NeoMutt Project</ulink>.</para>
  </sect2>

  <sect2 id="ifdef-intro">
    <title>Introduction</title>

    <para>
      The <quote>ifdef</quote> patch introduces three new commands to
      Mutt and allow you to share one config file between versions of Mutt
      that may have different features compiled in.
    </para>

<screen>
ifdef  symbol config-command [args...]  <emphasis role="comment"># If a symbol is defined</emphasis>
ifndef symbol config-command [args...]  <emphasis role="comment"># If a symbol is not defined</emphasis>
finish                                  <emphasis role="comment"># Finish reading the current file</emphasis>
</screen>

    <para>
      Here a symbol can be a <link linkend="variables">$variable</link>,
      <link linkend="functions">&lt;function&gt;</link>,
      <link linkend="commands">command</link> or compile-time symbol, such
      as <quote>USE_IMAP</quote>.
    </para>

        <para>
            <literal>finish</literal> is particularly useful when combined with
            <literal>ifndef</literal>. e.g.
        </para>

<screen>
<emphasis role="comment"># Sidebar config file</emphasis>
ifndef USE_SIDEBAR finish
</screen>

  </sect2>

<!--
  <sect2 id="ifdef-variables">
    <title>Variables</title>
    <para>None</para>
  </sect2>

  <sect2 id="ifdef-functions">
    <title>Functions</title>
    <para>None</para>
  </sect2>
-->

  <sect2 id="ifdef-commands">
    <title>Commands</title>
    <cmdsynopsis>
      <command>ifdef</command>
      <arg choice="plain">
        <replaceable class="parameter">symbol</replaceable>
      </arg>
      <arg choice="plain">
        <replaceable class="parameter">"config-command [args]"</replaceable>
      </arg>
      <command>ifndef</command>
      <arg choice="plain">
        <replaceable class="parameter">symbol</replaceable>
      </arg>
      <arg choice="plain">
        <replaceable class="parameter">"config-command [args]"</replaceable>
      </arg>
      <command>finish</command>
    </cmdsynopsis>
  </sect2>

<!--
  <sect2 id="ifdef-colors">
    <title>Colors</title>
    <para>None</para>
  </sect2>

  <sect2 id="ifdef-sort">
    <title>Sort</title>
    <para>None</para>
  </sect2>
-->

  <sect2 id="ifdef-muttrc">
    <title>Muttrc</title>
<screen>
<emphasis role="comment"># Example Mutt config file for the 'ifdef' feature.
 
# This feature introduces three useful commands which allow you to share
# one config file between versions of Mutt that may have different
# features compiled in.
 
#     ifdef  symbol config-command [args...]
#     ifndef symbol config-command [args...]
#     finish
 
# The 'ifdef' command tests whether Mutt understands the name of
# a variable, function, command or compile-time symbol.
# If it does, then it executes a config command.
 
# The 'ifndef' command tests whether a symbol does NOT exist.
 
# The 'finish' command tells Mutt to stop reading current config file.
 
# If the 'trash' variable exists, set it.</emphasis>
ifdef trash 'set trash=~/Mail/trash'
 
<emphasis role="comment"># If the 'tag-pattern' function exists, bind a key to it.</emphasis>
ifdef tag-pattern 'bind index &lt;F6&gt; tag-pattern'
 
<emphasis role="comment"># If the 'imap-fetch-mail' command exists, read my IMAP config.</emphasis>
ifdef imap-fetch-mail 'source ~/.mutt/imap.rc'
 
<emphasis role="comment"># If the compile-time symbol 'USE_SIDEBAR' does not exist, then
# stop reading the current config file.</emphasis>
ifndef USE_SIDEBAR finish
 
<emphasis role="comment"># vim: syntax=muttrc</emphasis>
</screen>
  </sect2>

  <sect2 id="ifdef-see-also">
    <title>See Also</title>

    <itemizedlist>
      <listitem><para><ulink url="http://www.neomutt.org/">NeoMutt Project</ulink></para></listitem>
    </itemizedlist>
  </sect2>

  <sect2 id="ifdef-known-bugs">
    <title>Known Bugs</title>
    <para>None</para>
  </sect2>

  <sect2 id="ifdef-credits">
    <title>Credits</title>
    <itemizedlist>
    <listitem><para>Cedric Duval <email>cedricduval@free.fr</email></para></listitem>
    <listitem><para>Matteo F. Vescovi <email>mfvescovi@gmail.com</email></para></listitem>
    <listitem><para>Richard Russon <email>rich@flatcap.org</email></para></listitem>
    </itemizedlist>
  </sect2>
</sect1>

<sect1 id="index-color">
  <title>Index Color Patch</title>
  <subtitle>Custom rules for theming the email index</subtitle>

  <sect2 id="index-color-patch">
    <title>Patch</title>

    <para>
      To check if Mutt supports <quote>Index Color</quote>, look for
      <quote>patch-index-color</quote> in the mutt version.
      See: <xref linkend="mutt-patches"/>.
    </para>

    <itemizedlist>
      <title>Dependencies:</title>
      <listitem><para>mutt-1.6.2</para></listitem>
      <listitem><para><link linkend="status-color">status-color patch</link></para></listitem>
    </itemizedlist>

    <para>This patch is part of the <ulink url="http://www.neomutt.org/">NeoMutt Project</ulink>.</para>
  </sect2>

  <sect2 id="index-color-intro">
    <title>Introduction</title>

        <para>
    The <quote>index-color</quote> patch allows you to specify colors for
    individual parts of the email index. e.g. Subject, Author, Flags.
        </para>

        <para>
    First choose which part of the index you'd like to color.
    Then, if needed, pick a pattern to match.
        </para>

    <para>
    Note: The pattern does not have to refer to the object you wish to
    color.  e.g.
    </para>

<screen>
color index_author red default &quot;~smutt&quot;
</screen>

        <para>
    The author appears red when the subject (~s) contains <quote>mutt</quote>.
        </para>
  </sect2>

<!--
  <sect2 id="index-color-variables">
    <title>Variables</title>
    <para>None</para>
  </sect2>

  <sect2 id="index-color-functions">
    <title>Functions</title>
    <para>None</para>
  </sect2>

  <sect2 id="index-color-commands">
    <title>Commands</title>
    <para>None</para>
  </sect2>
-->

  <sect2 id="index-color-colors">
    <title>Colors</title>

        <para>
    All the colors default to <literal>default</literal>, i.e. unset.
        </para>

        <para>
    The index objects can be themed using the <literal>color</literal> command.
    Some objects require a pattern.
        </para>

<screen>
color index-object foreground background
color index-object foreground background pattern
</screen>

    <table id="table-index-color-colors">
      <title>Index Colors</title>
      <tgroup cols="3">
        <thead>
          <row>
            <entry>Object</entry>
            <entry>Pattern</entry>
            <entry>Highlights</entry>
          </row>
        </thead>
        <tbody>
          <row>
            <entry><literal>index</literal></entry>
            <entry>yes</entry>
            <entry>Entire index line</entry>
          </row>
          <row>
            <entry><literal>index_author</literal></entry>
            <entry>yes</entry>
            <entry>Author name, %A %a %F %L %n</entry>
          </row>
          <row>
            <entry><literal>index_collapsed</literal></entry>
            <entry>no</entry>
            <entry>Number of messages in a collapsed thread, %M</entry>
          </row>
          <row>
            <entry><literal>index_date</literal></entry>
            <entry>no</entry>
            <entry>Date field</entry>
          </row>
          <row>
            <entry><literal>index_flags</literal></entry>
            <entry>yes</entry>
            <entry>Message flags, %S %Z</entry>
          </row>
          <row>
            <entry><literal>index_label</literal></entry>
            <entry>no</entry>
            <entry>Message label, %y %Y</entry>
          </row>
          <row>
            <entry><literal>index_number</literal></entry>
            <entry>no</entry>
            <entry>Message number, %C</entry>
          </row>
          <row>
            <entry><literal>index_size</literal></entry>
            <entry>no</entry>
            <entry>Message size, %c %l</entry>
          </row>
          <row>
            <entry><literal>index_subject</literal></entry>
            <entry>yes</entry>
            <entry>Subject, %s</entry>
          </row>
        </tbody>
      </tgroup>
    </table>
  </sect2>

<!--
  <sect2 id="index-color-sort">
    <title>Sort</title>
    <para>None</para>
  </sect2>
-->

  <sect2 id="index-color-muttrc">
    <title>Muttrc</title>
<screen>
<emphasis role="comment"># Example Mutt config file for the 'index-color' feature.
 
# Entire index line</emphasis>
color index white black '.*'
 
<emphasis role="comment"># Author name, %A %a %F %L %n
 
# Give the author column a dark grey background</emphasis>
color index_author default color234 '.*'
 
<emphasis role="comment"># Highlight a particular from (~f)</emphasis>
color index_author brightyellow color234 '~fRay Charles'
 
<emphasis role="comment"># Message flags, %S %Z
# Highlight the flags for flagged (~F) emails</emphasis>
color index_flags default red '~F'
 
<emphasis role="comment"># Subject, %s
# Look for a particular subject (~s)</emphasis>
color index_subject brightcyan default '~s\(closes #[0-9]+\)'
 
<emphasis role="comment"># Number of messages in a collapsed thread, %M</emphasis>
color index_collapsed default brightblue
 
<emphasis role="comment"># Date field</emphasis>
color index_date green default
 
<emphasis role="comment"># Message label, %y %Y</emphasis>
color index_label default brightgreen
 
<emphasis role="comment"># Message number, %C</emphasis>
color index_number red default
 
<emphasis role="comment"># Message size, %c %l</emphasis>
color index_size cyan default
 
<emphasis role="comment"># vim: syntax=muttrc</emphasis>
</screen>
  </sect2>

  <sect2 id="index-color-see-also">
    <title>See Also</title>

    <itemizedlist>
      <listitem><para><ulink url="http://www.neomutt.org/">NeoMutt Project</ulink></para></listitem>
      <listitem><para><link linkend="regexp">Regular Expressions</link></para></listitem>
      <listitem><para><link linkend="patterns">Patterns</link></para></listitem>
      <listitem><para><link linkend="index-format">$index_format</link></para></listitem>
      <listitem><para><link linkend="color">Color command</link></para></listitem>
      <listitem><para><link linkend="status-color">Status-Color patch</link></para></listitem>
      <listitem><para><link linkend="keywords">Keywords patch</link></para></listitem>
    </itemizedlist>
  </sect2>

  <sect2 id="index-color-known-bugs">
    <title>Known Bugs</title>
    <para>None</para>
  </sect2>

  <sect2 id="index-color-credits">
    <title>Credits</title>
    <itemizedlist>
    <listitem><para>Christian Aichinger <email>Greek0@gmx.net</email></para></listitem>
    <listitem><para>Christoph <quote>Myon</quote> Berg <email>myon@debian.org</email></para></listitem>
    <listitem><para>Elimar Riesebieter <email>riesebie@lxtec.de</email></para></listitem>
    <listitem><para>Eric Davis <email>edavis@insanum.com</email></para></listitem>
    <listitem><para>Vladimir Marek <email>Vladimir.Marek@oracle.com</email></para></listitem>
    <listitem><para>Richard Russon <email>rich@flatcap.org</email></para></listitem>
    </itemizedlist>
  </sect2>
</sect1>

<sect1 id="initials">
  <title>Initials Expando Patch</title>
  <subtitle>Expando for author's initials</subtitle>

  <sect2 id="initials-patch">
    <title>Patch</title>

    <para>
      To check if Mutt supports <quote>Initials</quote>, look for
      <quote>patch-initials</quote> in the mutt version.
      See: <xref linkend="mutt-patches"/>.
    </para>

    <itemizedlist>
      <title>Dependencies:</title>
      <listitem><para>mutt-1.6.2</para></listitem>
    </itemizedlist>

    <para>This patch is part of the <ulink url="http://www.neomutt.org/">NeoMutt Project</ulink>.</para>
  </sect2>

  <sect2 id="initials-intro">
    <title>Introduction</title>

        <para>
    The <quote>initials</quote> patch adds an expando (%I) for an author's
    initials.
        </para>

    <para>
    The index panel displays a list of emails.  Its layout is controlled by
    the <link linkend="index-format">$index_format</link> variable.  Using
    this expando saves space in the index panel.  This can be useful if you
    are regularly working with a small set of people.
    </para>
  </sect2>

  <sect2 id="initials-variables">
    <title>Variables</title>

        <para>
        This patch has no config of its own.  It adds an expando which can be
    used in the <link linkend="index-format">$index_format</link> variable.
        </para>
  </sect2>

<!--
  <sect2 id="initials-functions">
    <title>Functions</title>
    <para>None</para>
  </sect2>

  <sect2 id="initials-commands">
    <title>Commands</title>
    <para>None</para>
  </sect2>

  <sect2 id="initials-colors">
    <title>Colors</title>
    <para>None</para>
  </sect2>

  <sect2 id="initials-sort">
    <title>Sort</title>
    <para>None</para>
  </sect2>
-->

  <sect2 id="initials-muttrc">
    <title>Muttrc</title>
<screen>
<emphasis role="comment"># Example Mutt config file for the 'initials' patch.
 
# The 'initials' patch has no config of its own.
# It adds an expando for an author's initials,
# which can be used in the 'index_format' variable.
 
# The default 'index_format' is:</emphasis>
set index_format='%4C %Z %{%b %d} %-15.15L (%?l?%4l&amp;%4c?) %s'
 
<emphasis role="comment"># Where %L represents the author/recipient
 
# This might look like:
#       1   + Nov 17 David Bowie   Changesbowie    ( 689)
#       2   ! Nov 17 Stevie Nicks  Rumours         ( 555)
#       3   + Nov 16 Jimi Hendrix  Voodoo Child    ( 263)
#       4   + Nov 16 Debbie Harry  Parallel Lines  ( 540)
 
# Using the %I expando:</emphasis>
set index_format='%4C %Z %{%b %d} %I (%?l?%4l&amp;%4c?) %s'
 
<emphasis role="comment"># This might look like:
#       1   + Nov 17 DB Changesbowie    ( 689)
#       2   ! Nov 17 SN Rumours         ( 555)
#       3   + Nov 16 JH Voodoo Child    ( 263)
#       4   + Nov 16 DH Parallel Lines  ( 540)
 
# vim: syntax=muttrc</emphasis>
</screen>
  </sect2>

  <sect2 id="initials-see-also">
    <title>See Also</title>

    <itemizedlist>
      <listitem><para><ulink url="http://www.neomutt.org/">NeoMutt Project</ulink></para></listitem>
      <listitem><para><link linkend="index-format">$index_format</link></para></listitem>
      <listitem><para><link linkend="index-color">index-color patch</link></para></listitem>
      <listitem><para><link linkend="folder-hook">folder-hook</link></para></listitem>
    </itemizedlist>
  </sect2>

  <sect2 id="initials-known-bugs">
    <title>Known Bugs</title>
    <para>None</para>
  </sect2>

  <sect2 id="initials-credits">
    <title>Credits</title>
    <itemizedlist>
    <listitem><para>Vsevolod Volkov <email>vvv@mutt.org.ua</email></para></listitem>
    <listitem><para>Richard Russon <email>rich@flatcap.org</email></para></listitem>
    </itemizedlist>
  </sect2>
</sect1>

<sect1 id="keywords">
  <title>Keywords Patch</title>
  <subtitle>Labels/Tagging for emails</subtitle>

  <sect2 id="keywords-patch">
    <title>Patch</title>

    <para>
      To check if Mutt supports <quote>Keywords</quote>, look for
      <quote>patch-keywords</quote> in the mutt version.
      See: <xref linkend="mutt-patches"/>.
    </para>

    <itemizedlist>
      <title>Dependencies:</title>
      <listitem><para>mutt-1.6.2</para></listitem>
    </itemizedlist>

    <para>This patch is part of the <ulink url="http://www.neomutt.org/">NeoMutt Project</ulink>.</para>
  </sect2>

  <sect2 id="keywords-intro">
    <title>Introduction</title>

    <para>
    Unify label/keyword handling.
    </para>

    <para>
    Since x-labels were added to mutt in 2000, a number of other approaches
    to what we now call <quote>tagging</quote> have also emerged.
    One of them was even made standard in RFC 2822.
    This update unifies the handling of all these strategies.
    </para>

    <para>
    We start by changing mutt's internal keyword storage from a single
    string which may contain whitespace to a list of discrete keywords.
    This has advantages for keyword completion as well as for portabilty
    among varying "standards" for keyword storage.  This may represent
    a significant change for existing mutt users who have set x-labels
    containing spaces, and should be regarded with suspicion.  The
    advantages are significant, though.
    </para>

    <para>
    Next we allow mutt to parse keywords into this internal list from
    any of the following headers: X-Label (freeform), X-Keywords
    (space-delimited), X-Mozilla-Keys (space-delimited), and Keywords (RFC
    2822, comma-space-delimited).  Mutt remembers which headers it sourced
    keywords from, and can rewrite those headers when saving messages for
    compatibility with the mailer of origin.
    </para>

    <para>
    (X-Label was specified as freeform text by mutt, its only known
    implementation.  X-Labels have been used both as a
    <quote>tagging</quote> device, probably with space delimiting, and as a
    <quote>memo</quote> field, where space-delimited parsing would ruin the
    semantics of the memo.  By default mutt will not split X-Labels at all.
    Set $xlabel_delimiter if your needs vary.)
    </para>

    <para>
    Finally we add two booleans: $keywords_legacy=true and
    $keywords_standard=FALSE.  When $keywords_legacy is true, mutt will
    always save keyword to whatever original header it came from.  When
    $keywords_standard=true, mutt will save to the Keywords: header.  If
    both are true mutt saves to both; if neither is true, mutt saves only
    to legacy headers to avoid complete loss of keywords.
    </para>

    <para>
    Overall this represents convergence path for all competing
    labelling/tagging/keywording systems toward one that is specified by
    RFC.
    </para>

    <para>
    You can change or delete the X-Label: field within
    Mutt using the edit-label command, bound to the
    y key by default.  This works for tagged messages, too.
    </para>
  </sect2>

  <sect2 id="keywords-variables">
    <title>Variables</title>

    <table id="table-keywords-variables">
      <title>Keywords Variables</title>
      <tgroup cols="3">
        <thead>
          <row>
            <entry>Name</entry>
            <entry>Type</entry>
            <entry>Default</entry>
          </row>
        </thead>
        <tbody>
          <row>
            <entry><literal>keywords_legacy</literal></entry>
            <entry>boolean</entry>
            <entry><literal>yes</literal></entry>
          </row>
          <row>
            <entry><literal>keywords_standard</literal></entry>
            <entry>boolean</entry>
            <entry><literal>no</literal></entry>
          </row>
          <row>
            <entry><literal>xlabel_delimiter</literal></entry>
            <entry>string</entry>
            <entry>(empty)</entry>
          </row>
        </tbody>
      </tgroup>
    </table>
  </sect2>

  <sect2 id="keywords-functions">
    <title>Functions</title>

    <table id="table-keywords-funcions">
      <title>Keyword Functions</title>
      <tgroup cols="4">
        <thead>
          <row>
            <entry>Menus</entry>
            <entry>Default Key</entry>
            <entry>Function</entry>
            <entry>Description</entry>
          </row>
        </thead>
        <tbody>
          <row>
            <entry>index,pager</entry>
            <entry>y</entry>
            <entry><literal>&lt;edit-label&gt;</literal></entry>
            <entry>add, change, or delete a message's label</entry>
          </row>
        </tbody>
      </tgroup>
    </table>
  </sect2>

<!--
  <sect2 id="keywords-commands">
    <title>Commands</title>
  </sect2>

  <sect2 id="keywords-colors">
    <title>Colors</title>
    <para>None</para>
  </sect2>
-->

  <sect2 id="keywords-sort">
    <title>Sort</title>
    <table id="table-keywords-sort">
      <title>Keywords Sort</title>
      <tgroup cols="2">
        <thead>
          <row>
            <entry>Sort</entry>
            <entry>Description</entry>
          </row>
        </thead>
        <tbody>
          <row>
            <entry><literal>label</literal></entry>
            <entry>Sort by label</entry>
          </row>
        </tbody>
      </tgroup>
    </table>
  </sect2>

  <sect2 id="keywords-muttrc">
    <title>Muttrc</title>

<screen>
<emphasis role="comment"># This is a complete list of keywords-related configuration.
 
# --------------------------------------------------------------------------
# VARIABLES - shown with their default values
# --------------------------------------------------------------------------
 
# Should Mutt save the keywords to whatever keyword it came from?</emphasis>
set keywords_legacy = yes
 
<emphasis role="comment"># Should Mutt use the "Keywords:" header?</emphasis>
set keywords_standard = no
 
<emphasis role="comment"># How should the keywords be separated?</emphasis>
set xlabel_delimiter = ""
 
<emphasis role="comment"># --------------------------------------------------------------------------
# FUNCTIONS - shown with an example mapping
# --------------------------------------------------------------------------
 
# Bind 'y' to edit labels/keywords</emphasis>
bind index,pager y edit-label
 
<emphasis role="comment"># --------------------------------------------------------------------------
 
# vim: syntax=muttrc</emphasis>
</screen>
  </sect2>

  <sect2 id="keywords-see-also">
    <title>See Also</title>

    <itemizedlist>
      <listitem><para><ulink url="https://github.com/neomutt/neomutt/wiki">NeoMutt Project</ulink></para></listitem>
      <listitem><para><link linkend="index-format">$index_format</link></para></listitem>
      <listitem><para><link linkend="index-color">index-color patch</link></para></listitem>
      <listitem><para><link linkend="folder-hook">folder-hook</link></para></listitem>
    </itemizedlist>
  </sect2>

  <sect2 id="keywords-known-bugs">
    <title>Known Bugs</title>
    <para>
      None
    </para>
  </sect2>

  <sect2 id="keywords-credits">
    <title>Credits</title>
    <itemizedlist>
    <listitem><para>David Champion <email>dgc@uchicago.edu</email></para></listitem>
    <listitem><para>Richard Russon <email>rich@flatcap.org</email></para></listitem>
    </itemizedlist>
  </sect2>
</sect1>

<sect1 id="limit-current-thread">
  <title>Limit-Current-Thread Patch</title>
  <subtitle>Focus on one Email Thread</subtitle>

  <sect2 id="limit-current-thread-patch">
    <title>Patch</title>

    <para>
      To check if Mutt supports <quote>limit-current-thread</quote>, look for
      <quote>patch-limit-current-thread</quote> in the mutt version.
      See: <xref linkend="mutt-patches"/>.
    </para>

    <itemizedlist>
      <title>Dependencies:</title>
      <listitem><para>mutt-1.6.2</para></listitem>
    </itemizedlist>

    <para>This patch is part of the <ulink url="http://www.neomutt.org/">NeoMutt Project</ulink>.</para>
  </sect2>

  <sect2 id="limit-current-thread-intro">
    <title>Introduction</title>

    <para>
      This patch adds a new way of using the
      <link linkend="tuning-search">Limit Command</link>.
                        The <literal>&lt;limit-current-thread&gt;</literal>
                        function restricts the view to just the current thread.
                        Setting the limit (the <literal>l</literal> key) to
                        <quote>all</quote> will restore the full email list.
    </para>

  </sect2>

<!--
  <sect2 id="limit-current-thread-variables">
    <title>Variables</title>
    <para>None</para>
  </sect2>
-->
  <sect2 id="limit-current-thread-functions">
    <title>Functions</title>

    <table id="table-limit-current-thread-functions">
      <title>Limit-Current-Thread Functions</title>
      <tgroup cols="4">
        <thead>
          <row>
            <entry>Menus</entry>
            <entry>Default Key</entry>
            <entry>Function</entry>
            <entry>Description</entry>
          </row>
        </thead>
        <tbody>
          <row>
            <entry>index</entry>
            <entry><literal>&lt;Esc&gt;L</literal></entry>
            <entry><literal>&lt;limit-current-thread&gt;</literal></entry>
            <entry>Limit view to current thread</entry>
          </row>
        </tbody>
      </tgroup>
    </table>

  </sect2>
<!--
  <sect2 id="limit-current-thread-commands">
    <title>Commands</title>
    <para>None</para>
  </sect2>

  <sect2 id="limit-current-thread-colors">
    <title>Colors</title>
    <para>None</para>
  </sect2>

  <sect2 id="limit-current-thread-sort">
    <title>Sort</title>
    <para>None</para>
  </sect2>
-->

  <sect2 id="limit-current-thread-muttrc">
    <title>Muttrc</title>

<screen>
<emphasis role="comment"># Example Mutt config file for the 'limit-current-thread' patch.
 
# Limit view to current thread</emphasis>
bind index &lt;esc&gt;L limit-current-thread
 
<emphasis role="comment"># vim: syntax=muttrc</emphasis>
</screen>
  </sect2>

  <sect2 id="limit-current-thread-see-also">
    <title>See Also</title>

    <itemizedlist>
      <listitem><para><ulink url="http://www.neomutt.org/">NeoMutt Project</ulink></para></listitem>
    </itemizedlist>
  </sect2>

  <sect2 id="limit-current-thread-known-bugs">
    <title>Known Bugs</title>
    <para>None</para>
  </sect2>

  <sect2 id="limit-current-thread-credits">
    <title>Credits</title>
    <itemizedlist>
    <listitem><para>David Sterba <email>dsterba@suse.cz</email></para></listitem>
    <listitem><para>Richard Russon <email>rich@flatcap.org</email></para></listitem>
    </itemizedlist>
  </sect2>
</sect1>
<sect1 id="lmdb">
  <title>LMDB Patch</title>
  <subtitle>LMDB backend for the header cache</subtitle>

  <sect2 id="lmdb-patch">
    <title>Patch</title>

    <para>
      To check if Mutt supports <quote>lmdb</quote>, look for
      <quote>patch-lmdb</quote> in the mutt version.
      See: <xref linkend="mutt-patches"/>.
    </para>

    <itemizedlist>
      <title>Dependencies:</title>
      <listitem><para>mutt-1.6.2</para></listitem>
    </itemizedlist>

    <para>This patch is part of the <ulink url="http://www.neomutt.org/">NeoMutt Project</ulink>.</para>
  </sect2>

  <sect2 id="lmdb-intro">
    <title>Introduction</title>

    <para>
      This patch adds support for using LMDB as a storage backend for
      Mutt's header cache (hcache). It is enabled at configure time with
      the <emphasis>--with-lmdb=&lt;path&gt;</emphasis> switch.
    </para>
  </sect2>

  <sect2 id="lmdb-see-also">
    <title>See Also</title>

    <itemizedlist>
      <listitem><para><ulink url="http://www.neomutt.org/">NeoMutt Project</ulink></para></listitem>
      <listitem><para><link linkend="caching">Local Caching</link></para></listitem>
    </itemizedlist>
  </sect2>

  <sect2 id="lmdb-known-bugs">
    <title>Known Bugs</title>
    <para>None</para>
  </sect2>

  <sect2 id="lmdb-credits">
    <title>Credits</title>
    <itemizedlist>
    <listitem><para>Pietro Cerutti <email>gahr@gahr.ch</email></para></listitem>
    <listitem><para>Jan-Piet Mens <email>jp@mens.de</email></para></listitem>
    </itemizedlist>
  </sect2>
</sect1>

<sect1 id="nested-if">
  <title>Nested If Patch</title>
  <subtitle>Allow complex nested conditions in format strings</subtitle>

  <sect2 id="nested-if-patch">
    <title>Patch</title>

    <para>
      To check if Mutt supports <quote>Nested If</quote>, look for
      <quote>patch-nested-if</quote> in the mutt version.
=======
<sect1 id="new-mail-hook">
  <title>new-mail Patch</title>
  <subtitle>Execute a command upon the receipt of new mail.</subtitle>

  <sect2 id="new-mail-patch">
    <title>Patch</title>

    <para>
      To check if Mutt supports <quote>new-mail</quote>, look for
      <quote>patch-new-mail</quote> in the mutt version.
>>>>>>> ba9f5509
      See: <xref linkend="mutt-patches"/>.
    </para>

    <itemizedlist>
      <title>Dependencies:</title>
      <listitem><para>mutt-1.6.2</para></listitem>
    </itemizedlist>

    <para>This patch is part of the <ulink url="http://www.neomutt.org/">NeoMutt Project</ulink>.</para>
  </sect2>

<<<<<<< HEAD
  <sect2 id="nested-if-intro">
    <title>Introduction</title>

    <para>
      Mutt's format strings can contain embedded if-then-else conditions.
      They are of the form:
    </para>

<screen>
%?VAR?TRUE&amp;FALSE?
</screen>

    <para>
      If the variable <quote>VAR</quote> has a value greater than zero,
      print the <quote>TRUE</quote> string, otherwise print the
      <quote>FALSE</quote> string.
    </para>

    <para>
      e.g.  <literal>%?S?Size: %S&amp;Empty?</literal>
    </para>

    <para>Which can be read as:</para>

    <literallayout>
if (%S &gt; 0) {
    print &quot;Size: %S&quot;
} else {
    print &quot;Empty&quot;
}
    </literallayout>

    <para>
      These conditions are useful, but in Mutt they cannot be nested
      within one another.  This patch uses the notation
      <literal>%&lt;VAR?TRUE&amp;FALSE&gt;</literal> and allows them to be nested.
    </para>

    <para>
      The <literal>%&lt;...&gt;</literal> notation was used to format the
      current local time.  but that's not really very useful since mutt
      has no means of refreshing the screen periodically.
    </para>

    <para>
      A simple nested condition might be:
      (Some whitespace has been introduced for clarity)
    </para>

<screen>
%&lt;x? %&lt;y? XY &amp; X &gt; &amp; %&lt;y? Y &amp; NONE &gt; &gt;  Conditions
     %&lt;y? XY &amp; X &gt;                      x&gt;0
          XY                            x&gt;0,y&gt;0
               X                        x&gt;0,y=0
</screen>

<screen>
%&lt;x? %&lt;y? XY &amp; X &gt; &amp; %&lt;y? Y &amp; NONE &gt; &gt;  Conditions
                      %&lt;y? Y &amp; NONE &gt;    x=0
                          Y             x=0,y&gt;0
                              NONE      x=0,y=0
</screen>

    <para>Equivalent to:</para>

    <literallayout>
if (x &gt; 0) {
    if (y &gt; 0) {
        print 'XY'
    } else {
        print 'X'
    }
} else {
    if (y &gt; 0) {
        print 'Y'
    } else {
        print 'NONE'
    }
}
    </literallayout>

    <para>Examples:</para>

<screen>
set index_format='%4C %Z %{%b %d} %-25.25n %s%&gt; %&lt;M?%M Msgs &amp;%&lt;l?%l Lines&amp;%c Bytes&gt;&gt;'
</screen>

    <literallayout>
if a thread is folded
    display the number of messages (%M)
else if we know how many lines in the message
    display lines in message (%l)
else
    display the size of the message in bytes (%c)
    </literallayout>

<screen>
set index_format='%4C %Z %{%b %d} %-25.25n %&lt;M?[%M] %s&amp;%s%* %&lt;l?%l&amp;%c&gt;&gt;'
</screen>

    <literallayout>
if a thread is folded
    display the number of messages (%M)
    display the subject (%s)
else if we know how many lines in the message
    display lines in message (%l)
else
    display the size of the message in bytes (%c)
    </literallayout>

  </sect2>

  <sect2 id="nested-if-variables">
    <title>Variables</title>
    <para>
      The <quote>nested-if</quote> patch doesn't have any config of its own.
      It modifies the behavior of the format strings.
    </para>
  </sect2>

<!--
  <sect2 id="nested-if-functions">
    <title>Functions</title>
    <para>None</para>
  </sect2>

  <sect2 id="nested-if-commands">
    <title>Commands</title>
    <para>None</para>
  </sect2>

  <sect2 id="nested-if-colors">
    <title>Colors</title>
    <para>None</para>
  </sect2>

  <sect2 id="nested-if-sort">
    <title>Sort</title>
    <para>None</para>
  </sect2>
-->

  <sect2 id="nested-if-muttrc">
    <title>Muttrc</title>
<screen>
<emphasis role="comment"># Example Mutt config file for the 'nested-if' feature.
 
# This patch uses the format: '%&lt;VAR?TRUE&amp;FALSE&gt;' for conditional
# format strings that can be nested.
 
# Example 1
# if a thread is folded
#       display the number of messages (%M)
# else if we know how many lines in the message
#       display lines in message (%l)
# else display the size of the message in bytes (%c)</emphasis>
set index_format='%4C %Z %{%b %d} %-25.25n %s%&gt; %&lt;M?%M Msgs &amp;%&lt;l?%l Lines&amp;%c Bytes&gt;&gt;'
 
<emphasis role="comment"># Example 2
# if a thread is folded
#       display the number of messages (%M)
#       display the subject (%s)
# else if we know how many lines in the message
#       display lines in message (%l)
# else
#       display the size of the message in bytes (%c)</emphasis>
set index_format='%4C %Z %{%b %d} %-25.25n %&lt;M?[%M] %s&amp;%s%* %&lt;l?%l&amp;%c&gt;&gt;'
 
<emphasis role="comment"># vim: syntax=muttrc</emphasis>
</screen>
  </sect2>

  <sect2 id="nested-if-see-also">
    <title>See Also</title>

    <itemizedlist>
      <listitem><para><ulink url="http://www.neomutt.org/">NeoMutt Project</ulink></para></listitem>
      <listitem><para><link linkend="cond-date">cond-date patch</link></para></listitem>
      <listitem><para><link linkend="index-format">$index_format</link></para></listitem>
      <listitem><para><link linkend="status-format">$status_format</link></para></listitem>
    </itemizedlist>
  </sect2>

  <sect2 id="nested-if-known-bugs">
    <title>Known Bugs</title>
    <para>
      Patch overwrites $&lt;fmt&gt; handler in <literal>$index_format</literal>
    </para>
  </sect2>

  <sect2 id="nested-if-credits">
    <title>Credits</title>
    <itemizedlist>
    <listitem><para>David Champion <email>dgc@uchicago.edu</email></para></listitem>
    <listitem><para>Richard Russon <email>rich@flatcap.org</email></para></listitem>
    </itemizedlist>
  </sect2>
</sect1>

<sect1 id="nntp">
	<title>NNTP Patch</title>
	<subtitle>Talk to a Usenet news server</subtitle>

	<sect2 id="nntp-patch">
		<title>Patch</title>

		<para>
			To check if Mutt supports <quote>NNTP</quote>, look for
			<quote>+USE_NNTP</quote> in the mutt version.
			See: <xref linkend="compile-time-features"/>.
		</para>

		<itemizedlist>
			<title>Dependencies:</title>
			<listitem><para>mutt-1.6.1</para></listitem>
		</itemizedlist>

		<para>This patch is part of the <ulink url="http://www.neomutt.org/">NeoMutt Project</ulink>.</para>
	</sect2>

	<sect2 id="nntp-intro">
		<title>Introduction</title>

		<para>Reading news via NNTP</para>
		<para>
		If compiled with <emphasis>--enable-nntp</emphasis> option, Mutt can
		read news from news server via NNTP.  You can open a newsgroup with
		function ``change-newsgroup'' (default: ``i'').  Default news server
		can be obtained from <literal>$NNTPSERVER</literal> environment
		variable or from <literal>/etc/nntpserver</literal> file.  Like other
		news readers, info about subscribed newsgroups is saved in file by
		<link linkend="newsrc">$newsrc</link> variable.  The variable <link
		linkend="news-cache-dir">$news_cache_dir</link> can be used to point
		to a directory.  Mutt will create a hierarchy of subdirectories named
		like the account and newsgroup the cache is for.  Also the hierarchy
		is used to store header cache if Mutt was compiled with <link
		linkend="header-caching">header cache</link> support.
		</para>
	</sect2>

	<sect2 id="nntp-variables">
		<title>Variables</title>

		<table id="table-nntp-variables">
			<title>NNTP Variables</title>
			<tgroup cols="3">
				<thead>
					<row>
						<entry>Name</entry>
						<entry>Type</entry>
						<entry>Default</entry>
					</row>
				</thead>
				<tbody>
					<row>
						<entry><literal>ask_follow_up</literal></entry>
						<entry>boolean</entry>
						<entry><literal>no</literal></entry>
					</row>
					<row>
						<entry><literal>ask_x_comment_to</literal></entry>
						<entry>boolean</entry>
						<entry><literal>no</literal></entry>
					</row>
					<row>
						<entry><literal>catchup_newsgroup</literal></entry>
						<entry>quad</entry>
						<entry><literal>ask-yes</literal></entry>
					</row>
					<row>
						<entry><literal>followup_to_poster</literal></entry>
						<entry>quad</entry>
						<entry><literal>ask-yes</literal></entry>
					</row>
					<row>
						<entry><literal>group_index_format</literal></entry>
						<entry>string</entry>
						<entry><literal>%4C %M%N %5s  %-45.45f %d</literal></entry>
					</row>
					<row>
						<entry><literal>inews</literal></entry>
						<entry>string</entry>
						<entry>(empty)</entry>
					</row>
					<row>
						<entry><literal>mime_subject</literal></entry>
						<entry>boolean</entry>
						<entry><literal>yes</literal></entry>
					</row>
					<row>
						<entry><literal>newsgroups_charset</literal></entry>
						<entry>string</entry>
						<entry><literal>utf-8</literal></entry>
					</row>
					<row>
						<entry><literal>newsrc</literal></entry>
						<entry>string</entry>
						<entry><literal>~/.newsrc</literal></entry>
					</row>
					<row>
						<entry><literal>news_cache_dir</literal></entry>
						<entry>string</entry>
						<entry><literal>~/.mutt</literal></entry>
					</row>
					<row>
						<entry><literal>news_server</literal></entry>
						<entry>string</entry>
						<entry>(empty)</entry>
					</row>
					<row>
						<entry><literal>nntp_authenticators</literal></entry>
						<entry>string</entry>
						<entry>(empty)</entry>
					</row>
					<row>
						<entry><literal>nntp_context</literal></entry>
						<entry>number</entry>
						<entry><literal>1000</literal></entry>
					</row>
					<row>
						<entry><literal>nntp_listgroup</literal></entry>
						<entry>boolean</entry>
						<entry><literal>yes</literal></entry>
					</row>
					<row>
						<entry><literal>nntp_load_description</literal></entry>
						<entry>boolean</entry>
						<entry><literal>yes</literal></entry>
					</row>
					<row>
						<entry><literal>nntp_pass</literal></entry>
						<entry>string</entry>
						<entry>(empty)</entry>
					</row>
					<row>
						<entry><literal>nntp_poll</literal></entry>
						<entry>number</entry>
						<entry><literal>60</literal></entry>
					</row>
					<row>
						<entry><literal>nntp_user</literal></entry>
						<entry>string</entry>
						<entry>(empty)</entry>
					</row>
					<row>
						<entry><literal>post_moderated</literal></entry>
						<entry>quad</entry>
						<entry><literal>ask-yes</literal></entry>
					</row>
					<row>
						<entry><literal>save_unsubscribed</literal></entry>
						<entry>boolean</entry>
						<entry><literal>no</literal></entry>
					</row>
					<row>
						<entry><literal>show_new_news</literal></entry>
						<entry>boolean</entry>
						<entry><literal>yes</literal></entry>
					</row>
					<row>
						<entry><literal>show_only_unread</literal></entry>
						<entry>boolean</entry>
						<entry><literal>no</literal></entry>
					</row>
					<row>
						<entry><literal>x_comment_to</literal></entry>
						<entry>boolean</entry>
						<entry><literal>no</literal></entry>
					</row>
				</tbody>
			</tgroup>
		</table>
	</sect2>

	<sect2 id="nntp-functions">
		<title>Functions</title>

		<table id="table-nntp-functions">
			<title>NNTP Functions</title>
			<tgroup cols="4">
				<thead>
					<row>
						<entry>Menus</entry>
						<entry>Default Key</entry>
						<entry>Function</entry>
						<entry>Description</entry>
					</row>
				</thead>
				<tbody>
					<row>
						<entry>browser,index</entry>
						<entry>y</entry>
						<entry><literal>&lt;catchup&gt;</literal></entry>
						<entry>mark all articles in newsgroup as read</entry>
					</row>
					<row>
						<entry>index,pager</entry>
						<entry>i</entry>
						<entry><literal>&lt;change-newsgroup&gt;</literal></entry>
						<entry>open a different newsgroup</entry>
					</row>
					<row>
						<entry>pager</entry>
						<entry>X</entry>
						<entry><literal>&lt;change-vfolder&gt;</literal></entry>
						<entry>open a different virtual folder</entry>
					</row>
					<row>
						<entry>compose</entry>
						<entry>o</entry>
						<entry><literal>&lt;edit-followup-to&gt;</literal></entry>
						<entry>edit the Followup-To field</entry>
					</row>
					<row>
						<entry>compose</entry>
						<entry>N</entry>
						<entry><literal>&lt;edit-newsgroups&gt;</literal></entry>
						<entry>edit the newsgroups list</entry>
					</row>
					<row>
						<entry>compose</entry>
						<entry>x</entry>
						<entry><literal>&lt;edit-x-comment-to&gt;</literal></entry>
						<entry>edit the X-Comment-To field</entry>
					</row>
					<row>
						<entry>pager</entry>
						<entry>+</entry>
						<entry><literal>&lt;entire-thread&gt;</literal></entry>
						<entry>read entire thread of the current message</entry>
					</row>
					<row>
						<entry>attachment,index,pager</entry>
						<entry>F</entry>
						<entry><literal>&lt;followup-message&gt;</literal></entry>
						<entry>followup to newsgroup</entry>
					</row>
					<row>
						<entry>pager</entry>
						<entry>`</entry>
						<entry><literal>&lt;modify-labels&gt;</literal></entry>
						<entry>modify (notmuch) tags</entry>
					</row>
					<row>
						<entry>index,pager</entry>
						<entry>P</entry>
						<entry><literal>&lt;post-message&gt;</literal></entry>
						<entry>post message to newsgroup</entry>
					</row>
					<row>
						<entry>browser</entry>
						<entry>g</entry>
						<entry><literal>&lt;reload-active&gt;</literal></entry>
						<entry>load list of all newsgroups from NNTP server</entry>
					</row>
					<row>
						<entry>browser</entry>
						<entry>s</entry>
						<entry><literal>&lt;subscribe&gt;</literal></entry>
						<entry>subscribe to current mbox (IMAP/NNTP only)</entry>
					</row>
					<row>
						<entry>browser</entry>
						<entry>S</entry>
						<entry><literal>&lt;subscribe-pattern&gt;</literal></entry>
						<entry>subscribe to newsgroups matching a pattern</entry>
					</row>
					<row>
						<entry>browser</entry>
						<entry>Y</entry>
						<entry><literal>&lt;uncatchup&gt;</literal></entry>
						<entry>mark all articles in newsgroup as unread</entry>
					</row>
					<row>
						<entry>browser</entry>
						<entry>u</entry>
						<entry><literal>&lt;unsubscribe&gt;</literal></entry>
						<entry>unsubscribe from current mbox (IMAP/NNTP only)</entry>
					</row>
					<row>
						<entry>browser</entry>
						<entry>U</entry>
						<entry><literal>&lt;unsubscribe-pattern&gt;</literal></entry>
						<entry>unsubscribe from newsgroups matching a pattern</entry>
					</row>
					<row>
						<entry>index,pager</entry>
						<entry>Alt-i</entry>
						<entry><literal>&lt;change-newsgroup-readonly&gt;</literal></entry>
						<entry>open a different newsgroup in read only mode</entry>
					</row>
					<row>
						<entry>attachment,index,pager</entry>
						<entry>Alt-F</entry>
						<entry><literal>&lt;forward-to-group&gt;</literal></entry>
						<entry>forward to newsgroup</entry>
					</row>
					<row>
						<entry>index</entry>
						<entry>(none)</entry>
						<entry><literal>&lt;get-children&gt;</literal></entry>
						<entry>get all children of the current message</entry>
					</row>
					<row>
						<entry>index</entry>
						<entry>Alt-G</entry>
						<entry><literal>&lt;get-parent&gt;</literal></entry>
						<entry>get parent of the current message</entry>
					</row>
					<row>
						<entry>index,pager</entry>
						<entry>(none)</entry>
						<entry><literal>&lt;imap-fetch-mail&gt;</literal></entry>
						<entry>force retrieval of mail from IMAP server</entry>
					</row>
					<row>
						<entry>index,pager</entry>
						<entry>(none)</entry>
						<entry><literal>&lt;imap-logout-all&gt;</literal></entry>
						<entry>logout from all IMAP servers</entry>
					</row>
					<row>
						<entry>pager</entry>
						<entry>(none)</entry>
						<entry><literal>&lt;modify-labels-then-hide&gt;</literal></entry>
						<entry>modify labeld and then hide message</entry>
					</row>
					<row>
						<entry>index</entry>
						<entry>(none)</entry>
						<entry><literal>&lt;reconstruct-thread&gt;</literal></entry>
						<entry>reconstruct thread containing current message</entry>
					</row>
					<row>
						<entry>pager</entry>
						<entry>Alt-X</entry>
						<entry><literal>&lt;vfolder-from-query&gt;</literal></entry>
						<entry>generate virtual folder from query</entry>
					</row>
					<row>
						<entry>index</entry>
						<entry>Ctrl-G</entry>
						<entry><literal>&lt;get-message&gt;</literal></entry>
						<entry>get message with Message-Id</entry>
					</row>
				</tbody>
			</tgroup>
		</table>
	</sect2>

	<sect2 id="nntp-commands">
		<title>Commands</title>
	</sect2>

	<sect2 id="nntp-colors">
		<title>Colors</title>
		<para>None</para>
	</sect2>

	<sect2 id="nntp-sort">
		<title>Sort</title>
		<para>None</para>
	</sect2>

	<sect2 id="nntp-muttrc">
		<title>Muttrc</title>
	</sect2>

	<sect2 id="nntp-see-also">
		<title>See Also</title>

		<itemizedlist>
			<listitem><para><ulink url="https://github.com/neomutt/neomutt/wiki">NeoMutt Project</ulink></para></listitem>
			<listitem><para><link linkend="compile-time-features">Compile-Time Features</link></para></listitem>
		</itemizedlist>
	</sect2>

	<sect2 id="nntp-known-bugs">
		<title>Known Bugs</title>
	</sect2>

	<sect2 id="nntp-credits">
		<title>Credits</title>
		<itemizedlist>
		<listitem><para>Vsevolod Volkov <email>vvv@mutt.org.ua</email></para></listitem>
		<listitem><para>Felix von Leitner <email>leitner@fefe.de</email></para></listitem>
		<listitem><para>Richard Russon <email>rich@flatcap.org</email></para></listitem>
		</itemizedlist>
	</sect2>
</sect1>

<sect1 id="progress">
	<title>Progress Bar Patch</title>
	<subtitle>Show a visual progress bar on slow operations</subtitle>

	<sect2 id="progress-patch">
		<title>Patch</title>

		<para>
			To check if Mutt supports <quote>Progress Bar</quote>, look for
			<quote>patch-progress</quote> in the mutt version.
			See: <xref linkend="mutt-patches"/>.
		</para>

		<itemizedlist>
			<title>Dependencies:</title>
			<listitem><para>mutt-1.6.1</para></listitem>
		</itemizedlist>

		<para>This patch is part of the <ulink url="http://www.neomutt.org/">NeoMutt Project</ulink>.</para>
	</sect2>

	<sect2 id="progress-intro">
		<title>Introduction</title>

        <para>
		The <quote>progress</quote> patch shows a visual progress bar on slow
		tasks, such as indexing a large folder over the net.
        </para>
	</sect2>

<!--
	<sect2 id="progress-variables">
		<title>Variables</title>
		<para>None</para>
	</sect2>

	<sect2 id="progress-functions">
		<title>Functions</title>
		<para>None</para>
	</sect2>

	<sect2 id="progress-commands">
		<title>Commands</title>
		<para>None</para>
	</sect2>
-->

	<sect2 id="progress-colors">
		<title>Colors</title>
		<table id="table-progress-colors">
			<title>Progress Colors</title>
			<tgroup cols="3">
				<thead>
					<row>
						<entry>Name</entry>
						<entry>Default Color</entry>
						<entry>Description</entry>
					</row>
				</thead>
				<tbody>
					<row>
						<entry><literal>progress</literal></entry>
						<entry>default</entry>
						<entry>Visual progress bar</entry>
					</row>
				</tbody>
			</tgroup>
		</table>
	</sect2>

<!--
	<sect2 id="progress-sort">
		<title>Sort</title>
		<para>None</para>
	</sect2>
-->

	<sect2 id="progress-muttrc">
		<title>Muttrc</title>
<screen>
<emphasis role="comment"># Example Mutt config file for the 'progress' patch.
 
# The 'progress' patch provides clear visual feedback for
# slow tasks, such as indexing a large folder over the net.
 
# Set the color of the progress bar
# White text on a red background</emphasis>
color progress white red
 
<emphasis role="comment"># vim: syntax=muttrc</emphasis>
</screen>
	</sect2>

	<sect2 id="progress-see-also">
		<title>See Also</title>

		<itemizedlist>
			<listitem><para><ulink url="http://www.neomutt.org/">NeoMutt Project</ulink></para></listitem>
			<listitem><para><link linkend="color">Color command</link></para></listitem>
		</itemizedlist>
	</sect2>

	<sect2 id="progress-known-bugs">
		<title>Known Bugs</title>
		<para>None</para>
	</sect2>

	<sect2 id="progress-credits">
		<title>Credits</title>
		<itemizedlist>
		<listitem><para>Rocco Rutte <email>pdmef@gmx.net</email></para></listitem>
		<listitem><para>Vincent Lefevre <email>vincent@vinc17.org</email></para></listitem>
		<listitem><para>Stefan Kuhn <email>wuodan@hispeed.ch</email></para></listitem>
		<listitem><para>Karel Zak <email>kzak@redhat.com</email></para></listitem>
		<listitem><para>Richard Russon <email>rich@flatcap.org</email></para></listitem>
		</itemizedlist>
	</sect2>
</sect1>

<sect1 id="quasi-delete">
	<title>Quasi-Delete Patch</title>
	<subtitle>Mark emails that should be hidden, but not deleted</subtitle>

	<sect2 id="quasi-delete-patch">
		<title>Patch</title>

		<para>
			To check if Mutt supports <quote>Quasi-Delete</quote>, look for
			<quote>patch-quasi-delete</quote> in the mutt version.
			See: <xref linkend="mutt-patches"/>.
		</para>

		<itemizedlist>
			<title>Dependencies:</title>
			<listitem><para>mutt-1.6.1</para></listitem>
		</itemizedlist>

		<para>This patch is part of the <ulink url="http://www.neomutt.org/">NeoMutt Project</ulink>.</para>
	</sect2>

	<sect2 id="quasi-delete-intro">
		<title>Introduction</title>

        <para>
		The <quote>quasi-delete</quote> function marks an email that should be
		hidden from the index, but NOT deleted.
        </para>

        <para>
		On its own, this patch isn't very useful.  It forms a useful part of
		the notmuch plugin.
        </para>
	</sect2>

<!--
	<sect2 id="quasi-delete-variables">
		<title>Variables</title>
		<para>None</para>
	</sect2>
-->

	<sect2 id="quasi-delete-functions">
		<title>Functions</title>
		<table id="table-quasi-delete-functions">
			<title>Quasi-Delete Functions</title>
			<tgroup cols="4">
				<thead>
					<row>
						<entry>Menus</entry>
						<entry>Default Key</entry>
						<entry>Function</entry>
						<entry>Description</entry>
					</row>
				</thead>
				<tbody>
					<row>
						<entry>index,pager</entry>
						<entry>(none)</entry>
						<entry><literal>&lt;quasi-delete&gt;</literal></entry>
						<entry>delete from mutt, don't touch on disk</entry>
					</row>
				</tbody>
			</tgroup>
		</table>
	</sect2>

<!--
	<sect2 id="quasi-delete-commands">
		<title>Commands</title>
		<para>None</para>
	</sect2>

	<sect2 id="quasi-delete-colors">
		<title>Colors</title>
		<para>None</para>
	</sect2>

	<sect2 id="quasi-delete-sort">
		<title>Sort</title>
		<para>None</para>
	</sect2>
-->

	<sect2 id="quasi-delete-muttrc">
		<title>Muttrc</title>
<screen>
<emphasis role="comment"># Example Mutt config file for the 'quasi-delete' feature.
 
# The 'quasi-delete' function marks an email that should be hidden
# from the index, but NOT deleted.</emphasis>
bind index,pager Q quasi-delete
 
<emphasis role="comment"># vim: syntax=muttrc</emphasis>
</screen>
	</sect2>

	<sect2 id="quasi-delete-see-also">
		<title>See Also</title>

		<itemizedlist>
			<listitem><para><ulink url="http://www.neomutt.org/">NeoMutt Project</ulink></para></listitem>
			<listitem><para><link linkend="notmuch">notmuch patch</link></para></listitem>
		</itemizedlist>
	</sect2>

	<sect2 id="quasi-delete-known-bugs">
		<title>Known Bugs</title>
		<para>None</para>
	</sect2>

	<sect2 id="quasi-delete-credits">
		<title>Credits</title>
		<itemizedlist>
		<listitem><para>Karel Zak <email>kzak@redhat.com</email></para></listitem>
		<listitem><para>Richard Russon <email>rich@flatcap.org</email></para></listitem>
		</itemizedlist>
	</sect2>
</sect1>

<sect1 id="sidebar">
  <title>Sidebar Patch</title>
  <subtitle>Overview of mailboxes</subtitle>

  <sect2 id="sidebar-patch">
    <title>Patch</title>

    <para>
      To check if Mutt supports <quote>Sidebar</quote>, look for
      <quote>+USE_SIDEBAR</quote> in the mutt version.
      See: <xref linkend="compile-time-features"/>.
    </para>

    <itemizedlist>
      <title>Dependencies:</title>
      <listitem><para>mutt-1.6.1</para></listitem>
    </itemizedlist>

    <para>This patch is part of the <ulink url="http://www.neomutt.org/">NeoMutt Project</ulink>.</para>
  </sect2>

  <sect2 id="sidebar-intro">
    <title>Introduction</title>

    <para>
      The Sidebar shows a list of all your mailboxes.  The list can be
      turned on and off, it can be themed and the list style can be
      configured.
    </para>

    <para>
      This part of the manual is a reference guide.
      If you want a simple introduction with examples see the
      <link linkend="intro-sidebar">Sidebar Howto</link>.
      If you just want to get started, you could use the sample
      <link linkend="sidebar-muttrc">Sidebar muttrc</link>.
    </para>

    <para>
      This version of Sidebar is based on Terry Chan's
      <ulink url="http://www.lunar-linux.org/mutt-sidebar/">2015-11-11 release</ulink>.
      It contains many
      <emphasis role="bold"><link linkend="intro-sidebar-features">new features</link></emphasis>,
      lots of
      <emphasis role="bold"><link linkend="intro-sidebar-bugfixes">bugfixes</link></emphasis>.
    </para>
  </sect2>

  <sect2 id="sidebar-variables">
    <title>Variables</title>

    <table id="table-sidebar-variables">
      <title>Sidebar Variables</title>
      <tgroup cols="3">
	<thead>
	  <row>
	    <entry>Name</entry>
	    <entry>Type</entry>
	    <entry>Default</entry>
	  </row>
	</thead>
	<tbody>
	  <row>
	    <entry><literal>sidebar_delim_chars</literal></entry>
	    <entry>string</entry>
	    <entry><literal>/.</literal></entry>
	  </row>
	  <row>
	    <entry><literal>sidebar_divider_char</literal></entry>
	    <entry>string</entry>
	    <entry><literal>|</literal></entry>
	  </row>
	  <row>
	    <entry><literal>sidebar_folder_indent</literal></entry>
	    <entry>boolean</entry>
	    <entry><literal>no</literal></entry>
	  </row>
	  <row>
	    <entry><literal>sidebar_format</literal></entry>
	    <entry>string</entry>
	    <entry><literal>%B%*  %n</literal></entry>
	  </row>
	  <row>
	    <entry><literal>sidebar_indent_string</literal></entry>
	    <entry>string</entry>
	    <entry><literal>&nbsp;&nbsp;</literal> (two spaces)</entry>
	  </row>
	  <row>
	    <entry><literal>sidebar_new_mail_only</literal></entry>
	    <entry>boolean</entry>
	    <entry><literal>no</literal></entry>
	  </row>
	  <row>
	    <entry><literal>sidebar_next_new_wrap</literal></entry>
	    <entry>boolean</entry>
	    <entry><literal>no</literal></entry>
	  </row>
	  <row>
	    <entry><literal>sidebar_short_path</literal></entry>
	    <entry>boolean</entry>
	    <entry><literal>no</literal></entry>
	  </row>
	  <row>
	    <entry><literal>sidebar_sort_method</literal></entry>
	    <entry>enum</entry>
	    <entry><literal>unsorted</literal></entry>
	  </row>
	  <row>
	    <entry><literal>sidebar_visible</literal></entry>
	    <entry>boolean</entry>
	    <entry><literal>no</literal></entry>
	  </row>
	  <row>
	    <entry><literal>sidebar_whitelist</literal></entry>
	    <entry>list</entry>
	    <entry>(empty)</entry>
	  </row>
	  <row>
	    <entry><literal>sidebar_width</literal></entry>
	    <entry>number</entry>
	    <entry><literal>20</literal></entry>
	  </row>
	</tbody>
      </tgroup>
    </table>
  </sect2>

  <sect2 id="sidebar-functions">
    <title>Functions</title>

    <para>
      Sidebar adds the following functions to Mutt.
      By default, none of them are bound to keys.
    </para>

    <table id="table-sidebar-functions">
      <title>Sidebar Functions</title>
      <tgroup cols="3">
        <thead>
          <row>
            <entry>Menus</entry>
            <entry>Function</entry>
            <entry>Description</entry>
          </row>
        </thead>
        <tbody>
          <row>
            <entry>index,pager</entry>
            <entry><literal>&lt;sidebar-next&gt;</literal></entry>
            <entry>Move the highlight to next mailbox</entry>
          </row>
          <row>
            <entry>index,pager</entry>
            <entry><literal>&lt;sidebar-next-new&gt;</literal></entry>
            <entry>Move the highlight to next mailbox with new mail</entry>
          </row>
          <row>
            <entry>index,pager</entry>
            <entry><literal>&lt;sidebar-open&gt;</literal></entry>
            <entry>Open highlighted mailbox</entry>
          </row>
          <row>
            <entry>index,pager</entry>
            <entry><literal>&lt;sidebar-page-down&gt;</literal></entry>
            <entry>Scroll the Sidebar down 1 page</entry>
          </row>
          <row>
            <entry>index,pager</entry>
            <entry><literal>&lt;sidebar-page-up&gt;</literal></entry>
            <entry>Scroll the Sidebar up 1 page</entry>
          </row>
          <row>
            <entry>index,pager</entry>
            <entry><literal>&lt;sidebar-prev&gt;</literal></entry>
            <entry>Move the highlight to previous mailbox</entry>
          </row>
          <row>
            <entry>index,pager</entry>
            <entry><literal>&lt;sidebar-prev-new&gt;</literal></entry>
            <entry>Move the highlight to previous mailbox with new mail</entry>
          </row>
          <row>
            <entry>index,pager</entry>
            <entry><literal>&lt;sidebar-toggle-visible&gt;</literal></entry>
            <entry>Make the Sidebar (in)visible</entry>
          </row>
        </tbody>
      </tgroup>
    </table>
  </sect2>

  <sect2 id="sidebar-commands">
    <title>Commands</title>
    <cmdsynopsis>
      <command>sidebar_whitelist<anchor id="sidebar-whitelist"/></command>
      <arg choice="plain">
        <replaceable class="parameter">mailbox</replaceable>
      </arg>
      <arg choice="opt" rep="repeat">
        <replaceable class="parameter">mailbox</replaceable>
      </arg>
    </cmdsynopsis>
  </sect2>

  <sect2 id="sidebar-colors">
    <title>Colors</title>

    <table id="table-sidebar-colors">
      <title>Sidebar Colors</title>
      <tgroup cols="3">
        <thead>
          <row>
            <entry>Name</entry>
            <entry>Default Color</entry>
            <entry>Description</entry>
          </row>
        </thead>
        <tbody>
          <row>
            <entry><literal>sidebar_divider</literal></entry>
            <entry>default</entry>
            <entry>The dividing line between the Sidebar and the Index/Pager panels</entry>
          </row>
          <row>
            <entry><literal>sidebar_flagged</literal></entry>
            <entry>default</entry>
            <entry>Mailboxes containing flagged mail</entry>
          </row>
          <row>
            <entry><literal>sidebar_highlight</literal></entry>
            <entry>underline</entry>
            <entry>Cursor to select a mailbox</entry>
          </row>
          <row>
            <entry><literal>sidebar_indicator</literal></entry>
            <entry>mutt <literal>indicator</literal></entry>
            <entry>The mailbox open in the Index panel</entry>
          </row>
          <row>
            <entry><literal>sidebar_new</literal></entry>
            <entry>default</entry>
            <entry>Mailboxes containing new mail</entry>
          </row>
          <row>
            <entry><literal>sidebar_spoolfile</literal></entry>
            <entry>default</entry>
            <entry>Mailbox that receives incoming mail</entry>
          </row>
        </tbody>
      </tgroup>
    </table>

    <para>
    If the <literal>sidebar_indicator</literal> color isn't set, then the default Mutt
    indicator color will be used (the color used in the index panel).
    </para>
  </sect2>

  <sect2 id="sidebar-sort">
    <title>Sort</title>

    <table id="table-sidebar-sort">
      <title>Sidebar Sort</title>
      <tgroup cols="2">
        <thead>
          <row>
            <entry>Sort</entry>
            <entry>Description</entry>
          </row>
        </thead>
        <tbody>
          <row>
            <entry><literal>alpha</literal></entry>
            <entry>Alphabetically by path</entry>
          </row>
          <row>
            <entry><literal>count</literal></entry>
            <entry>Total number of messages</entry>
          </row>
          <row>
            <entry><literal>flagged</literal></entry>
            <entry>Number of flagged messages</entry>
          </row>
          <row>
            <entry><literal>name</literal></entry>
            <entry>Alphabetically by path</entry>
          </row>
          <row>
            <entry><literal>new</literal></entry>
            <entry>Number of new messages</entry>
          </row>
          <row>
            <entry><literal>path</literal></entry>
            <entry>Alphabetically by path</entry>
          </row>
          <row>
            <entry><literal>unsorted</literal></entry>
            <entry>Do not resort the paths</entry>
          </row>
        </tbody>
      </tgroup>
    </table>
  </sect2>

  <sect2 id="sidebar-muttrc">
    <title>Muttrc</title>
<screen>
<emphasis role="comment"># This is a complete list of sidebar-related configuration.
 
# --------------------------------------------------------------------------
# VARIABLES - shown with their default values
# --------------------------------------------------------------------------
 
# Should the Sidebar be shown?</emphasis>
set sidebar_visible = no
 
<emphasis role="comment"># How wide should the Sidebar be in screen columns?
# Note: Some characters, e.g. Chinese, take up two columns each.</emphasis>
set sidebar_width = 20
 
<emphasis role="comment"># Should the mailbox paths be abbreviated?</emphasis>
set sidebar_short_path = no
 
<emphasis role="comment"># When abbreviating mailbox path names, use any of these characters as path
# separators.  Only the part after the last separators will be shown.
# For file folders '/' is good.  For IMAP folders, often '.' is useful.</emphasis>
set sidebar_delim_chars = '/.'
 
<emphasis role="comment"># If the mailbox path is abbreviated, should it be indented?</emphasis>
set sidebar_folder_indent = no
 
<emphasis role="comment"># Indent mailbox paths with this string.</emphasis>
set sidebar_indent_string = '  '
 
<emphasis role="comment"># Make the Sidebar only display mailboxes that contain new, or flagged,
# mail.</emphasis>
set sidebar_new_mail_only = no
 
<emphasis role="comment"># Any mailboxes that are whitelisted will always be visible, even if the
# sidebar_new_mail_only option is enabled.</emphasis>
sidebar_whitelist '/home/user/mailbox1'
sidebar_whitelist '/home/user/mailbox2'
 
<emphasis role="comment"># When searching for mailboxes containing new mail, should the search wrap
# around when it reaches the end of the list?</emphasis>
set sidebar_next_new_wrap = no
 
<emphasis role="comment"># The character to use as the divider between the Sidebar and the other Mutt
# panels.
# Note: Only the first character of this string is used.</emphasis>
set sidebar_divider_char = '|'
 
<emphasis role="comment"># Display the Sidebar mailboxes using this format string.</emphasis>
set sidebar_format = '%B%?F? [%F]?%* %?N?%N/?%S'
 
<emphasis role="comment"># Sidebar will not refresh its list of mailboxes any more frequently than
# this number of seconds.  This will help reduce disk/network traffic.</emphasis>
set sidebar_refresh_time = 60
 
<emphasis role="comment"># Sort the mailboxes in the Sidebar using this method:
#       count    - total number of messages
#       flagged  - number of flagged messages
#       new      - number of new messages
#       path     - mailbox path
#       unsorted - do not sort the mailboxes</emphasis>
set sidebar_sort_method = 'unsorted'
 
<emphasis role="comment"># --------------------------------------------------------------------------
# FUNCTIONS - shown with an example mapping
# --------------------------------------------------------------------------
 
# Move the highlight to the previous mailbox</emphasis>
bind index,pager \Cp sidebar-prev
 
<emphasis role="comment"># Move the highlight to the next mailbox</emphasis>
bind index,pager \Cn sidebar-next
 
<emphasis role="comment"># Open the highlighted mailbox</emphasis>
bind index,pager \Co sidebar-open
 
<emphasis role="comment"># Move the highlight to the previous page
# This is useful if you have a LOT of mailboxes.</emphasis>
bind index,pager &lt;F3&gt; sidebar-page-up
 
<emphasis role="comment"># Move the highlight to the next page
# This is useful if you have a LOT of mailboxes.</emphasis>
bind index,pager &lt;F4&gt; sidebar-page-down
 
<emphasis role="comment"># Move the highlight to the previous mailbox containing new, or flagged,
# mail.</emphasis>
bind index,pager &lt;F5&gt; sidebar-prev-new
 
<emphasis role="comment"># Move the highlight to the next mailbox containing new, or flagged, mail.</emphasis>
bind index,pager &lt;F6&gt; sidebar-next-new
 
<emphasis role="comment"># Toggle the visibility of the Sidebar.</emphasis>
bind index,pager B sidebar-toggle-visible
 
<emphasis role="comment"># --------------------------------------------------------------------------
# COLORS - some unpleasant examples are given
# --------------------------------------------------------------------------
# Note: All color operations are of the form:
#       color OBJECT FOREGROUND BACKGROUND
 
# Color of the current, open, mailbox
# Note: This is a general Mutt option which colors all selected items.</emphasis>
color indicator cyan black
 
<emphasis role="comment"># Color of the highlighted, but not open, mailbox.</emphasis>
color sidebar_highlight black color8
 
<emphasis role="comment"># Color of the divider separating the Sidebar from Mutt panels</emphasis>
color sidebar_divider color8 black
 
<emphasis role="comment"># Color to give mailboxes containing flagged mail</emphasis>
color sidebar_flagged red black
 
<emphasis role="comment"># Color to give mailboxes containing new mail</emphasis>
color sidebar_new green black
 
<emphasis role="comment"># --------------------------------------------------------------------------
 
# vim: syntax=muttrc</emphasis>
</screen>
  </sect2>

  <sect2 id="sidebar-see-also">
    <title>See Also</title>

    <itemizedlist>
      <listitem><para><link linkend="regexp">Regular Expressions</link></para></listitem>
      <listitem><para><link linkend="patterns">Patterns</link></para></listitem>
      <listitem><para><link linkend="color">Color command</link></para></listitem>
      <listitem><para><link linkend="notmuch">notmuch patch</link></para></listitem>
    </itemizedlist>
  </sect2>

  <sect2 id="sidebar-known-bugs">
    <title>Known Bugs</title>
    Unsorted isn't
  </sect2>

  <sect2 id="sidebar-credits">
    <title>Credits</title>
    <itemizedlist>
    <listitem><para>Justin Hibbits <email>jrh29@po.cwru.edu</email></para></listitem>
    <listitem><para>Thomer M. Gil <email>mutt@thomer.com</email></para></listitem>
    <listitem><para>David Sterba <email>dsterba@suse.cz</email></para></listitem>
    <listitem><para>Evgeni Golov <email>evgeni@debian.org</email></para></listitem>
    <listitem><para>Fabian Groffen <email>grobian@gentoo.org</email></para></listitem>
    <listitem><para>Jason DeTiberus <email>jdetiber@redhat.com</email></para></listitem>
    <listitem><para>Stefan Assmann <email>sassmann@kpanic.de</email></para></listitem>
    <listitem><para>Steve Kemp <email>steve@steve.org.uk</email></para></listitem>
    <listitem><para>Terry Chan <email>tchan@lunar-linux.org</email></para></listitem>
    <listitem><para>Tyler Earnest <email>tylere@rne.st</email></para></listitem>
    <listitem><para>Richard Russon <email>rich@flatcap.org</email></para></listitem>
    </itemizedlist>
  </sect2>
</sect1>

<sect1 id="skip-quoted-patch">
	<title>Skip-Quoted Patch</title>
	<subtitle>Leave some context visible</subtitle>

	<sect2 id="skip-quoted-patch2">
		<title>Patch</title>

		<para>
			To check if Mutt supports <quote>skip-quoted</quote>, look for
			<quote>patch-skip-quoted</quote> in the mutt version.
			See: <xref linkend="mutt-patches"/>.
		</para>

		<itemizedlist>
			<title>Dependencies:</title>
			<listitem><para>mutt-1.6.1</para></listitem>
		</itemizedlist>

		<para>This patch is part of the <ulink url="http://www.neomutt.org/">NeoMutt Project</ulink>.</para>
	</sect2>

	<sect2 id="skip-quoted-intro">
		<title>Introduction</title>

		<para>
			When viewing an email, the
			<literal>&lt;skip-to-quoted&gt;</literal> function (by default the
			<literal>S</literal> key) will scroll past any quoted text.
			Sometimes, a little context is useful.
		</para>

		<para>
			By setting the <literal>$skip_quoted_offset</literal> variable, you
			can select how much of the quoted text is left visible.
		</para>
	</sect2>

	<sect2 id="skip-quoted-variables">
		<title>Variables</title>
		<table id="table-skip-quoted-variables">
			<title>Skip-Quoted Variables</title>
			<tgroup cols="3">
				<thead>
					<row>
						<entry>Name</entry>
						<entry>Type</entry>
						<entry>Default</entry>
					</row>
				</thead>
				<tbody>
					<row>
						<entry><literal>skip_quoted_offset</literal></entry>
						<entry>number</entry>
						<entry>0</entry>
					</row>
				</tbody>
			</tgroup>
		</table>
	</sect2>

<!--
	<sect2 id="skip-quoted-functions">
		<title>Functions</title>
		<para>None</para>
	</sect2>

	<sect2 id="skip-quoted-commands">
		<title>Commands</title>
		<para>None</para>
	</sect2>

	<sect2 id="skip-quoted-colors">
		<title>Colors</title>
		<para>None</para>
	</sect2>

	<sect2 id="skip-quoted-sort">
		<title>Sort</title>
		<para>None</para>
	</sect2>
-->

	<sect2 id="skip-quoted-muttrc">
		<title>Muttrc</title>

<screen>
<emphasis role="comment"># Example Mutt config file for the 'skip-quoted' patch.
 
# The 'S' (skip-quoted) command scrolls the pager past the quoted text (usually
# indented with '&gt; '.  Setting 'skip_quoted_offset' leaves some lines of quoted
# text on screen for context.
 
# Show three quoted lines before the reply</emphasis>
set skip_quoted_offset = 3
 
<emphasis role="comment"># vim: syntax=muttrc</emphasis>
</screen>
	</sect2>

	<sect2 id="skip-quoted-see-also">
		<title>See Also</title>

		<itemizedlist>
			<listitem><para><ulink url="http://www.neomutt.org/">NeoMutt Project</ulink></para></listitem>
		</itemizedlist>
	</sect2>

	<sect2 id="skip-quoted-known-bugs">
		<title>Known Bugs</title>
		<para>None</para>
	</sect2>

	<sect2 id="skip-quoted-credits">
		<title>Credits</title>
		<itemizedlist>
		<listitem><para>David Sterba <email>dsterba@suse.cz</email></para></listitem>
		<listitem><para>Richard Russon <email>rich@flatcap.org</email></para></listitem>
		</itemizedlist>
	</sect2>
</sect1>

<sect1 id="status-color">
	<title>Status Color Patch</title>
	<subtitle>Custom rules for theming the status bar</subtitle>

	<sect2 id="status-color-patch">
		<title>Patch</title>

		<para>
			To check if Mutt supports <quote>Status Color</quote>, look for
			<quote>patch-status-color</quote> in the mutt version.
			See: <xref linkend="mutt-patches"/>.
		</para>

		<itemizedlist>
			<title>Dependencies:</title>
			<listitem><para>mutt-1.6.1</para></listitem>
		</itemizedlist>

		<para>This patch is part of the <ulink url="http://www.neomutt.org/">NeoMutt Project</ulink>.</para>
	</sect2>

	<sect2 id="status-color-intro">
		<title>Introduction</title>

        <para>
		The <quote>status-color</quote> patch allows you to theme different
		parts of the status bar (also when it's used by the index).
        </para>

        <para>
		Unlike normal color commands, <literal>color status</literal> can now
		take up to 2 extra parameters (regex, num).
        </para>
	</sect2>

<!--
	<sect2 id="status-color-variables">
		<title>Variables</title>
		<para>None</para>
	</sect2>

	<sect2 id="status-color-functions">
		<title>Functions</title>
		<para>None</para>
	</sect2>
-->

	<sect2 id="status-color-commands">
		<title>Commands</title>
		<cmdsynopsis>
			<command>color</command>
			<arg choice="plain">
				<option>status</option>
			</arg>
			<arg choice="plain">
				<replaceable class="parameter">foreground</replaceable>
			</arg>
			<arg choice="plain">
				<replaceable class="parameter">background</replaceable>
			</arg>
			<group choice="opt">
				<arg choice="plain">
					<replaceable class="parameter">regex</replaceable>
				</arg>
				<group choice="opt">
					<arg choice="plain">
						<replaceable class="parameter">num</replaceable>
					</arg>
				</group>
			</group>
		</cmdsynopsis>

		<para>
			With zero parameters, Mutt will set the default color for the entire
			status bar.
		</para>

		<para>
			With one parameter, Mutt will only color the parts matching the
			regex.
		</para>

		<para>
			With two parameters, Mutt will only color the num'th sub-match of
			the regex.
		</para>
	</sect2>

	<sect2 id="status-color-colors">
		<title>Colors</title>

		<table id="table-status-color-colors">
			<title>Status Colors</title>
			<tgroup cols="3">
				<thead>
					<row>
						<entry>Name</entry>
						<entry>Default Color</entry>
						<entry>Description</entry>
					</row>
				</thead>
				<tbody>
					<row>
						<entry>status</entry>
						<entry><literal>reverse</literal></entry>
						<entry>Status bar</entry>
					</row>
				</tbody>
			</tgroup>
		</table>
	</sect2>

<!--
	<sect2 id="status-color-sort">
		<title>Sort</title>
		<para>None</para>
	</sect2>
-->

	<sect2 id="status-color-muttrc">
		<title>Muttrc</title>
<screen>
<emphasis role="comment"># Example Mutt config file for the 'status-color' patch.
 
# The 'status-color' patch allows you to theme different parts of
# the status bar (also when it's used by the index).
 
# For the examples below, set some defaults</emphasis>
set status_format='-%r-Mutt: %f [Msgs:%?M?%M/?%m%?n? New:%n?%?o? Old:%o?%?d? Del:%d?%?F? Flag:%F?%?t? Tag:%t?%?p? Post:%p?%?b? Inc:%b?%?l? %l?]---(%s/%S)-%&gt;-(%P)---'
set index_format='%4C %Z %{%b %d} %-15.15L (%?l?%4l&amp;%4c?) %s'
set sort=threads
set sort_aux=last-date-received
 
<emphasis role="comment"># 'status color' can take up to 2 extra parameters
 
# color status foreground background [ regex [ num ]]
 
# 0 extra parameters
# Set the default color for the entire status line</emphasis>
color status blue white
 
<emphasis role="comment"># 1 extra parameter
# Set the color for a matching pattern
# color status foreground background regexp
 
# Highlight New, Deleted, or Flagged emails</emphasis>
color status brightred white '(New|Del|Flag):[0-9]+'
 
<emphasis role="comment"># Highlight mailbox ordering if it's different from the default
# First, highlight anything (*/*)</emphasis>
color status brightred default '\([^)]+/[^)]+\)'
 
<emphasis role="comment"># Then override the color for one specific case</emphasis>
color status default   default '\(threads/last-date-received\)'
 
<emphasis role="comment"># 2 extra parameters
# Set the color for the nth submatch of a pattern
# color status foreground background regexp num
 
# Highlight the contents of the []s but not the [] themselves</emphasis>
color status red default '\[([^]]+)\]' 1
 
<emphasis role="comment"># The '1' refers to the first regex submatch, which is the inner
# part in ()s
 
# Highlight the mailbox</emphasis>
color status brightwhite default 'Mutt: ([^ ]+)' 1
 
<emphasis role="comment"># Search for 'Mutt: ' but only highlight what comes after it
 
# vim: syntax=muttrc</emphasis>
</screen>
	</sect2>

	<sect2 id="status-color-see-also">
		<title>See Also</title>

		<itemizedlist>
			<listitem><para><ulink url="http://www.neomutt.org/">NeoMutt Project</ulink></para></listitem>
			<listitem><para><link linkend="compile-time-features">Compile-Time Features</link></para></listitem>
			<listitem><para><link linkend="regexp">Regular Expressions</link></para></listitem>
			<listitem><para><link linkend="patterns">Patterns</link></para></listitem>
			<listitem><para><link linkend="index-color">index-color patch</link></para></listitem>
			<listitem><para><link linkend="color">Color command</link></para></listitem>
		</itemizedlist>
	</sect2>

	<sect2 id="status-color-known-bugs">
		<title>Known Bugs</title>
		<para>None</para>
	</sect2>

	<sect2 id="status-color-credits">
		<title>Credits</title>
		<itemizedlist>
		<listitem><para>David Sterba <email>dsterba@suse.cz</email></para></listitem>
		<listitem><para>Thomas Glanzmann <email>thomas@glanzmann.de</email></para></listitem>
		<listitem><para>Kirill A. Shutemov <email>kirill@shutemov.name</email></para></listitem>
		<listitem><para>Richard Russon <email>rich@flatcap.org</email></para></listitem>
		</itemizedlist>
	</sect2>
</sect1>

<sect1 id="tls-sni">
	<title>TLS-SNI Patch</title>
	<subtitle>Negotiate with a server for a TSL/SSL certificate</subtitle>

	<sect2 id="tls-sni-patch">
		<title>Patch</title>

		<para>
			To check if Mutt supports <quote>TLS-SNI</quote>, look for
			<quote>patch-tls-sni</quote> in the mutt version.
			See: <xref linkend="mutt-patches"/>.
		</para>

		<itemizedlist>
			<title>Dependencies:</title>
			<listitem><para>mutt-1.6.1</para></listitem>
			<listitem><para>OpenSSL</para></listitem>
		</itemizedlist>

		<para>This patch is part of the <ulink url="http://www.neomutt.org/">NeoMutt Project</ulink>.</para>
	</sect2>

	<sect2 id="tls-sni-intro">
		<title>Introduction</title>

		<para>
		The <quote>TLS-SNI</quote> patch adds support for TLS virtual hosting.
		If your mail server doesn't support this everything will still work
		normally.
		</para>

		<para>
		TLS supports sending the expected server hostname during the
		handshake, via the SNI extension.  This can be used to select a
		server certificate to issue to the client, permitting
		virtual-hosting without requiring multiple IP addresses.
		</para>

		<para>
		This has been tested against Exim 4.80, which optionally logs SNI
		and can perform vhosting.
		</para>

        <para>
		To verify TLS SNI support by a server, you can use:
        </para>

<screen>
openssl s_client -host &lt;imap server&gt; -port &lt;port&gt; -tls1 -servername &lt;imap server&gt;
</screen>
	</sect2>

<!--
	<sect2 id="tls-sni-variables">
		<title>Variables</title>
		<para>None</para>
	</sect2>

	<sect2 id="tls-sni-functions">
		<title>Functions</title>
		<para>None</para>
	</sect2>

	<sect2 id="tls-sni-commands">
		<title>Commands</title>
		<para>None</para>
	</sect2>

	<sect2 id="tls-sni-colors">
		<title>Colors</title>
		<para>None</para>
	</sect2>

	<sect2 id="tls-sni-sort">
		<title>Sort</title>
		<para>None</para>
	</sect2>
-->

	<sect2 id="tls-sni-muttrc">
		<title>Muttrc</title>
		<para>None</para>
	</sect2>

	<sect2 id="tls-sni-see-also">
		<title>See Also</title>

		<itemizedlist>
			<listitem><para><ulink url="http://www.neomutt.org/">NeoMutt Project</ulink></para></listitem>
		</itemizedlist>
	</sect2>

	<sect2 id="tls-sni-known-bugs">
		<title>Known Bugs</title>
		<para>None</para>
	</sect2>

	<sect2 id="tls-sni-credits">
		<title>Credits</title>
		<itemizedlist>
		<listitem><para>Jeremy Katz <email>katzj@linuxpower.org</email></para></listitem>
		<listitem><para>Phil Pennock <email>mutt-dev@spodhuis.demon.nl</email></para></listitem>
		<listitem><para>Richard Russon <email>rich@flatcap.org</email></para></listitem>
		</itemizedlist>
	</sect2>
</sect1>

<sect1 id="trash-folder">
	<title>Trash Folder Patch</title>
	<subtitle>Automatically move "deleted" emails to a trash bin</subtitle>

	<sect2 id="trash-folder-patch">
		<title>Patch</title>

		<para>
			To check if Mutt supports <quote>Trash Folder</quote>, look for
			<quote>patch-trash</quote> in the mutt version.
			See: <xref linkend="mutt-patches"/>.
		</para>

		If IMAP is enabled, this patch will use it

		<itemizedlist>
			<title>Dependencies:</title>
			<listitem><para>mutt-1.6.1</para></listitem>
			<listitem><para>IMAP support</para></listitem>
		</itemizedlist>

		<para>This patch is part of the <ulink url="http://www.neomutt.org/">NeoMutt Project</ulink>.</para>
	</sect2>

	<sect2 id="trash-folder-intro">
		<title>Introduction</title>

		<para>
		In Mutt, when you <quote>delete</quote> an email it is first marked
		deleted.  The email isn't really gone until
		<link linkend="index-map">&lt;sync-mailbox&gt;</link> is called.
		This happens when the user leaves the folder, or the function is called
		manually.
		</para>

		<para>
		After <literal>&lt;sync-mailbox&gt;</literal> has been called the email is gone forever.
		</para>

		<para>
		The <link linkend="trash">$trash</link> variable defines a folder in
		which to keep old emails.  As before, first you mark emails for
		deletion.  When &lt;sync-mailbox&gt; is called the emails are moved to
		the trash folder.
		</para>

		<para>
		The <literal>$trash</literal> path can be either a full directory,
		or be relative to the <link linkend="folder">$folder</link>
		variable, like the <literal>mailboxes</literal> command.
		</para>

		<note>
		Emails deleted from the trash folder are gone forever.
		</note>
	</sect2>

	<sect2 id="trash-folder-variables">
		<title>Variables</title>
		<table id="table-trash-variables">
			<title>Trash Variables</title>
			<tgroup cols="3">
				<thead>
					<row>
						<entry>Name</entry>
						<entry>Type</entry>
						<entry>Default</entry>
					</row>
				</thead>
				<tbody>
					<row>
						<entry>trash</entry>
						<entry>string</entry>
						<entry>(none)</entry>
					</row>
				</tbody>
			</tgroup>
		</table>
	</sect2>

	<sect2 id="trash-folder-functions">
		<title>Functions</title>
		<table id="table-trash-functions">
			<title>Trash Functions</title>
			<tgroup cols="4">
				<thead>
					<row>
						<entry>Menus</entry>
						<entry>Default Key</entry>
						<entry>Function</entry>
						<entry>Description</entry>
					</row>
				</thead>
				<tbody>
					<row>
						<entry>index,pager</entry>
						<entry>(none)</entry>
						<entry><literal>&lt;purge-message&gt;</literal></entry>
						<entry>really delete the current entry, bypassing the trash folder</entry>
					</row>
				</tbody>
			</tgroup>
		</table>
	</sect2>

<!--
	<sect2 id="trash-folder-commands">
		<title>Commands</title>
		<para>None</para>
	</sect2>

	<sect2 id="trash-folder-colors">
		<title>Colors</title>
		<para>None</para>
	</sect2>

	<sect2 id="trash-folder-sort">
		<title>Sort</title>
		<para>None</para>
	</sect2>
-->

	<sect2 id="trash-folder-muttrc">
		<title>Muttrc</title>
<screen>
<emphasis role="comment"># Example Mutt config file for the 'trash' feature.
=======
  <sect2 id="new-mail-intro">
    <title>Introduction</title>

    <para>
      This patch enables the new_mail_command setting, which can be used to
      execute a custom script (e.g., a notification handler) upon receiving a
      new mail.
    </para>

    <para>
      The command string can contain expandos, such as <literal>%f</literal>
      for the folder name.  For a complete list, see:
      <link linkend="status-format">$status_format</link>.
    </para>

    <para>
      For example in Linux you can use (most distributions already provide notify-send):
    </para>

<screen>
set new_mail_command="notify-send --icon='/home/santiago/Pictures/mutt.png' 'New Email in %f' '%n new messages, %u unread.' &amp;"
</screen>

    <para>
      And in OS X you will need to install a command line interface for
      Notification Center, for example
      <ulink url="https://github.com/julienXX/terminal-notifier">terminal-notifier</ulink>:
    </para>

<screen>
set new_mail_command="terminal-notifier -title '%v' -subtitle 'New Mail in %f' -message '%n new messages, %u unread.' -activate 'com.apple.Terminal'"
</screen>

  </sect2>

  <sect2 id="new-mail-variables">
    <title>Variables</title>

    <table id="table-new-mail-variables">
      <title>New Mail Command Variables</title>
      <tgroup cols="3">
        <thead>
          <row>
            <entry>Name</entry>
            <entry>Type</entry>
            <entry>Default</entry>
          </row>
        </thead>
        <tbody>
          <row>
            <entry><literal>new_mail_command</literal></entry>
            <entry>string</entry>
            <entry>(empty)</entry>
          </row>
        </tbody>
      </tgroup>
    </table>
  </sect2>

  <sect2 id="new-mail-muttrc">
    <title>Muttrc</title>
<screen>
<emphasis role="comment"># Example Mutt config file for the 'new-mail-command' patch.
>>>>>>> ba9f5509
 
# This feature defines a new 'trash' folder.
# When mail is deleted it will be moved to this folder.
 
<<<<<<< HEAD
# Folder in which to put deleted emails</emphasis>
set trash='+Trash'
set trash='/home/flatcap/Mail/Trash'
 
<emphasis role="comment"># The default delete key 'd' will move an email to the 'trash' folder
# Bind 'D' to REALLY delete an email</emphasis>
bind index D purge-message
 
<emphasis role="comment"># Note: Deleting emails from the 'trash' folder will REALLY delete them.
 
# vim: syntax=muttrc</emphasis>
</screen>
	</sect2>

	<sect2 id="trash-folder-see-also">
		<title>See Also</title>

		<itemizedlist>
			<listitem><para><ulink url="http://www.neomutt.org/">NeoMutt Project</ulink></para></listitem>
			<listitem><para><link linkend="folder-hook">folder-hook</link></para></listitem>
		</itemizedlist>
	</sect2>

	<sect2 id="trash-folder-known-bugs">
		<title>Known Bugs</title>
		<para>None</para>
	</sect2>

	<sect2 id="trash-folder-credits">
		<title>Credits</title>
		<itemizedlist>
		<listitem><para>Cedric Duval <email>cedricduval@free.fr</email></para></listitem>
		<listitem><para>Benjamin Kuperman <email>kuperman@acm.org</email></para></listitem>
		<listitem><para>Paul Miller <email>paul@voltar.org</email></para></listitem>
		<listitem><para>Richard Russon <email>rich@flatcap.org</email></para></listitem>
		</itemizedlist>
	</sect2>
=======
# Set the command you want mutt to execute upon the receipt of a new email</emphasis>
set new_mail_command = ""
 
<emphasis role="comment"># Linux example:
# set new_command="notify-send --icon='/home/santiago/Pictures/mutt.png' 'New Email in %f' '%n new messages, %u unread.' &amp;"
 
# OS X example:
# set new_mail_command="terminal-notifier -title '%v' -subtitle 'New Mail in %f' -message '%n new messages, %u unread.' -activate 'com.apple.Terminal'"

# --------------------------------------------------------------------------

# vim: syntax=muttrc</emphasis>
</screen>
  </sect2>

  <sect2 id="new-mail-see-also">
    <title>See Also</title>

    <itemizedlist>
      <listitem><para><ulink url="http://www.neomutt.org/">NeoMutt Project</ulink></para></listitem>
      <listitem><para><link linkend="folder-hook">folder-hook</link></para></listitem>
    </itemizedlist>
  </sect2>

  <sect2 id="new-mail-known-bugs">
    <title>Known Bugs</title>
    <itemizedlist>
      <listitem>
        <para>
          Notifies about spurious <emphasis role="bold">new email</emphasis>
          when an email is saved, see
          <ulink url="https://github.com/neomutt/neomutt/issues/20">Issue #20</ulink>
        </para>
    </listitem>
    <listitem>
      <para>
        Will not notify about new e-mail if the pager is open, see
        <ulink url="https://github.com/neomutt/neomutt/issues/19">Issue #19</ulink>
      </para>
    </listitem>
    </itemizedlist>
  </sect2>

  <sect2 id="new-mail-credits">
    <title>Credits</title>
    <itemizedlist>
    <listitem><para>Yoshiki Vazquez-Baeza <email>yoshiki@ucsd.edu</email></para></listitem>
    <listitem><para>Santiago Torres-Arias <email>santiago@nyu.edu</email></para></listitem>
    <listitem><para>Richard Russon <email>rich@flatcap.org</email></para></listitem>
    </itemizedlist>
  </sect2>
>>>>>>> ba9f5509
</sect1>

</chapter>

<chapter id="security">
<title>Security Considerations</title>

<para>
First of all, Mutt contains no security holes included by intention but
may contain unknown security holes. As a consequence, please run Mutt
only with as few permissions as possible. Especially, do not run Mutt as
the super user.
</para>

<para>
When configuring Mutt, there're some points to note about secure setups
so please read this chapter carefully.
</para>

<sect1 id="security-passwords">
<title>Passwords</title>

<para>
Although Mutt can be told the various passwords for accounts, please
never store passwords in configuration files. Besides the fact that the
system's operator can always read them, you could forget to mask it out
when reporting a bug or asking for help via a mailing list. Even worse,
your mail including your password could be archived by internet search
engines, mail-to-news gateways etc. It may already be too late before
you notice your mistake.
</para>

</sect1>

<sect1 id="security-tempfiles">
<title>Temporary Files</title>

<para>
Mutt uses many temporary files for viewing messages, verifying digital
signatures, etc. As long as being used, these files are visible by other
users and maybe even readable in case of misconfiguration.  Also, a
different location for these files may be desired which can be changed
via the <link linkend="tmpdir">$tmpdir</link> variable.
</para>

</sect1>

<sect1 id="security-leaks">
<title>Information Leaks</title>

<sect2 id="security-leaks-mid">
<title>Message-Id: headers</title>

<para>
Message-Id: headers contain a local part that is to be created in a
unique fashion. In order to do so, Mutt will <quote>leak</quote> some
information to the outside world when sending messages: the generation
of this header includes a step counter which is increased (and rotated)
with every message sent. In a longer running mutt session, others can
make assumptions about your mailing habits depending on the number of
messages sent. If this is not desired, the header can be manually
provided using <link linkend="edit-headers">$edit_headers</link> (though
not recommended).
</para>

</sect2>

<sect2 id="security-leaks-mailto">
<title><literal>mailto:</literal>-style Links</title>

<para>
As Mutt be can be set up to be the mail client to handle
<literal>mailto:</literal> style links in websites, there're security
considerations, too. Arbitrary header fields can be embedded in these
links which could override existing header fields or attach arbitrary
files using <link linkend="attach-header">the Attach:
pseudoheader</link>. This may be problematic if the <link
linkend="edit-headers">$edit-headers</link> variable is
<emphasis>unset</emphasis>, i.e. the user doesn't want to see header
fields while editing the message and doesn't pay enough attention to the
compose menu's listing of attachments.
</para>

<para>
For example, following a link like
</para>

<screen>
mailto:joe@host?Attach=~/.gnupg/secring.gpg</screen>

<para>
will send out the user's private gnupg keyring to
<literal>joe@host</literal> if the user doesn't follow the information
on screen carefully enough.
</para>

<para>
To prevent these issues, Mutt by default only accepts the
<literal>Subject</literal> and <literal>Body</literal> headers.
Allowed headers can be adjusted with the
<link linkend="mailto-allow"><command>mailto_allow</command></link> and
<link linkend="mailto-allow"><command>unmailto_allow</command></link> commands.
</para>

</sect2>

</sect1>

<sect1 id="security-external">
<title>External Applications</title>

<para>
Mutt in many places has to rely on external applications or for
convenience supports mechanisms involving external applications.
</para>

<para>
One of these is the <literal>mailcap</literal> mechanism as defined by
RfC1524. Details about a secure use of the mailcap mechanisms is given
in <xref linkend="secure-mailcap"/>.
</para>

<para>
Besides the mailcap mechanism, Mutt uses a number of other external
utilities for operation, for example to provide crypto support, in
backtick expansion in configuration files or format string filters.  The
same security considerations apply for these as for tools involved via
mailcap.
</para>

</sect1>

</chapter>


<chapter id="tuning">
<title>Performance Tuning</title>

<sect1 id="tuning-mailboxes">
<title>Reading and Writing Mailboxes</title>

<para>
Mutt's performance when reading mailboxes can be improved in two ways:
</para>

<orderedlist>

<listitem>
<para>
For remote folders (IMAP and POP) as well as folders using one-file-per
message storage (Maildir and MH), Mutt's performance can be greatly
improved using <link linkend="header-caching">header caching</link>.
using a single database per folder.
</para>
</listitem>

<listitem>
<para>
Mutt provides the <link linkend="read-inc">$read_inc</link> and <link
linkend="write-inc">$write_inc</link> variables to specify at which rate
to update progress counters. If these values are too low, Mutt may spend
more time on updating the progress counter than it spends on actually
reading/writing folders.
</para>

<para>
For example, when opening a maildir folder with a few thousand messages,
the default value for <link linkend="read-inc">$read_inc</link> may be
too low. It can be tuned on on a folder-basis using <link
linkend="folder-hook"><command>folder-hook</command>s</link>:
</para>

<screen>
<emphasis role="comment"># use very high $read_inc to speed up reading hcache'd maildirs</emphasis>
folder-hook . 'set read_inc=1000'
<emphasis role="comment"># use lower value for reading slower remote IMAP folders</emphasis>
folder-hook ^imap 'set read_inc=100'
<emphasis role="comment"># use even lower value for reading even slower remote POP folders</emphasis>
folder-hook ^pop 'set read_inc=1'</screen>

</listitem>
</orderedlist>

<para>
These settings work on a per-message basis. However, as messages may
greatly differ in size and certain operations are much faster than
others, even per-folder settings of the increment variables may not be
desirable as they produce either too few or too much progress updates.
Thus, Mutt allows to limit the number of progress updates per second
it'll actually send to the terminal using the <link
linkend="time-inc">$time_inc</link> variable.
</para>

</sect1>

<sect1 id="tuning-messages">
<title>Reading Messages from Remote Folders</title>

<para>
Reading messages from remote folders such as IMAP an POP can be slow
especially for large mailboxes since Mutt only caches a very limited
number of recently viewed messages (usually 10) per session (so that it
will be gone for the next session.)
</para>

<para>
To improve performance and permanently cache whole messages, please
refer to Mutt's so-called <link linkend="body-caching">body
caching</link> for details.
</para>

</sect1>

<sect1 id="tuning-search">
<title>Searching and Limiting</title>

<para>
When searching mailboxes either via a search or a limit action, for some
patterns Mutt distinguishes between regular expression and string
searches. For regular expressions, patterns are prefixed with
<quote>~</quote> and with <quote>=</quote> for string searches.
</para>

<para>
Even though a regular expression search is fast, it's several times
slower than a pure string search which is noticeable especially on large
folders. As a consequence, a string search should be used instead of a
regular expression search if the user already knows enough about the
search pattern.
</para>

<para>
For example, when limiting a large folder to all messages sent to or by
an author, it's much faster to search for the initial part of an e-mail
address via <literal>=Luser@</literal> instead of
<literal>~Luser@</literal>. This is especially true for searching
message bodies since a larger amount of input has to be searched.
</para>

<para>
As for regular expressions, a lower case string search pattern makes
Mutt perform a case-insensitive search except for IMAP (because for IMAP
Mutt performs server-side searches which don't support
case-insensitivity).
</para>

</sect1>

</chapter>

<chapter id="reference">
<title>Reference</title>

<sect1 id="commandline">
<title>Command-Line Options</title>

<para>
Running <literal>mutt</literal> with no arguments will make Mutt attempt
to read your spool mailbox.  However, it is possible to read other
mailboxes and to send messages from the command line as well.
</para>

<table id="tab-commandline-options">
<title>Command line options</title>
<tgroup cols="2">
<thead>
<row><entry>Option</entry><entry>Description</entry></row>
</thead>
<tbody>
<row><entry>-A</entry><entry>expand an alias</entry></row>
<row><entry>-a</entry><entry>attach a file to a message</entry></row>
<row><entry>-b</entry><entry>specify a blind carbon-copy (BCC) address</entry></row>
<row><entry>-c</entry><entry>specify a carbon-copy (Cc) address</entry></row>
<row><entry>-d</entry><entry>log debugging output to ~/.muttdebug0 if mutt was compiled with +DEBUG; it can range from 1-5 and affects verbosity (a value of 2 is recommended)</entry></row>
<row><entry>-D</entry><entry>print the value of all Mutt variables to stdout</entry></row>
<row><entry>-E</entry><entry>edit the draft (-H) or include (-i) file</entry></row>
<row><entry>-e</entry><entry>specify a config command to be run after initialization files are read</entry></row>
<row><entry>-f</entry><entry>specify a mailbox to load</entry></row>
<row><entry>-F</entry><entry>specify an alternate file to read initialization commands</entry></row>
<row><entry>-h</entry><entry>print help on command line options</entry></row>
<row><entry>-H</entry><entry>specify a draft file from which to read a header and body</entry></row>
<row><entry>-i</entry><entry>specify a file to include in a message composition</entry></row>
<row><entry>-m</entry><entry>specify a default mailbox type</entry></row>
<row><entry>-n</entry><entry>do not read the system Muttrc</entry></row>
<row><entry>-p</entry><entry>recall a postponed message</entry></row>
<row><entry>-Q</entry><entry>query a configuration variable</entry></row>
<row><entry>-R</entry><entry>open mailbox in read-only mode</entry></row>
<row><entry>-s</entry><entry>specify a subject (enclose in quotes if it contains spaces)</entry></row>
<row><entry>-v</entry><entry>show version number and compile-time definitions</entry></row>
<row><entry>-x</entry><entry>simulate the mailx(1) compose mode</entry></row>
<row><entry>-y</entry><entry>show a menu containing the files specified by the <command>mailboxes</command> command</entry></row>
<row><entry>-z</entry><entry>exit immediately if there are no messages in the mailbox</entry></row>
<row><entry>-Z</entry><entry>open the first folder with new message, exit immediately if none</entry></row>
</tbody>
</tgroup>
</table>

<para>
To read messages in a mailbox
</para>

<cmdsynopsis>
<command>mutt</command>
<arg choice="opt"><option>-nz</option></arg>
<arg choice="opt"><option>-F</option>
<replaceable>muttrc</replaceable>
</arg>
<arg choice="opt"><option>-m</option>
<replaceable>type</replaceable>
</arg>
<arg choice="opt"><option>-f</option>
<replaceable>mailbox</replaceable>
</arg>
</cmdsynopsis>

<para>
To compose a new message
</para>

<cmdsynopsis>
<command>mutt</command>
<arg choice="opt"><option>-En</option></arg>
<arg choice="opt"><option>-F</option>
<replaceable>muttrc</replaceable>
</arg>
<arg choice="opt"><option>-c</option>
<replaceable>address</replaceable>
</arg>
<arg choice="opt"><option>-Hi</option>
<replaceable>filename</replaceable>
</arg>
<arg choice="opt"><option>-s</option>
<replaceable>subject</replaceable>
</arg>
<arg choice="opt">
<option>-a</option>
<replaceable>file</replaceable>
<arg choice="opt" rep="repeat"/>
--
</arg>
<group choice="plain" rep="repeat">
<arg choice="plain">
<replaceable>address</replaceable>
</arg>
<arg choice="plain">
<replaceable>mailto_url</replaceable>
</arg>
</group>
</cmdsynopsis>

<para>
Mutt also supports a <quote>batch</quote> mode to send prepared
messages.  Simply redirect input from the file you wish to send.  For
example,
</para>

<screen>
mutt -s "data set for run #2" professor@bigschool.edu &lt; ~/run2.dat</screen>

<para>
will send a message to
<literal>&lt;professor@bigschool.edu&gt;</literal> with a subject of
<quote>data set for run #2</quote>.  In the body of the message will be
the contents of the file <quote>~/run2.dat</quote>.
</para>

<para>
An include file passed with <literal>-i</literal> will be used as the
body of the message.  When combined with <literal>-E</literal>, the
include file will be directly edited during message composition.  The
file will be modified regardless of whether the message is sent or
aborted.
</para>

<para>
A draft file passed with <literal>-H</literal> will be used as the
initial header and body for the message.  Multipart messages can be
used as a draft file.  When combined with <literal>-E</literal>, the
draft file will be updated to the final state of the message after
composition, regardless of whether the message is sent, aborted, or
even postponed.  Note that if the message is sent encrypted or signed,
the draft file will be saved that way too.
</para>

<para>
All files passed with <literal>-a</literal> <emphasis>file</emphasis>
will be attached as a MIME part to the message. To attach a single or
several files, use <quote>--</quote> to separate files and recipient
addresses:
</para>

<screen>
mutt -a image.png -- some@one.org</screen>

<para>
or
</para>

<screen>
mutt -a *.png -- some@one.org</screen>

<note>
<para>
The <literal>-a</literal> option must be last in the option list.
</para>
</note>

<para>
In addition to accepting a list of email addresses, Mutt also accepts a URL with
the <literal>mailto:</literal> schema as specified in RFC2368.  This is useful
when configuring a web browser to launch Mutt when clicking on mailto links.
</para>

<screen>
mutt mailto:some@one.org?subject=test&amp;cc=other@one.org</screen>

</sect1>

<sect1 id="commands">
<title>Configuration Commands</title>

<para>
The following are the commands understood by Mutt:
</para>

<itemizedlist>

<listitem>
<cmdsynopsis>
<command><link linkend="account-hook">account-hook</link></command>
<arg choice="plain">
<replaceable>regexp</replaceable>
<replaceable>command</replaceable>
</arg>
</cmdsynopsis>
</listitem>

<listitem>
<cmdsynopsis>
<command><link linkend="alias">alias</link></command>
<arg choice="opt" rep="repeat">
<option>-group</option>
<replaceable class="parameter">name</replaceable>
</arg>
<arg choice="plain">
<replaceable class="parameter">key</replaceable>
</arg>
<arg choice="plain">
<replaceable class="parameter">address</replaceable>
</arg>
<arg choice="opt" rep="repeat">
<replaceable class="parameter">address</replaceable>
</arg>

<command><link linkend="alias">unalias</link></command>
<arg choice="opt" rep="repeat">
<option>-group</option>
<replaceable>name</replaceable>
</arg>
<group choice="req">
<arg choice="plain">
<replaceable class="parameter">*</replaceable>
</arg>
<arg choice="plain" rep="repeat">
<replaceable class="parameter">key</replaceable>
</arg>
</group>
</cmdsynopsis>
</listitem>

<listitem>
<cmdsynopsis>
<command><link linkend="alternates">alternates</link></command>
<arg choice="opt" rep="repeat">
<option>-group</option>
<replaceable>name</replaceable>
</arg>
<arg choice="plain">
<replaceable>regexp</replaceable>
</arg>
<arg choice="opt" rep="repeat">
<replaceable>regexp</replaceable>
</arg>

<command><link linkend="alternates">unalternates</link></command>
<arg choice="opt" rep="repeat">
<option>-group</option>
<replaceable>name</replaceable>
</arg>
<group choice="req">
<arg choice="plain">
<replaceable>*</replaceable>
</arg>
<arg choice="plain" rep="repeat">
<replaceable>regexp</replaceable>
</arg>
</group>
</cmdsynopsis>
</listitem>

<listitem>
<cmdsynopsis>
<command><link linkend="alternative-order">alternative_order</link></command>
<arg choice="plain">
<replaceable>mimetype</replaceable>
</arg>
<arg choice="opt" rep="repeat">
<replaceable>mimetype</replaceable>
</arg>

<command><link linkend="alternative-order">unalternative_order</link></command>
<group choice="req">
<arg choice="plain">
<replaceable>*</replaceable>
</arg>
<arg choice="plain" rep="repeat">
<replaceable>mimetype</replaceable>
</arg>
</group>
</cmdsynopsis>
</listitem>

<listitem>
<cmdsynopsis>
<command><link linkend="attachments">attachments</link></command>
<arg choice="plain">
<replaceable>{ + | - }disposition</replaceable>
</arg>
<arg choice="plain">
<replaceable>mime-type</replaceable>
</arg>

<command><link linkend="attachments">unattachments</link></command>
<arg choice="plain">
<replaceable>{ + | - }disposition</replaceable>
</arg>
<arg choice="plain">
<replaceable>mime-type</replaceable>
</arg>
</cmdsynopsis>
</listitem>

<listitem>
<cmdsynopsis>
<command><link linkend="append-hook">append-hook</link></command>
<arg choice="plain">
<replaceable class="parameter">pattern</replaceable>
</arg>
<arg choice="plain">
<replaceable class="parameter">shell-command</replaceable>
</arg>
</cmdsynopsis>
</listitem>

<listitem>
<cmdsynopsis>
<command><link linkend="auto-view">auto_view</link></command>
<arg choice="plain">
<replaceable>mimetype</replaceable>
</arg>
<arg choice="opt" rep="repeat">
<replaceable>mimetype</replaceable>
</arg>

<command><link linkend="auto-view">unauto_view</link></command>
<group choice="req">
<arg choice="plain">
<replaceable>*</replaceable>
</arg>
<arg choice="plain" rep="repeat">
<replaceable>mimetype</replaceable>
</arg>
</group>
</cmdsynopsis>
</listitem>

<listitem>
<cmdsynopsis>
<command><link linkend="bind">bind</link></command>
<arg choice="plain">
<replaceable class="parameter">map</replaceable>
</arg>
<arg choice="plain">
<replaceable class="parameter">key</replaceable>
</arg>
<arg choice="plain">
<replaceable class="parameter">function</replaceable>
</arg>
</cmdsynopsis>
</listitem>

<listitem>
<cmdsynopsis>
<command><link linkend="charset-hook">charset-hook</link></command>
<arg choice="plain">
<replaceable class="parameter">alias</replaceable>
</arg>
<arg choice="plain">
<replaceable class="parameter">charset</replaceable>
</arg>
</cmdsynopsis>
</listitem>

<listitem>
<cmdsynopsis>
<command><link linkend="iconv-hook">iconv-hook</link></command>
<arg choice="plain">
<replaceable class="parameter">charset</replaceable>
</arg>
<arg choice="plain">
<replaceable class="parameter">local-charset</replaceable>
</arg>
</cmdsynopsis>
</listitem>

<listitem>
<cmdsynopsis>
<command><link linkend="close-hook">close-hook</link></command>
<arg choice="plain">
<replaceable class="parameter">pattern</replaceable>
</arg>
<arg choice="plain">
<replaceable class="parameter">shell-command</replaceable>
</arg>
</cmdsynopsis>
</listitem>

<listitem>
<cmdsynopsis>
<command><link linkend="color">color</link></command>
<arg choice="plain">
<replaceable class="parameter">object</replaceable>
</arg>
<arg choice="plain">
<replaceable class="parameter">foreground</replaceable>
</arg>
<arg choice="plain">
<replaceable class="parameter">background</replaceable>
</arg>

<command><link linkend="color">color</link></command>
<group choice="req">
<arg choice="plain">
<option>header</option>
</arg>
<arg choice="plain">
<option>body</option>
</arg>
</group>
<arg choice="plain">
<replaceable class="parameter">foreground</replaceable>
</arg>
<arg choice="plain">
<replaceable class="parameter">background</replaceable>
</arg>
<arg choice="plain">
<replaceable class="parameter">regexp</replaceable>
</arg>

<command><link linkend="color">color</link></command>
<arg choice="plain">
<option>index</option>
</arg>
<arg choice="plain">
<replaceable class="parameter">foreground</replaceable>
</arg>
<arg choice="plain">
<replaceable class="parameter">background</replaceable>
</arg>
<arg choice="plain">
<replaceable class="parameter">pattern</replaceable>
</arg>

<command><link linkend="color">uncolor</link></command>
<group choice="req">
<arg choice="plain">
<option>index</option>
</arg>
<arg choice="plain">
<option>header</option>
</arg>
<arg choice="plain">
<option>body</option>
</arg>
</group>
<group choice="req">
<arg choice="plain">
<replaceable>*</replaceable>
</arg>
<arg choice="plain" rep="repeat">
<replaceable>pattern</replaceable>
</arg>
</group>
</cmdsynopsis>
</listitem>

<listitem>
<cmdsynopsis>
<command><link linkend="open-hook">open-hook</link></command>
<arg choice="plain">
<replaceable class="parameter">pattern</replaceable>
</arg>
<arg choice="plain">
<replaceable class="parameter">shell-command</replaceable>
</arg>
</cmdsynopsis>
</listitem>

<listitem>
<cmdsynopsis>
<command><link linkend="crypt-hook">crypt-hook</link></command>
<arg choice="plain">
<replaceable class="parameter">regexp</replaceable>
</arg>
<arg choice="plain">
<replaceable class="parameter">keyid</replaceable>
</arg>
</cmdsynopsis>
</listitem>

<listitem>
<cmdsynopsis>
<command><link linkend="exec">exec</link></command>
<arg choice="plain">
<replaceable class="parameter">function</replaceable>
</arg>
<arg choice="opt" rep="repeat">
<replaceable class="parameter">function</replaceable>
</arg>
</cmdsynopsis>
</listitem>

<listitem>
<cmdsynopsis>
<command><link linkend="fcc-hook">fcc-hook</link></command>
<arg choice="plain">
<replaceable class="parameter">[!]pattern</replaceable>
</arg>
<arg choice="plain">
<replaceable class="parameter">mailbox</replaceable>
</arg>
</cmdsynopsis>
</listitem>

<listitem>
<cmdsynopsis>
<command><link linkend="fcc-save-hook">fcc-save-hook</link></command>
<arg choice="plain">
<replaceable class="parameter">[!]pattern</replaceable>
</arg>
<arg choice="plain">
<replaceable class="parameter">mailbox</replaceable>
</arg>
</cmdsynopsis>
</listitem>

<listitem>
<cmdsynopsis>
<command><link linkend="folder-hook">folder-hook</link></command>
<arg choice="plain">
<replaceable class="parameter">[!]regexp</replaceable>
</arg>
<arg choice="plain">
<replaceable class="parameter">command</replaceable>
</arg>
</cmdsynopsis>
</listitem>

<listitem>
<cmdsynopsis>
<command><link linkend="addrgroup">group</link></command>
<arg choice="opt" rep="repeat">
<option>-group</option>
<replaceable class="parameter">name</replaceable>
</arg>
<group choice="req">
<arg choice="plain" rep="repeat">
<option>-rx</option>
<replaceable class="parameter">expr</replaceable>
</arg>
<arg choice="plain" rep="repeat">
<option>-addr</option>
<replaceable class="parameter">expr</replaceable>
</arg>
</group>

<command><link linkend="addrgroup">ungroup</link></command>
<arg choice="opt" rep="repeat">
<option>-group</option>
<replaceable class="parameter">name</replaceable>
</arg>
<group choice="req">
<arg choice="plain">
<replaceable class="parameter">*</replaceable>
</arg>
<arg choice="plain" rep="repeat">
<option>-rx</option>
<replaceable class="parameter">expr</replaceable>
</arg>
<arg choice="plain" rep="repeat">
<option>-addr</option>
<replaceable class="parameter">expr</replaceable>
</arg>
</group>
</cmdsynopsis>
</listitem>

<listitem>
<cmdsynopsis>
<command><link linkend="hdr-order">hdr_order</link></command>
<arg choice="plain">
<replaceable class="parameter">header</replaceable>
</arg>
<arg choice="opt" rep="repeat">
<replaceable class="parameter">header</replaceable>
</arg>

<command><link linkend="hdr-order">unhdr_order</link></command>
<group choice="req">
<arg choice="plain">
<replaceable>*</replaceable>
</arg>
<arg choice="plain" rep="repeat">
<replaceable>header</replaceable>
</arg>
</group>
</cmdsynopsis>
</listitem>

<listitem>
<cmdsynopsis>
<command>ifdef</command>
<arg choice="plain">
<replaceable class="parameter">item</replaceable>
</arg>
<arg choice="plain">
<replaceable class="parameter">"config-command [args]"</replaceable>
</arg>
</cmdsynopsis>
</listitem>

<listitem>
<cmdsynopsis>
<command><link linkend="ignore">ignore</link></command>
<arg choice="plain">
<replaceable class="parameter">pattern</replaceable>
</arg>
<arg choice="opt" rep="repeat">
<replaceable class="parameter">pattern</replaceable>
</arg>

<command><link linkend="ignore">unignore</link></command>
<group choice="req">
<arg choice="plain">
<replaceable>*</replaceable>
</arg>
<arg choice="plain" rep="repeat">
<replaceable>pattern</replaceable>
</arg>
</group>
</cmdsynopsis>
</listitem>

<listitem>
<cmdsynopsis>
<command><link linkend="lists">lists</link></command>
<arg>
<option>-group</option>
<replaceable class="parameter">name</replaceable>
</arg>
<arg choice="plain">
<replaceable class="parameter">regexp</replaceable>
</arg>
<arg choice="opt" rep="repeat">
<replaceable class="parameter">regexp</replaceable>
</arg>

<command><link linkend="lists">unlists</link></command>
<arg choice="opt" rep="repeat">
<option>-group</option>
<replaceable>name</replaceable>
</arg>
<group choice="req">
<arg choice="plain">
<replaceable>*</replaceable>
</arg>
<arg choice="plain" rep="repeat">
<replaceable>regexp</replaceable>
</arg>
</group>
</cmdsynopsis>
</listitem>

<listitem>
<cmdsynopsis>
<command><link linkend="macro">macro</link></command>
<arg choice="plain">
<replaceable class="parameter">menu</replaceable>
</arg>
<arg choice="plain">
<replaceable class="parameter">key</replaceable>
</arg>
<arg choice="plain">
<replaceable class="parameter">sequence</replaceable>
</arg>
<arg choice="opt">
<replaceable class="parameter">description</replaceable>
</arg>
</cmdsynopsis>
</listitem>

<listitem>
<cmdsynopsis>
<command><link linkend="mailboxes">mailboxes</link></command>
<arg choice="plain">
<replaceable class="parameter">mailbox</replaceable>
</arg>
<arg choice="opt" rep="repeat">
<replaceable class="parameter">mailbox</replaceable>
</arg>

<command><link linkend="mailboxes">unmailboxes</link></command>
<group choice="req">
<arg choice="plain">
<replaceable class="parameter">*</replaceable>
</arg>
<arg choice="plain" rep="repeat">
<replaceable class="parameter">mailbox</replaceable>
</arg>
</group>
</cmdsynopsis>
</listitem>

<listitem>
<cmdsynopsis>
<command><link linkend="mailto-allow">mailto_allow</link></command>
<group choice="req">
<arg choice="plain">
<replaceable class="parameter">*</replaceable>
</arg>
<arg choice="plain" rep="repeat">
<replaceable class="parameter">header-field</replaceable>
</arg>
</group>

<command><link linkend="mailto-allow">unmailto_allow</link></command>
<group choice="req">
<arg choice="plain">
<replaceable class="parameter">*</replaceable>
</arg>
<arg choice="plain" rep="repeat">
<replaceable class="parameter">header-field</replaceable>
</arg>
</group>
</cmdsynopsis>
</listitem>

<listitem>
<cmdsynopsis>
<command><link linkend="mbox-hook">mbox-hook</link></command>
<arg choice="plain">
<replaceable class="parameter">[!]regexp</replaceable>
</arg>
<arg choice="plain">
<replaceable class="parameter">mailbox</replaceable>
</arg>
</cmdsynopsis>
</listitem>

<listitem>
<cmdsynopsis>
<command><link linkend="message-hook">message-hook</link></command>
<arg choice="plain">
<replaceable class="parameter">[!]pattern</replaceable>
</arg>
<arg choice="plain">
<replaceable class="parameter">command</replaceable>
</arg>
</cmdsynopsis>
</listitem>

<listitem>
<cmdsynopsis>
<command><link linkend="mime-lookup">mime_lookup</link></command>
<arg choice="plain">
<replaceable>mimetype</replaceable>
</arg>
<arg choice="opt" rep="repeat">
<replaceable>mimetype</replaceable>
</arg>

<command><link linkend="mime-lookup">unmime_lookup</link></command>
<group choice="req">
<arg choice="plain">
<replaceable>*</replaceable>
</arg>
<arg choice="plain" rep="repeat">
<replaceable>mimetype</replaceable>
</arg>
</group>
</cmdsynopsis>
</listitem>

<listitem>
<cmdsynopsis>
<command><link linkend="mono">mono</link></command>
<arg choice="plain">
<replaceable class="parameter">object</replaceable>
</arg>
<arg choice="plain">
<replaceable class="parameter">attribute</replaceable>
</arg>

<command><link linkend="mono">mono</link></command>
<group choice="req">
<arg choice="plain">
<option>header</option>
</arg>
<arg choice="plain">
<option>body</option>
</arg>
</group>
<arg choice="plain">
<replaceable class="parameter">attribute</replaceable>
</arg>
<arg choice="plain">
<replaceable class="parameter">regexp</replaceable>
</arg>

<command><link linkend="mono">mono</link></command>
<arg choice="plain">
<option>index</option>
</arg>
<arg choice="plain">
<replaceable class="parameter">attribute</replaceable>
</arg>
<arg choice="plain">
<replaceable class="parameter">pattern</replaceable>
</arg>

<command><link linkend="mono">unmono</link></command>
<group choice="req">
<arg choice="plain">
<option>index</option>
</arg>
<arg choice="plain">
<option>header</option>
</arg>
<arg choice="plain">
<option>body</option>
</arg>
</group>
<group choice="req">
<arg choice="plain">
<replaceable class="parameter">*</replaceable>
</arg>
<arg choice="plain" rep="repeat">
<replaceable class="parameter">pattern</replaceable>
</arg>
</group>
</cmdsynopsis>
</listitem>

<listitem>
<cmdsynopsis>
<command><link linkend="my-hdr">my_hdr</link></command>
<arg choice="plain">
<replaceable class="parameter">string</replaceable>
</arg>

<command><link linkend="my-hdr">unmy_hdr</link></command>
<group choice="req">
<arg choice="plain">
<replaceable class="parameter">*</replaceable>
</arg>
<arg choice="plain" rep="repeat">
<replaceable class="parameter">field</replaceable>
</arg>
</group>
</cmdsynopsis>
</listitem>

<listitem>
<cmdsynopsis>
<command><link linkend="push">push</link></command>
<arg choice="plain">
<replaceable class="parameter">string</replaceable>
</arg>
</cmdsynopsis>
</listitem>

<listitem>
<cmdsynopsis>
<command><link linkend="save-hook">save-hook</link></command>
<arg choice="plain">
<replaceable class="parameter">[!]pattern</replaceable>
</arg>
<arg choice="plain">
<replaceable class="parameter">mailbox</replaceable>
</arg>
</cmdsynopsis>
</listitem>

<listitem>
<cmdsynopsis>
<command><link linkend="score">score</link></command>
<arg choice="plain">
<replaceable class="parameter">pattern</replaceable>
</arg>
<arg choice="plain">
<replaceable class="parameter">value</replaceable>
</arg>

<command><link linkend="score">unscore</link></command>
<group choice="req">
<arg choice="plain">
<replaceable class="parameter">*</replaceable>
</arg>
<arg choice="plain" rep="repeat">
<replaceable class="parameter">pattern</replaceable>
</arg>
</group>
</cmdsynopsis>
</listitem>

<listitem>
<cmdsynopsis>
<command><link linkend="reply-hook">reply-hook</link></command>
<arg choice="plain">
<replaceable class="parameter">[!]pattern</replaceable>
</arg>
<arg choice="plain">
<replaceable class="parameter">command</replaceable>
</arg>
</cmdsynopsis>
</listitem>

<listitem>
<cmdsynopsis>
<command><link linkend="send-hook">send-hook</link></command>
<arg choice="plain">
<replaceable class="parameter">[!]pattern</replaceable>
</arg>
<arg choice="plain">
<replaceable class="parameter">command</replaceable>
</arg>
</cmdsynopsis>
</listitem>

<listitem>
<cmdsynopsis>
<command><link linkend="send2-hook">send2-hook</link></command>
<arg choice="plain">
<replaceable class="parameter">[!]pattern</replaceable>
</arg>
<arg choice="plain">
<replaceable class="parameter">command</replaceable>
</arg>
</cmdsynopsis>
</listitem>

<listitem>
<cmdsynopsis>
<command><link linkend="set">set</link></command>
<group choice="req">
<arg choice="plain">
<group choice="opt">
<arg choice="plain"><option>no</option></arg>
<arg choice="plain"><option>inv</option></arg>
</group>
<replaceable class="parameter">variable</replaceable>
</arg>
<arg choice="plain">
<replaceable class="parameter">variable=value</replaceable>
</arg>
</group>
<arg choice="opt" rep="repeat"></arg>

<command><link linkend="set">toggle</link></command>
<arg choice="plain">
<replaceable class="parameter">variable</replaceable>
</arg>
<arg choice="opt" rep="repeat">
<replaceable class="parameter">variable</replaceable>
</arg>

<command><link linkend="set">unset</link></command>
<arg choice="plain">
<replaceable class="parameter">variable</replaceable>
</arg>
<arg choice="opt" rep="repeat">
<replaceable class="parameter">variable</replaceable>
</arg>

<command><link linkend="set">reset</link></command>
<arg choice="plain">
<replaceable class="parameter">variable</replaceable>
</arg>
<arg choice="opt" rep="repeat">
<replaceable class="parameter">variable</replaceable>
</arg>
</cmdsynopsis>
</listitem>

<listitem>
<cmdsynopsis>
<command><link linkend="sidebar-whitelist">sidebar_whitelist</link></command>
<arg choice="plain">
<replaceable class="parameter">item</replaceable>
</arg>
<arg choice="plain">
<replaceable class="parameter">command</replaceable>
</arg>
</cmdsynopsis>
</listitem>
<listitem>
<cmdsynopsis>
<command><link linkend="source">source</link></command>
<arg choice="plain">
<replaceable class="parameter">filename</replaceable>
</arg>
</cmdsynopsis>
</listitem>

<listitem>
<cmdsynopsis>
<command><link linkend="spam">spam</link></command>
<arg choice="plain">
<replaceable class="parameter">pattern</replaceable>
</arg>
<arg choice="plain">
<replaceable class="parameter">format</replaceable>
</arg>

<command><link linkend="spam">nospam</link></command>
<group choice="req">
<arg choice="plain">
<replaceable class="parameter">*</replaceable>
</arg>
<arg choice="plain">
<replaceable class="parameter">pattern</replaceable>
</arg>
</group>
</cmdsynopsis>
</listitem>

<listitem>
<cmdsynopsis>
<command><link linkend="subscribe">subscribe</link></command>
<arg choice="opt" rep="repeat">
<option>-group</option>
<replaceable class="parameter">name</replaceable>
</arg>
<arg choice="plain">
<replaceable class="parameter">regexp</replaceable>
</arg>
<arg choice="opt" rep="repeat">
<replaceable class="parameter">regexp</replaceable>
</arg>

<command><link linkend="subscribe">unsubscribe</link></command>
<arg choice="opt" rep="repeat">
<option>-group</option>
<replaceable>name</replaceable>
</arg>
<group choice="req">
<arg choice="plain">
<replaceable class="parameter">*</replaceable>
</arg>
<arg choice="plain" rep="repeat">
<replaceable class="parameter">regexp</replaceable>
</arg>
</group>
</cmdsynopsis>
</listitem>

<listitem>
<cmdsynopsis>
<command><link linkend="unhook">unhook</link></command>
<group choice="req">
<arg choice="plain">
<replaceable class="parameter">*</replaceable>
</arg>
<arg choice="plain">
<replaceable class="parameter">hook-type</replaceable>
</arg>
</group>
</cmdsynopsis>
</listitem>

</itemizedlist>

</sect1>

<sect1 id="variables">
<title>Configuration Variables</title><|MERGE_RESOLUTION|>--- conflicted
+++ resolved
@@ -6846,7 +6846,7 @@
 mailbox is considered having new mail if there's at least one message in
 the <quote>unseen</quote> sequence as specified by <link
 linkend="mh-seq-unseen">$mh_seq_unseen</link>. Optionally, <link
-linkend="new-mail-command">$new_mail_command</link> can be configured to
+linkend="new_mail_command">$new_mail_command</link> can be configured to
 execute an external program every time new mail is detected in the current
 inbox.
 </para>
@@ -8931,7 +8931,6 @@
 
 </sect1>
 
-<<<<<<< HEAD
 <sect1 id="compress">
   <title>Compressed Folders Patch</title>
   <subtitle>Read from/write to compressed mailboxes</subtitle>
@@ -10752,18 +10751,6 @@
     <para>
       To check if Mutt supports <quote>Nested If</quote>, look for
       <quote>patch-nested-if</quote> in the mutt version.
-=======
-<sect1 id="new-mail-hook">
-  <title>new-mail Patch</title>
-  <subtitle>Execute a command upon the receipt of new mail.</subtitle>
-
-  <sect2 id="new-mail-patch">
-    <title>Patch</title>
-
-    <para>
-      To check if Mutt supports <quote>new-mail</quote>, look for
-      <quote>patch-new-mail</quote> in the mutt version.
->>>>>>> ba9f5509
       See: <xref linkend="mutt-patches"/>.
     </para>
 
@@ -10775,7 +10762,6 @@
     <para>This patch is part of the <ulink url="http://www.neomutt.org/">NeoMutt Project</ulink>.</para>
   </sect2>
 
-<<<<<<< HEAD
   <sect2 id="nested-if-intro">
     <title>Introduction</title>
 
@@ -10970,6 +10956,148 @@
     <title>Credits</title>
     <itemizedlist>
     <listitem><para>David Champion <email>dgc@uchicago.edu</email></para></listitem>
+    <listitem><para>Richard Russon <email>rich@flatcap.org</email></para></listitem>
+    </itemizedlist>
+  </sect2>
+</sect1>
+
+<sect1 id="new-mail-hook">
+  <title>new-mail Patch</title>
+  <subtitle>Execute a command upon the receipt of new mail.</subtitle>
+
+  <sect2 id="new-mail-patch">
+    <title>Patch</title>
+
+    <para>
+      To check if Mutt supports <quote>new-mail</quote>, look for
+      <quote>patch-new-mail</quote> in the mutt version.
+      See: <xref linkend="mutt-patches"/>.
+    </para>
+
+    <itemizedlist>
+      <title>Dependencies:</title>
+      <listitem><para>mutt-1.6.2</para></listitem>
+    </itemizedlist>
+
+    <para>This patch is part of the <ulink url="http://www.neomutt.org/">NeoMutt Project</ulink>.</para>
+  </sect2>
+
+  <sect2 id="new-mail-intro">
+    <title>Introduction</title>
+
+    <para>
+      This patch enables the new_mail_command setting, which can be used to
+      execute a custom script (e.g., a notification handler) upon receiving a
+      new mail.
+    </para>
+
+    <para>
+      The command string can contain expandos, such as <literal>%f</literal>
+      for the folder name.  For a complete list, see:
+      <link linkend="status-format">$status_format</link>.
+    </para>
+
+    <para>
+      For example in Linux you can use (most distributions already provide notify-send):
+    </para>
+
+<screen>
+set new_mail_command="notify-send --icon='/home/santiago/Pictures/mutt.png' 'New Email in %f' '%n new messages, %u unread.' &amp;"
+</screen>
+
+    <para>
+      And in OS X you will need to install a command line interface for
+      Notification Center, for example
+      <ulink url="https://github.com/julienXX/terminal-notifier">terminal-notifier</ulink>:
+    </para>
+
+<screen>
+set new_mail_command="terminal-notifier -title '%v' -subtitle 'New Mail in %f' -message '%n new messages, %u unread.' -activate 'com.apple.Terminal'"
+</screen>
+
+  </sect2>
+
+  <sect2 id="new-mail-variables">
+    <title>Variables</title>
+
+    <table id="table-new-mail-variables">
+      <title>New Mail Command Variables</title>
+      <tgroup cols="3">
+        <thead>
+          <row>
+            <entry>Name</entry>
+            <entry>Type</entry>
+            <entry>Default</entry>
+          </row>
+        </thead>
+        <tbody>
+          <row>
+            <entry><literal>new_mail_command</literal></entry>
+            <entry>string</entry>
+            <entry>(empty)</entry>
+          </row>
+        </tbody>
+      </tgroup>
+    </table>
+  </sect2>
+
+  <sect2 id="new-mail-muttrc">
+    <title>Muttrc</title>
+<screen>
+<emphasis role="comment"># Example Mutt config file for the 'new-mail-command' patch.
+ 
+# --------------------------------------------------------------------------
+# VARIABLES - shown with their default values
+# --------------------------------------------------------------------------
+ 
+# Set the command you want mutt to execute upon the receipt of a new email</emphasis>
+set new_mail_command = ""
+ 
+<emphasis role="comment"># Linux example:
+# set new_command="notify-send --icon='/home/santiago/Pictures/mutt.png' 'New Email in %f' '%n new messages, %u unread.' &amp;"
+ 
+# OS X example:
+# set new_mail_command="terminal-notifier -title '%v' -subtitle 'New Mail in %f' -message '%n new messages, %u unread.' -activate 'com.apple.Terminal'"
+
+# --------------------------------------------------------------------------
+
+# vim: syntax=muttrc</emphasis>
+</screen>
+  </sect2>
+
+  <sect2 id="new-mail-see-also">
+    <title>See Also</title>
+
+    <itemizedlist>
+      <listitem><para><ulink url="http://www.neomutt.org/">NeoMutt Project</ulink></para></listitem>
+      <listitem><para><link linkend="folder-hook">folder-hook</link></para></listitem>
+    </itemizedlist>
+  </sect2>
+
+  <sect2 id="new-mail-known-bugs">
+    <title>Known Bugs</title>
+    <itemizedlist>
+      <listitem>
+        <para>
+          Notifies about spurious <emphasis role="bold">new email</emphasis>
+          when an email is saved, see
+          <ulink url="https://github.com/neomutt/neomutt/issues/20">Issue #20</ulink>
+        </para>
+    </listitem>
+    <listitem>
+      <para>
+        Will not notify about new e-mail if the pager is open, see
+        <ulink url="https://github.com/neomutt/neomutt/issues/19">Issue #19</ulink>
+      </para>
+    </listitem>
+    </itemizedlist>
+  </sect2>
+
+  <sect2 id="new-mail-credits">
+    <title>Credits</title>
+    <itemizedlist>
+    <listitem><para>Yoshiki Vazquez-Baeza <email>yoshiki@ucsd.edu</email></para></listitem>
+    <listitem><para>Santiago Torres-Arias <email>santiago@nyu.edu</email></para></listitem>
     <listitem><para>Richard Russon <email>rich@flatcap.org</email></para></listitem>
     </itemizedlist>
   </sect2>
@@ -12623,76 +12751,10 @@
 		<title>Muttrc</title>
 <screen>
 <emphasis role="comment"># Example Mutt config file for the 'trash' feature.
-=======
-  <sect2 id="new-mail-intro">
-    <title>Introduction</title>
-
-    <para>
-      This patch enables the new_mail_command setting, which can be used to
-      execute a custom script (e.g., a notification handler) upon receiving a
-      new mail.
-    </para>
-
-    <para>
-      The command string can contain expandos, such as <literal>%f</literal>
-      for the folder name.  For a complete list, see:
-      <link linkend="status-format">$status_format</link>.
-    </para>
-
-    <para>
-      For example in Linux you can use (most distributions already provide notify-send):
-    </para>
-
-<screen>
-set new_mail_command="notify-send --icon='/home/santiago/Pictures/mutt.png' 'New Email in %f' '%n new messages, %u unread.' &amp;"
-</screen>
-
-    <para>
-      And in OS X you will need to install a command line interface for
-      Notification Center, for example
-      <ulink url="https://github.com/julienXX/terminal-notifier">terminal-notifier</ulink>:
-    </para>
-
-<screen>
-set new_mail_command="terminal-notifier -title '%v' -subtitle 'New Mail in %f' -message '%n new messages, %u unread.' -activate 'com.apple.Terminal'"
-</screen>
-
-  </sect2>
-
-  <sect2 id="new-mail-variables">
-    <title>Variables</title>
-
-    <table id="table-new-mail-variables">
-      <title>New Mail Command Variables</title>
-      <tgroup cols="3">
-        <thead>
-          <row>
-            <entry>Name</entry>
-            <entry>Type</entry>
-            <entry>Default</entry>
-          </row>
-        </thead>
-        <tbody>
-          <row>
-            <entry><literal>new_mail_command</literal></entry>
-            <entry>string</entry>
-            <entry>(empty)</entry>
-          </row>
-        </tbody>
-      </tgroup>
-    </table>
-  </sect2>
-
-  <sect2 id="new-mail-muttrc">
-    <title>Muttrc</title>
-<screen>
-<emphasis role="comment"># Example Mutt config file for the 'new-mail-command' patch.
->>>>>>> ba9f5509
  
 # This feature defines a new 'trash' folder.
 # When mail is deleted it will be moved to this folder.
  
-<<<<<<< HEAD
 # Folder in which to put deleted emails</emphasis>
 set trash='+Trash'
 set trash='/home/flatcap/Mail/Trash'
@@ -12730,59 +12792,6 @@
 		<listitem><para>Richard Russon <email>rich@flatcap.org</email></para></listitem>
 		</itemizedlist>
 	</sect2>
-=======
-# Set the command you want mutt to execute upon the receipt of a new email</emphasis>
-set new_mail_command = ""
- 
-<emphasis role="comment"># Linux example:
-# set new_command="notify-send --icon='/home/santiago/Pictures/mutt.png' 'New Email in %f' '%n new messages, %u unread.' &amp;"
- 
-# OS X example:
-# set new_mail_command="terminal-notifier -title '%v' -subtitle 'New Mail in %f' -message '%n new messages, %u unread.' -activate 'com.apple.Terminal'"
-
-# --------------------------------------------------------------------------
-
-# vim: syntax=muttrc</emphasis>
-</screen>
-  </sect2>
-
-  <sect2 id="new-mail-see-also">
-    <title>See Also</title>
-
-    <itemizedlist>
-      <listitem><para><ulink url="http://www.neomutt.org/">NeoMutt Project</ulink></para></listitem>
-      <listitem><para><link linkend="folder-hook">folder-hook</link></para></listitem>
-    </itemizedlist>
-  </sect2>
-
-  <sect2 id="new-mail-known-bugs">
-    <title>Known Bugs</title>
-    <itemizedlist>
-      <listitem>
-        <para>
-          Notifies about spurious <emphasis role="bold">new email</emphasis>
-          when an email is saved, see
-          <ulink url="https://github.com/neomutt/neomutt/issues/20">Issue #20</ulink>
-        </para>
-    </listitem>
-    <listitem>
-      <para>
-        Will not notify about new e-mail if the pager is open, see
-        <ulink url="https://github.com/neomutt/neomutt/issues/19">Issue #19</ulink>
-      </para>
-    </listitem>
-    </itemizedlist>
-  </sect2>
-
-  <sect2 id="new-mail-credits">
-    <title>Credits</title>
-    <itemizedlist>
-    <listitem><para>Yoshiki Vazquez-Baeza <email>yoshiki@ucsd.edu</email></para></listitem>
-    <listitem><para>Santiago Torres-Arias <email>santiago@nyu.edu</email></para></listitem>
-    <listitem><para>Richard Russon <email>rich@flatcap.org</email></para></listitem>
-    </itemizedlist>
-  </sect2>
->>>>>>> ba9f5509
 </sect1>
 
 </chapter>
