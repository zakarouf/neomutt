<?xml version="1.0" standalone="no"?>
<!DOCTYPE book PUBLIC "-//OASIS//DTD DocBook XML V4.2//EN"
  "http://www.oasis-open.org/docbook/xml/4.2/docbookx.dtd">
<book>

<bookinfo>
<title>The Mutt E-Mail Client</title>
<author>
<firstname>Michael</firstname><surname>Elkins</surname>
<email>me@cs.hmc.edu</email>
</author>
<releaseinfo>version @VERSION@</releaseinfo>

<abstract>
<para>
<quote>All mail clients suck.  This one just sucks less.</quote> &mdash;
me, circa 1995
</para>
</abstract>
</bookinfo>

<chapter id="intro">
<title>Introduction</title>

<para>
<emphasis role="bold">Mutt</emphasis> is a small but very powerful
text-based MIME mail client.  Mutt is highly configurable, and is well
suited to the mail power user with advanced features like key bindings,
keyboard macros, mail threading, regular expression searches and a
powerful pattern matching language for selecting groups of messages.
</para>

<sect1 id="homepage">
<title>Mutt Home Page</title>

<para>
The official homepage can be found at
<ulink url="http://www.mutt.org/">http://www.mutt.org/</ulink>.
</para>

</sect1>

<sect1 id="muttlists">
<title>Mailing Lists</title>

<para>
To subscribe to one of the following mailing lists, send a message with
the word <emphasis>subscribe</emphasis> in the body to
<emphasis>list-name</emphasis><literal>-request@mutt.org</literal>.
</para>

<itemizedlist>
<listitem>

<para>
<email>mutt-announce-request@mutt.org</email> &mdash; low traffic list for
announcements
</para>
</listitem>
<listitem>

<para>
<email>mutt-users-request@mutt.org</email> &mdash; help, bug reports and
feature requests
</para>
</listitem>
<listitem>

<para>
<email>mutt-dev-request@mutt.org</email> &mdash; development mailing list
</para>
</listitem>

</itemizedlist>

<para>
All messages posted to <emphasis>mutt-announce</emphasis> are
automatically forwarded to <emphasis>mutt-users</emphasis>, so you do
not need to be subscribed to both lists.
</para>

</sect1>

<sect1 id="distribution">
<title>Getting Mutt</title>

<para>
Mutt releases can be downloaded from <ulink
url="ftp://ftp.mutt.org/mutt/">ftp://ftp.mutt.org/mutt/</ulink>.  For a
list of mirror sites, please refer to <ulink
url="http://www.mutt.org/download.html">http://www.mutt.org/download.html</ulink>.
</para>

<para>
For nightly tarballs and version control access, please refer to the
<ulink url="http://dev.mutt.org/">Mutt development site</ulink>.
</para>

</sect1>

<sect1 id="irc">
<title>Mutt Online Resources</title>

<variablelist>

<varlistentry>
<term>Bug Tracking System</term>
<listitem>
<para>
The official Mutt bug tracking system can be found at
<ulink url="http://bugs.mutt.org/">http://bugs.mutt.org/</ulink>
</para>
</listitem>
</varlistentry>

<varlistentry>
<term>Wiki</term>
<listitem>
<para>
An (unofficial) wiki can be found
at <ulink url="http://wiki.mutt.org/">http://wiki.mutt.org/</ulink>.
</para>
</listitem>
</varlistentry>

<varlistentry>
<term>IRC</term>
<listitem>
<para>
For the IRC user community, visit channel <emphasis>#mutt</emphasis> on
<ulink url="http://www.freenode.net/">irc.freenode.net</ulink>.
</para>
</listitem>
</varlistentry>

<varlistentry>
<term>USENET</term>
<listitem>
<para>
For USENET, see the newsgroup <ulink url="news:comp.mail.mutt">comp.mail.mutt</ulink>.
</para>
</listitem>
</varlistentry>

</variablelist>

</sect1>

<sect1 id="contrib">
<title>Contributing to Mutt</title>

<para>
There are various ways to contribute to the Mutt project.
</para>

<para>
Especially for new users it may be helpful to meet other new and
experienced users to chat about Mutt, talk about problems and share
tricks.
</para>

<para>
Since translations of Mutt into other languages are highly appreciated,
the Mutt developers always look for skilled translators that help
improve and continue to maintain stale translations.
</para>

<para>
For contributing code patches for new features and bug fixes, please
refer to the developer pages at
<ulink url="http://dev.mutt.org/">http://dev.mutt.org/</ulink> for more details.
</para>

</sect1>

<sect1 id="typo">
<title>Typographical Conventions</title>

<para>
This section lists typographical conventions followed throughout this
manual. See table <xref linkend="tab-typo"/> for typographical
conventions for special terms.
</para>

<table id="tab-typo">
<title>Typographical conventions for special terms</title>
<tgroup cols="2">
<thead>
<row><entry>Item</entry><entry>Refers to...</entry></row>
</thead>
<tbody>
<row><entry><literal>printf(3)</literal></entry><entry>UNIX manual pages, execute <literal>man 3 printf</literal></entry></row>
<row><entry><literal>&lt;PageUp&gt;</literal></entry><entry>named keys</entry></row>
<row><entry><literal>&lt;create-alias&gt;</literal></entry><entry>named Mutt function</entry></row>
<row><entry><literal>^G</literal></entry><entry>Control+G key combination</entry></row>
<row><entry>$mail_check</entry><entry>Mutt configuration option</entry></row>
<row><entry><literal>$HOME</literal></entry><entry>environment variable</entry></row>
</tbody>
</tgroup>
</table>

<para>
Examples are presented as:
</para>

<screen>
mutt -v
</screen>

<para>
Within command synopsis, curly brackets (<quote>{}</quote>) denote a set
of options of which one is mandatory, square brackets
(<quote>[]</quote>) denote optional arguments, three dots
denote that the argument may be repeated arbitrary times.
</para>

</sect1>

<sect1 id="copyright">
<title>Copyright</title>

<para>
Mutt is Copyright &copy; 1996-2016 Michael R. Elkins
<email>me@mutt.org</email> and others.
</para>

<para>
This program is free software; you can redistribute it and/or modify it
under the terms of the GNU General Public License as published by the
Free Software Foundation; either version 2 of the License, or (at your
option) any later version.
</para>

<para>
This program is distributed in the hope that it will be useful, but
WITHOUT ANY WARRANTY; without even the implied warranty of
MERCHANTABILITY or FITNESS FOR A PARTICULAR PURPOSE.  See the GNU
General Public License for more details.
</para>

<para>
You should have received a copy of the GNU General Public License along
with this program; if not, write to the Free Software Foundation, Inc.,
51 Franklin Street, Fifth Floor, Boston, MA 02110-1301, USA.
</para>

</sect1>

</chapter>

<chapter id="gettingstarted">
<title>Getting Started</title>

<para>
This section is intended as a brief overview of how to use Mutt.  There
are many other features which are described elsewhere in the manual.
There is even more information available in the Mutt FAQ and various web
pages. See the <ulink url="http://www.mutt.org/">Mutt homepage</ulink>
for more details.
</para>

<para>
The keybindings described in this section are the defaults as
distributed.  Your local system administrator may have altered the
defaults for your site.  You can always type <quote>?</quote> in any
menu to display the current bindings.
</para>

<para>
The first thing you need to do is invoke Mutt, simply by typing
<literal>mutt</literal> at the command line.  There are various
command-line options, see either the Mutt man page or the <link
linkend="commandline">reference</link>.
</para>

<sect1 id="core-concepts">
<title>Core Concepts</title>

<para>
Mutt is a text-based application which interacts with users through
different menus which are mostly line-/entry-based or page-based. A
line-based menu is the so-called <quote>index</quote> menu (listing all
messages of the currently opened folder) or the <quote>alias</quote>
menu (allowing you to select recipients from a list). Examples for
page-based menus are the <quote>pager</quote> (showing one message at a
time) or the <quote>help</quote> menu listing all available key
bindings.
</para>

<para>
The user interface consists of a context sensitive help line at the top,
the menu's contents followed by a context sensitive status line and
finally the command line. The command line is used to display
informational and error messages as well as for prompts and for entering
interactive commands.
</para>

<para>
Mutt is configured through variables which, if the user wants to
permanently use a non-default value, are written to configuration
files. Mutt supports a rich config file syntax to make even complex
configuration files readable and commentable.
</para>

<para>
Because Mutt allows for customizing almost all key bindings, there are
so-called <quote>functions</quote> which can be executed manually (using
the command line) or in macros. Macros allow the user to bind a sequence
of commands to a single key or a short key sequence instead of repeating
a sequence of actions over and over.
</para>

<para>
Many commands (such as saving or copying a message to another folder)
can be applied to a single message or a set of messages (so-called
<quote>tagged</quote> messages). To help selecting messages, Mutt
provides a rich set of message patterns (such as recipients, sender,
body contents, date sent/received, etc.) which can be combined into
complex expressions using the boolean <emphasis>and</emphasis> and
<emphasis>or</emphasis> operations as well as negating. These patterns
can also be used to (for example) search for messages or to limit the
index to show only matching messages.
</para>

<para>
Mutt supports a <quote>hook</quote> concept which allows the user to
execute arbitrary configuration commands and functions in certain
situations such as entering a folder, starting a new message or replying
to an existing one. These hooks can be used to highly customize Mutt's
behavior including managing multiple identities, customizing the
display for a folder or even implementing auto-archiving based on a
per-folder basis and much more.
</para>

<para>
Besides an interactive mode, Mutt can also be used as a command-line
tool only send messages. It also supports a
<literal>mailx(1)</literal>-compatible interface, see <xref
linkend="tab-commandline-options"/> for a complete list of command-line
options.
</para>

</sect1>

<sect1 id="concept-screens-and-menus">
<title>Screens and Menus</title>

<sect2 id="intro-index">
<title>Index</title>

<para>
The index is the screen that you usually see first when you start
Mutt. It gives an overview over your emails in the currently opened
mailbox. By default, this is your system mailbox.  The information you
see in the index is a list of emails, each with its number on the left,
its flags (new email, important email, email that has been forwarded or
replied to, tagged email, ...), the date when email was sent, its
sender, the email size, and the subject. Additionally, the index also
shows thread hierarchies: when you reply to an email, and the other
person replies back, you can see the other person's email in a
"sub-tree" below.  This is especially useful for personal email between
a group of people or when you've subscribed to mailing lists.
</para>

</sect2>

<sect2 id="intro-pager">
<title>Pager</title>

<para>
The pager is responsible for showing the email content. On the top of
the pager you have an overview over the most important email headers
like the sender, the recipient, the subject, and much more
information. How much information you actually see depends on your
configuration, which we'll describe below.
</para>

<para>
Below the headers, you see the email body which usually contains the
message. If the email contains any attachments, you will see more
information about them below the email body, or, if the attachments are
text files, you can view them directly in the pager.
</para>

<para>
To give the user a good overview, it is possible to configure Mutt to
show different things in the pager with different colors. Virtually
everything that can be described with a regular expression can be
colored, e.g. URLs, email addresses or smileys.
</para>

</sect2>

<sect2 id="intro-browser">
<title>File Browser</title>

<para>
The file browser is the interface to the local or remote file
system. When selecting a mailbox to open, the browser allows custom
sorting of items, limiting the items shown by a regular expression and a
freely adjustable format of what to display in which way. It also allows
for easy navigation through the file system when selecting file(s) to
attach to a message, select multiple files to attach and many more.
</para>

</sect2>

<sect2 id="intro-sidebar">
  <title>Sidebar</title>
  <para>
    The Sidebar shows a list of all your mailboxes.  The list can be
    turned on and off, it can be themed and the list style can be
    configured.
  </para>
  <para>
    This part of the manual is suitable for beginners.
    If you already know Mutt you could skip ahead to the main
    <link linkend="sidebar">Sidebar guide</link>.
    If you just want to get started, you could use the sample
    <link linkend="sidebar-muttrc">Sidebar muttrc</link>.
  </para>
  <para>
    This version of Sidebar is based on Terry Chan's
    <ulink url="http://www.lunar-linux.org/mutt-sidebar/">2015-11-11 release</ulink>.
    It contains many
    <emphasis role="bold"><link linkend="intro-sidebar-features">new features</link></emphasis>,
    lots of
    <emphasis role="bold"><link linkend="intro-sidebar-bugfixes">bugfixes</link></emphasis>
    and a generous helping of
    <emphasis role="bold">new documentation</emphasis> which you are already reading.
  </para>
  <para>
    To check if Mutt supports <quote>Sidebar</quote>, look for the string
    <literal>+USE_SIDEBAR</literal> in the mutt version.
  </para>
<screen>
mutt -v
</screen>
  <para>
    <emphasis role="bold">Let's turn on the Sidebar:</emphasis>
  </para>
  <screen>set sidebar_visible</screen>
  <para>
    You will see something like this.
    A list of mailboxes on the left.
    A list of emails, from the selected mailbox, on the right.
  </para>
<screen>
<emphasis role="indicator">Fruit [1]     3/8</emphasis>|  1    + Jan 24  Rhys Lee         (192)  Yew
Animals [1]   2/6|  2    + Feb 11  Grace Hall       (167)  Ilama
Cars            4|  3      Feb 23  Aimee Scott      (450)  Nectarine
Seas          1/7|  4    ! Feb 28  Summer Jackson   (264)  Lemon
                 |  5      Mar 07  Callum Harrison  (464)  Raspberry
                 |<emphasis role="indicator">  6 N  + Mar 24  Samuel Harris    (353)  Tangerine          </emphasis>
                 |  7 N  + Sep 05  Sofia Graham     (335)  Cherry
                 |  8 N    Sep 16  Ewan Brown       (105)  Ugli
                 |
                 |
</screen>
<para>
  This user has four mailboxes: <quote>Fruit</quote>,
  <quote>Cars</quote>, <quote>Animals</quote> and
  <quote>Seas</quote>.
</para>
<para>
  The current, open, mailbox is <quote>Fruit</quote>.  We can
  also see information about the other mailboxes.  For example:
  The <quote>Animals</quote> mailbox contains, 1 flagged email, 2
  new emails out of a total of 6 emails.
</para>
  <sect3 id="intro-sidebar-navigation">
    <title>Navigation</title>
    <para>
      The Sidebar adds some new <link linkend="sidebar-functions">functions</link>
      to Mutt.
    </para>
    <para>
      The user pressed the <quote>c</quote> key to
      <literal>&lt;change-folder&gt;</literal> to the
      <quote>Animals</quote> mailbox.  The Sidebar automatically
      updated the indicator to match.
    </para>
<screen>
Fruit [1]     3/8|  1      Jan 03  Tia Gibson       (362)  Caiman
<emphasis role="indicator">Animals [1]   2/6</emphasis>|  2    + Jan 22  Rhys Lee         ( 48)  Dolphin
Cars            4|  3    ! Aug 16  Ewan Brown       (333)  Hummingbird
Seas          1/7|  4      Sep 25  Grace Hall       ( 27)  Capybara
                 |<emphasis role="indicator">  5 N  + Nov 12  Evelyn Rogers    (453)  Tapir              </emphasis>
                 |  6 N  + Nov 16  Callum Harrison  (498)  Hedgehog
                 |
                 |
                 |
                 |
</screen>
    <para>
      Let's map some functions:
    </para>
<screen>
bind index,pager \CP sidebar-prev       <emphasis role="comment"># Ctrl-Shift-P - Previous Mailbox</emphasis>
bind index,pager \CN sidebar-next       <emphasis role="comment"># Ctrl-Shift-N - Next Mailbox</emphasis>
bind index,pager \CO sidebar-open       <emphasis role="comment"># Ctrl-Shift-O - Open Highlighted Mailbox</emphasis>
</screen>
    <para>
      Press <quote>Ctrl-Shift-N</quote> (Next mailbox) twice will
      move the Sidebar <emphasis role="bold">highlight</emphasis> to
      down to the <quote>Seas</quote> mailbox.
    </para>
<screen>
Fruit [1]     3/8|  1      Jan 03  Tia Gibson       (362)  Caiman
<emphasis role="indicator">Animals [1]   2/6</emphasis>|  2    + Jan 22  Rhys Lee         ( 48)  Dolphin
Cars            4|  3    ! Aug 16  Ewan Brown       (333)  Hummingbird
<emphasis role="highlight">Seas          1/7</emphasis>|  4      Sep 25  Grace Hall       ( 27)  Capybara
                 |<emphasis role="indicator">  5 N  + Nov 12  Evelyn Rogers    (453)  Tapir              </emphasis>
                 |  6 N  + Nov 16  Callum Harrison  (498)  Hedgehog
                 |
                 |
                 |
                 |
</screen>
    <note>
      Functions <literal>&lt;sidebar-next&gt;</literal> and
      <literal>&lt;sidebar-prev&gt;</literal> move the Sidebar
      <emphasis role="bold">highlight</emphasis>.
      They <emphasis role="bold">do not</emphasis> change the open
      mailbox.
    </note>
    <para>
      Press <quote>Ctrl-Shift-O</quote>
      (<literal>&lt;sidebar-open&gt;</literal>)
      to open the highlighted mailbox.
    </para>
<screen>
Fruit [1]     3/8|  1    ! Mar 07  Finley Jones     (139)  Molucca Sea
Animals [1]   2/6|  2    + Mar 24  Summer Jackson   ( 25)  Arafura Sea
Cars            4|  3    + Feb 28  Imogen Baker     (193)  Pechora Sea
<emphasis role="indicator">Seas          1/7</emphasis>|<emphasis role="indicator">  4 N  + Feb 23  Isla Hussain     (348)  Balearic Sea       </emphasis>
                 |
                 |
                 |
                 |
                 |
                 |
</screen>
  </sect3>
  <sect3 id="intro-sidebar-features">
    <title>Features</title>
    <para>
      The Sidebar shows a list of mailboxes in a panel.
    <para>
    </para>
      Everything about the Sidebar can be configured.
    </para>
    <itemizedlist>
    <title><link linkend="intro-sidebar-basics">State of the Sidebar</link></title>
      <listitem><para>Visibility</para></listitem>
      <listitem><para>Width</para></listitem>
    </itemizedlist>
    <itemizedlist>
    <title><link linkend="intro-sidebar-limit">Which mailboxes are displayed</link></title>
      <listitem><para>Display all</para></listitem>
      <listitem><para>Limit to mailboxes with new mail</para></listitem>
      <listitem><para>Whitelist mailboxes to display always</para></listitem>
    </itemizedlist>
    <itemizedlist>
    <title><link linkend="sidebar-sort">The order in which mailboxes are displayed</link></title>
    <title></title>
      <listitem><para>Unsorted (order of mailboxes commands)</para></listitem>
      <listitem><para>Sorted alphabetically</para></listitem>
      <listitem><para>Sorted by number of new mails</para></listitem>
    </itemizedlist>
    <itemizedlist>
    <title><link linkend="intro-sidebar-colors">Color</link></title>
      <listitem><para>Sidebar indicators and divider</para></listitem>
      <listitem><para>Mailboxes depending on their type</para></listitem>
      <listitem><para>Mailboxes depending on their contents</para></listitem>
    </itemizedlist>
    <itemizedlist>
    <title><link linkend="sidebar-functions">Key bindings</link></title>
      <listitem><para>Hide/Unhide the Sidebar</para></listitem>
      <listitem><para>Select previous/next mailbox</para></listitem>
      <listitem><para>Select previous/next mailbox with new mail</para></listitem>
      <listitem><para>Page up/down through a list of mailboxes</para></listitem>
    </itemizedlist>
    <itemizedlist>
    <title>Misc</title>
      <listitem><para><link linkend="intro-sidebar-format">Formatting string for mailbox</link></para></listitem>
      <listitem><para><link linkend="sidebar-next-new-wrap">Wraparound searching</link></para></listitem>
      <listitem><para><link linkend="intro-sidebar-abbrev">Flexible mailbox abbreviations</link></para></listitem>
      <listitem><para>Support for Unicode mailbox names (utf-8)</para></listitem>
    </itemizedlist>
  </sect3>
  <sect3 id="intro-sidebar-display">
    <title>Display</title>
    <para>
      Everything about the Sidebar can be configured.
    </para>
    <itemizedlist>
      <title>For a quick reference:</title>
      <listitem><para><link linkend="sidebar-variables">Sidebar variables to set</link> </para></listitem>
      <listitem><para><link linkend="sidebar-colors">Sidebar colors to apply</link></para></listitem>
      <listitem><para><link linkend="sidebar-sort">Sidebar sort methods</link></para></listitem>
    </itemizedlist>
    <sect4 id="intro-sidebar-basics">
      <title>Sidebar Basics</title>
      <para>
        The most important variable is <literal>$sidebar_visible</literal>.
        You can set this in your <quote>muttrc</quote>, or bind a key to the
        function <literal>&lt;sidebar-toggle-visible&gt;</literal>.
      </para>
<screen>
set sidebar_visible                         <emphasis role="comment"># Make the Sidebar visible by default</emphasis>
bind index,pager B sidebar-toggle-visible   <emphasis role="comment"># Use 'B' to switch the Sidebar on and off</emphasis>
</screen>
      <para>
        Next, decide how wide you want the Sidebar to be.  25
        characters might be enough for the mailbox name and some numbers.
    Remember, you can hide/show the Sidebar at the press of button.
    </para>
    <para>
    Finally, you might want to change the divider character.
    By default, Sidebar draws an ASCII line between it and the Index panel
        If your terminal supports it, you can use a Unicode line-drawing character.
      </para>
<screen>
set sidebar_width = 25                  <emphasis role="comment"># Plenty of space</emphasis>
set sidebar_divider_char = '│'          <emphasis role="comment"># Pretty line-drawing character</emphasis>
</screen>
    </sect4>
    <sect4 id="intro-sidebar-format">
      <title>Sidebar Format String</title>
      <para>
        <literal>$sidebar_format</literal> allows you to customize the Sidebar display.
        For an introduction, read <link linkend="index-format">format strings</link>
        including the section about <link linkend="formatstrings-conditionals">conditionals</link>.
      </para>
      <para>
        The default value is <literal>%B%?F? [%F]?%* %?N?%N/?%S</literal>
      </para>
      <itemizedlist>
        <title>Which breaks down as:</title>
        <listitem><para><literal>%B</literal> - Mailbox name</para></listitem>
        <listitem><para><literal>%?F? [%F]?</literal> - If flagged emails <literal>[%F]</literal>, otherwise nothing</para></listitem>
        <listitem><para><literal>%* </literal> - Pad with spaces</para></listitem>
        <listitem><para><literal>%?N?%N/?</literal> - If new emails <literal>%N/</literal>, otherwise nothing</para></listitem>
        <listitem><para><literal>%S</literal> - Total number of emails</para></listitem>
      </itemizedlist>
      <table>
        <title>sidebar_format</title>
        <tgroup cols="3">
          <thead>
            <row>
              <entry>Format</entry>
              <entry>Notes</entry>
              <entry>Description</entry>
            </row>
          </thead>
          <tbody>
            <row>
              <entry>%B</entry>
              <entry></entry>
              <entry>Name of the mailbox</entry>
            </row>
            <row>
              <entry>%S</entry>
              <entry>*</entry>
              <entry>Size of mailbox (total number of messages)</entry>
            </row>
            <row>
              <entry>%N</entry>
              <entry>*</entry>
              <entry>Number of New messages in the mailbox</entry>
            </row>
            <row>
              <entry>%F</entry>
              <entry>*</entry>
              <entry>Number of Flagged messages in the mailbox</entry>
            </row>
            <row>
              <entry>%!</entry>
              <entry></entry>
              <entry>
                <quote>!</quote>: one flagged message;
                <quote>!!</quote>: two flagged messages;
                <quote>n!</quote>: n flagged messages (for n &gt; 2).
                Otherwise prints nothing.
              </entry>
            </row>
            <row>
              <entry>%d</entry>
              <entry>* ‡</entry>
              <entry>Number of deleted messages</entry>
            </row>
            <row>
              <entry>%L</entry>
              <entry>* ‡</entry>
              <entry>Number of messages after limiting</entry>
            </row>
            <row>
              <entry>%t</entry>
              <entry>* ‡</entry>
              <entry>Number of tagged messages</entry>
            </row>
            <row>
              <entry>%&gt;X</entry>
              <entry></entry>
              <entry>Right justify the rest of the string and pad with <quote>X</quote></entry>
            </row>
            <row>
              <entry>%|X</entry>
              <entry></entry>
              <entry>Pad to the end of the line with
              <quote>X</quote></entry>
            </row>
            <row>
              <entry>%*X</entry>
              <entry></entry>
              <entry>Soft-fill with character <quote>X</quote>as pad</entry>
            </row>
          </tbody>
        </tgroup>
      </table>
      <para>
      * = Can be optionally printed if nonzero
      </para>
      <para>
      ‡ = Only applicable to the current folder
      </para>
      <para>
        Here are some examples.
        They show the number of (F)lagged, (N)ew and (S)ize.
      </para>
      <table>
        <title>sidebar_format</title>
        <tgroup cols="2">
          <thead>
            <row>
              <entry>Format</entry>
              <entry>Example</entry>
            </row>
          </thead>
          <tbody>
            <row>
              <entry><literal>%B%?F? [%F]?%* %?N?%N/?%S</literal></entry>
              <entry><screen>mailbox [F]            N/S</screen></entry>
            </row>
            <row>
              <entry><literal>%B%* %F:%N:%S</literal></entry>
              <entry><screen>mailbox              F:N:S</screen></entry>
            </row>
            <row>
              <entry><literal>%B %?N?(%N)?%* %S</literal></entry>
              <entry><screen>mailbox (N)              S</screen></entry>
            </row>
            <row>
              <entry><literal>%B%* ?F?%F/?%N</literal></entry>
              <entry><screen>mailbox                F/S</screen></entry>
            </row>
          </tbody>
        </tgroup>
      </table>
    </sect4>
    <sect4 id="intro-sidebar-abbrev">
      <title>Abbreviating Mailbox Names</title>
      <para>
        <literal>$sidebar_delim_chars</literal> tells Sidebar
        how to split up mailbox paths.  For local directories
        use <quote>/</quote>; for IMAP folders use <quote>.</quote>
      </para>
      <sect5 id="intro-sidebar-abbrev-ex1">
        <title>Example 1</title>
        <para>
          This example works well if your mailboxes have unique names
          after the last separator.
        </para>
        <para>
          Add some mailboxes of diffent depths.
        </para>
<screen>
set folder="~/mail"
mailboxes =fruit/apple          =fruit/banana          =fruit/cherry
mailboxes =water/sea/sicily     =water/sea/archipelago =water/sea/sibuyan
mailboxes =water/ocean/atlantic =water/ocean/pacific   =water/ocean/arctic
</screen>
        <para>
          Shorten the names:
        </para>
<screen>
set sidebar_short_path                  <emphasis role="comment"># Shorten mailbox names</emphasis>
set sidebar_delim_chars="/"             <emphasis role="comment"># Delete everything up to the last / character</emphasis>
</screen>
        <para>
          The screenshot below shows what the Sidebar would look like
          before and after shortening.
        </para>
<screen>
|fruit/apple                            |apple
|fruit/banana                           |banana
|fruit/cherry                           |cherry
|water/sea/sicily                       |sicily
|water/sea/archipelago                  |archipelago
|water/sea/sibuyan                      |sibuyan
|water/ocean/atlantic                   |atlantic
|water/ocean/pacific                    |pacific
|water/ocean/arctic                     |arctic
</screen>
      </sect5>
      <sect5 id="intro-sidebar-abbrev-ex2">
        <title>Example 2</title>
        <para>
          This example works well if you have lots of mailboxes which are arranged
          in a tree.
        </para>
        <para>
          Add some mailboxes of diffent depths.
        </para>
<screen>
set folder="~/mail"
mailboxes =fruit
mailboxes =fruit/apple =fruit/banana =fruit/cherry
mailboxes =water
mailboxes =water/sea
mailboxes =water/sea/sicily =water/sea/archipelago =water/sea/sibuyan
mailboxes =water/ocean
mailboxes =water/ocean/atlantic =water/ocean/pacific =water/ocean/arctic
</screen>
        <para>
          Shorten the names:
        </para>
<screen>
set sidebar_short_path                  <emphasis role="comment"># Shorten mailbox names</emphasis>
set sidebar_delim_chars="/"             <emphasis role="comment"># Delete everything up to the last / character</emphasis>
set sidebar_folder_indent               <emphasis role="comment"># Indent folders whose names we've shortened</emphasis>
set sidebar_indent_string="  "          <emphasis role="comment"># Indent with two spaces</emphasis>
</screen>
        <para>
          The screenshot below shows what the Sidebar would look like
          before and after shortening.
        </para>
<screen>
|fruit                                  |fruit
|fruit/apple                            |  apple
|fruit/banana                           |  banana
|fruit/cherry                           |  cherry
|water                                  |water
|water/sea                              |  sea
|water/sea/sicily                       |    sicily
|water/sea/archipelago                  |    archipelago
|water/sea/sibuyan                      |    sibuyan
|water/ocean                            |  ocean
|water/ocean/atlantic                   |    atlantic
|water/ocean/pacific                    |    pacific
|water/ocean/arctic                     |    arctic
</screen>
        <para>
          Sometimes, it will be necessary to add mailboxes, that you
          don't use, to fill in part of the tree.  This will trade
          vertical space for horizonal space (but it looks good).
        </para>
      </sect5>
    </sect4>
    <sect4 id="intro-sidebar-limit">
      <title>Limiting the Number of Mailboxes</title>
      <para>
        If you have a lot of mailboxes, sometimes it can be useful to hide
        the ones you aren't using.  <literal>$sidebar_new_mail_only</literal>
        tells Sidebar to only show mailboxes that contain new, or flagged, email.
      </para>
      <para>
        If you want some mailboxes to be always visible, then use the
        <literal>sidebar_whitelist</literal> command.  It takes a list of
        mailboxes as parameters.
      </para>
<screen>
set sidebar_new_mail_only               <emphasis role="comment"># Only mailboxes with new/flagged email</emphasis>
sidebar_whitelist fruit fruit/apple     <emphasis role="comment"># Always display these two mailboxes</emphasis>
</screen>
    </sect4>
  </sect3>
  <sect3 id="intro-sidebar-colors">
    <title>Colors</title>
    <para>
      Here is a sample color scheme:
    </para>
<screen>
color sidebar_indicator default color17         <emphasis role="comment"># Dark blue background</emphasis>
color sidebar_highlight white   color238        <emphasis role="comment"># Grey background</emphasis>
color sidebar_spoolfile yellow  default         <emphasis role="comment"># Yellow</emphasis>
color sidebar_new       green   default         <emphasis role="comment"># Green</emphasis>
color sidebar_flagged   red     default         <emphasis role="comment"># Red</emphasis>
color sidebar_divider   color8  default         <emphasis role="comment"># Dark grey</emphasis>
</screen>
    <para>
      There is a priority order when coloring Sidebar mailboxes.
      e.g.  If a mailbox has new mail it will have the
      <literal>sidebar_new</literal> color, even if it also contains
      flagged mails.
    </para>
    <table id="table-intro-sidebar-colors">
      <title>Sidebar Color Priority</title>
      <tgroup cols="3">
        <thead>
          <row>
            <entry>Priority</entry>
            <entry>Color</entry>
            <entry>Description</entry>
          </row>
        </thead>
        <tbody>
          <row>
            <entry>Highest</entry>
            <entry><literal>sidebar_indicator</literal></entry>
            <entry>Mailbox is open</entry>
          </row>
          <row>
            <entry></entry>
            <entry><literal>sidebar_highlight</literal></entry>
            <entry>Mailbox is highlighed</entry>
          </row>
          <row>
            <entry></entry>
            <entry><literal>sidebar_spoolfile</literal></entry>
            <entry>Mailbox is the spoolfile (receives incoming mail)</entry>
          </row>
          <row>
            <entry></entry>
            <entry><literal>sidebar_new</literal></entry>
            <entry>Mailbox contains new mail</entry>
          </row>
          <row>
            <entry></entry>
            <entry><literal>sidebar_flagged</literal></entry>
            <entry>Mailbox contains flagged mail</entry>
          </row>
          <row>
            <entry>Lowest</entry>
            <entry>(None)</entry>
            <entry>Mailbox does not match above</entry>
          </row>
        </tbody>
      </tgroup>
    </table>
  </sect3>
  <sect3 id="intro-sidebar-bugfixes">
    <title>Bug-fixes</title>
    <para>
      If you haven't used Sidebar before, you can ignore this section.
    </para>
    <para>
      These bugs have been fixed since the previous Sidebar release: 2015-11-11.
    </para>
    <itemizedlist>
      <listitem><para>Fix bug when starting in compose mode</para></listitem>
      <listitem><para>Fix bug with empty sidebar_divider_char string</para></listitem>
      <listitem><para>Fix bug with header wrapping</para></listitem>
      <listitem><para>Correctly handle utf8 character sequences</para></listitem>
      <listitem><para>Fix a bug in mh_buffy_update</para></listitem>
      <listitem><para>Fix refresh -- time overflowed short</para></listitem>
      <listitem><para>Protect against empty format strings</para></listitem>
      <listitem><para>Limit Sidebar width to COLS</para></listitem>
      <listitem><para>Handle unmailboxes * safely</para></listitem>
      <listitem><para>Refresh Sidebar after timeout</para></listitem>
    </itemizedlist>
  </sect3>
  <sect3 id="intro-sidebar-config-changes">
    <title>Config Changes</title>
    <para>
      If you haven't used Sidebar before, you can ignore this section.
    </para>
    <para>
      Some of the Sidebar config has been changed to make its meaning clearer.
      These changes have been made since the previous Sidebar release: 2015-11-11.
    </para>
    <table id="table-intro-sidebar-config-changes">
      <title>Config Changes</title>
      <tgroup cols="2">
        <thead>
          <row>
            <entry>Old Name</entry>
            <entry>New Name</entry>
          </row>
        </thead>
        <tbody>
          <row>
            <entry><literal>$sidebar_delim</literal></entry>
            <entry><literal>$sidebar_divider_char</literal></entry>
          </row>
          <row>
            <entry><literal>$sidebar_folderindent</literal></entry>
            <entry><literal>$sidebar_folder_indent</literal></entry>
          </row>
          <row>
            <entry><literal>$sidebar_indentstr</literal></entry>
            <entry><literal>$sidebar_indent_string</literal></entry>
          </row>
          <row>
            <entry><literal>$sidebar_newmail_only</literal></entry>
            <entry><literal>$sidebar_new_mail_only</literal></entry>
          </row>
          <row>
            <entry><literal>$sidebar_refresh</literal></entry>
            <entry><literal>$sidebar_refresh_time</literal></entry>
          </row>
          <row>
            <entry><literal>$sidebar_shortpath</literal></entry>
            <entry><literal>$sidebar_short_path</literal></entry>
          </row>
          <row>
            <entry><literal>$sidebar_sort</literal></entry>
            <entry><literal>$sidebar_sort_method</literal></entry>
          </row>
          <row>
            <entry><literal>&lt;sidebar-scroll-down&gt;</literal></entry>
            <entry><literal>&lt;sidebar-page-down&gt;</literal></entry>
          </row>
          <row>
            <entry><literal>&lt;sidebar-scroll-up&gt;</literal></entry>
            <entry><literal>&lt;sidebar-page-up&gt;</literal></entry>
          </row>
        </tbody>
      </tgroup>
    </table>
  </sect3>
</sect2>

<sect2 id="intro-help">
<title>Help</title>

<para>
The help screen is meant to offer a quick help to the user. It lists the
current configuration of key bindings and their associated commands
including a short description, and currently unbound functions that
still need to be associated with a key binding (or alternatively, they
can be called via the Mutt command prompt).
</para>

</sect2>

<sect2 id="intro-compose">
<title>Compose Menu</title>

<para>
The compose menu features a split screen containing the information
which really matter before actually sending a message by mail: who gets
the message as what (recipients and who gets what kind of
copy). Additionally, users may set security options like deciding
whether to sign, encrypt or sign and encrypt a message with/for what
keys. Also, it's used to attach messages, to re-edit any attachment
including the message itself.
</para>

</sect2>

<sect2 id="intro-alias">
<title>Alias Menu</title>

<para>
The alias menu is used to help users finding the recipients of
messages. For users who need to contact many people, there's no need to
remember addresses or names completely because it allows for searching,
too. The alias mechanism and thus the alias menu also features grouping
several addresses by a shorter nickname, the actual alias, so that users
don't have to select each single recipient manually.
</para>

</sect2>

<sect2 id="intro-attach">
<title>Attachment Menu</title>

<para>
As will be later discussed in detail, Mutt features a good and stable
MIME implementation, that is, it supports sending and receiving messages
of arbitrary MIME types. The attachment menu displays a message's
structure in detail: what content parts are attached to which parent
part (which gives a true tree structure), which type is of what type and
what size.  Single parts may saved, deleted or modified to offer great
and easy access to message's internals.
</para>

</sect2>

</sect1>

<sect1 id="menus">
<title>Moving Around in Menus</title>

<para>
The most important navigation keys common to line- or entry-based menus
are shown in <xref linkend="tab-keys-nav-line"/> and in <xref
linkend="tab-keys-nav-page"/> for page-based menus.
</para>

<table id="tab-keys-nav-line">
<title>Most common navigation keys in entry-based menus</title>
<tgroup cols="3">
<thead>
<row><entry>Key</entry><entry>Function</entry><entry>Description</entry></row>
</thead>
<tbody>
<row><entry>j or &lt;Down&gt;</entry><entry><literal>&lt;next-entry&gt;</literal></entry><entry>move to the next entry</entry></row>
<row><entry>k or &lt;Up&gt;</entry><entry><literal>&lt;previous-entry&gt;</literal></entry><entry>move to the previous entry</entry></row>
<row><entry>z or &lt;PageDn&gt;</entry><entry><literal>&lt;page-down&gt;</literal></entry><entry>go to the next page</entry></row>
<row><entry>Z or &lt;PageUp&gt;</entry><entry><literal>&lt;page-up&gt;</literal></entry><entry>go to the previous page</entry></row>
<row><entry>= or &lt;Home&gt;</entry><entry><literal>&lt;first-entry&gt;</literal></entry><entry>jump to the first entry</entry></row>
<row><entry>* or &lt;End&gt;</entry><entry><literal>&lt;last-entry&gt;</literal></entry><entry>jump to the last entry</entry></row>
<row><entry>q</entry><entry><literal>&lt;quit&gt;</literal></entry><entry>exit the current menu</entry></row>
<row><entry>?</entry><entry><literal>&lt;help&gt;</literal></entry><entry>list all keybindings for the current menu</entry></row>
</tbody>
</tgroup>
</table>

<table id="tab-keys-nav-page">
<title>Most common navigation keys in page-based menus</title>
<tgroup cols="3">
<thead>
<row><entry>Key</entry><entry>Function</entry><entry>Description</entry></row>
</thead>
<tbody>
<row><entry>J or &lt;Return&gt;</entry><entry><literal>&lt;next-line&gt;</literal></entry><entry>scroll down one line</entry></row>
<row><entry>&lt;Backspace&gt;</entry><entry><literal>&lt;previous-line&gt;</literal></entry><entry>scroll up one line</entry></row>
<row><entry>K, &lt;Space&gt; or &lt;PageDn&gt;</entry><entry><literal>&lt;next-page&gt;</literal></entry><entry>move to the next page</entry></row>
<row><entry>- or &lt;PageUp&gt;</entry><entry><literal>&lt;previous-page&gt;</literal></entry><entry>move the previous page</entry></row>
<row><entry>&lt;Home&gt;</entry><entry><literal>&lt;top&gt;</literal></entry><entry>move to the top</entry></row>
<row><entry>&lt;End&gt;</entry><entry><literal>&lt;bottom&gt;</literal></entry><entry>move to the bottom</entry></row>
</tbody>
</tgroup>
</table>

</sect1>

<sect1 id="editing">
<title>Editing Input Fields</title>

<sect2 id="editing-intro">
<title>Introduction</title>

<para>
Mutt has a built-in line editor for inputting text, e.g. email addresses
or filenames. The keys used to manipulate text input are very similar to
those of Emacs. See <xref linkend="tab-keys-editor"/> for a full
reference of available functions, their default key bindings, and short
descriptions.
</para>

<table id="tab-keys-editor">
<title>Most common line editor keys</title>
<tgroup cols="3">
<thead>
<row><entry>Key</entry><entry>Function</entry><entry>Description</entry></row>
</thead>
<tbody>
<row><entry>^A or &lt;Home&gt;</entry><entry><literal>&lt;bol&gt;</literal></entry><entry>move to the start of the line</entry></row>
<row><entry>^B or &lt;Left&gt;</entry><entry><literal>&lt;backward-char&gt;</literal></entry><entry>move back one char</entry></row>
<row><entry>Esc B</entry><entry><literal>&lt;backward-word&gt;</literal></entry><entry>move back one word</entry></row>
<row><entry>^D or &lt;Delete&gt;</entry><entry><literal>&lt;delete-char&gt;</literal></entry><entry>delete the char under the cursor</entry></row>
<row><entry>^E or &lt;End&gt;</entry><entry><literal>&lt;eol&gt;</literal></entry><entry>move to the end of the line</entry></row>
<row><entry>^F or &lt;Right&gt;</entry><entry><literal>&lt;forward-char&gt;</literal></entry><entry>move forward one char</entry></row>
<row><entry>Esc F</entry><entry><literal>&lt;forward-word&gt;</literal></entry><entry>move forward one word</entry></row>
<row><entry>&lt;Tab&gt;</entry><entry><literal>&lt;complete&gt;</literal></entry><entry>complete filename, alias, or label</entry></row>
<row><entry>^T</entry><entry><literal>&lt;complete-query&gt;</literal></entry><entry>complete address with query</entry></row>
<row><entry>^K</entry><entry><literal>&lt;kill-eol&gt;</literal></entry><entry>delete to the end of the line</entry></row>
<row><entry>Esc d</entry><entry><literal>&lt;kill-eow&gt;</literal></entry><entry>delete to the end of the word</entry></row>
<row><entry>^W</entry><entry><literal>&lt;kill-word&gt;</literal></entry><entry>kill the word in front of the cursor</entry></row>
<row><entry>^U</entry><entry><literal>&lt;kill-line&gt;</literal></entry><entry>delete entire line</entry></row>
<row><entry>^V</entry><entry><literal>&lt;quote-char&gt;</literal></entry><entry>quote the next typed key</entry></row>
<row><entry>&lt;Up&gt;</entry><entry><literal>&lt;history-up&gt;</literal></entry><entry>recall previous string from history</entry></row>
<row><entry>&lt;Down&gt;</entry><entry><literal>&lt;history-down&gt;</literal></entry><entry>recall next string from history</entry></row>
<row><entry>&lt;BackSpace&gt;</entry><entry><literal>&lt;backspace&gt;</literal></entry><entry>kill the char in front of the cursor</entry></row>
<row><entry>Esc u</entry><entry><literal>&lt;upcase-word&gt;</literal></entry><entry>convert word to upper case</entry></row>
<row><entry>Esc l</entry><entry><literal>&lt;downcase-word&gt;</literal></entry><entry>convert word to lower case</entry></row>
<row><entry>Esc c</entry><entry><literal>&lt;capitalize-word&gt;</literal></entry><entry>capitalize the word</entry></row>
<row><entry>^G</entry><entry>n/a</entry><entry>abort</entry></row>
<row><entry>&lt;Return&gt;</entry><entry>n/a</entry><entry>finish editing</entry></row>
</tbody>
</tgroup>
</table>

<para>
You can remap the <emphasis>editor</emphasis> functions using the <link
linkend="bind"><command>bind</command></link> command.  For example, to
make the &lt;Delete&gt; key delete the character in front of the cursor
rather than under, you could use:
</para>

<screen>
bind editor &lt;delete&gt; backspace
</screen>

</sect2>

<sect2 id="editing-history">
<title>History</title>

<para>
Mutt maintains a history for the built-in editor.  The number of items
is controlled by the <link linkend="history">$history</link> variable
and can be made persistent using an external file specified using <link
linkend="history-file">$history_file</link>.  You may cycle through them
at an editor prompt by using the <literal>&lt;history-up&gt;</literal>
and/or <literal>&lt;history-down&gt;</literal> commands.  Mutt will
remember the currently entered text as you cycle through history, and
will wrap around to the initial entry line.
</para>

<para>
Mutt maintains several distinct history lists, one for each of the
following categories:
</para>

<itemizedlist>
<listitem><para><literal>.muttrc</literal> commands</para></listitem>
<listitem><para>addresses and aliases</para></listitem>
<listitem><para>shell commands</para></listitem>
<listitem><para>filenames</para></listitem>
<listitem><para>patterns</para></listitem>
<listitem><para>everything else</para></listitem>
</itemizedlist>

<para>
Mutt automatically filters out consecutively repeated items from the
history. It also mimics the behavior of some shells by ignoring items
starting with a space. The latter feature can be useful in macros to not
clobber the history's valuable entries with unwanted entries.
</para>

</sect2>

</sect1>

<sect1 id="reading">
<title>Reading Mail</title>

<para>
Similar to many other mail clients, there are two modes in which mail is
read in Mutt.  The first is a list of messages in the mailbox, which is
called the <quote>index</quote> menu in Mutt.  The second mode is the
display of the message contents.  This is called the
<quote>pager.</quote>
</para>

<para>
The next few sections describe the functions provided in each of these
modes.
</para>

<sect2 id="index-menu">
<title>The Message Index</title>

<para>
Common keys used to navigate through and manage messages in the index
are shown in <xref linkend="tab-key-index"/>. How messages are presented
in the index menu can be customized using the <link
linkend="index-format">$index_format</link> variable.
</para>

<table id="tab-key-index">
<title>Most common message index keys</title>
<tgroup cols="2">
<thead>
<row><entry>Key</entry><entry>Description</entry></row>
</thead>
<tbody>
<row><entry>c</entry><entry>change to a different mailbox</entry></row>
<row><entry>Esc c</entry><entry>change to a folder in read-only mode</entry></row>
<row><entry>C</entry><entry>copy the current message to another mailbox</entry></row>
<row><entry>Esc C</entry><entry>decode a message and copy it to a folder</entry></row>
<row><entry>Esc s</entry><entry>decode a message and save it to a folder</entry></row>
<row><entry>D</entry><entry>delete messages matching a pattern</entry></row>
<row><entry>d</entry><entry>delete the current message</entry></row>
<row><entry>F</entry><entry>mark as important</entry></row>
<row><entry>l</entry><entry>show messages matching a pattern</entry></row>
<row><entry>N</entry><entry>mark message as new</entry></row>
<row><entry>o</entry><entry>change the current sort method</entry></row>
<row><entry>O</entry><entry>reverse sort the mailbox</entry></row>
<row><entry>q</entry><entry>save changes and exit</entry></row>
<row><entry>s</entry><entry>save-message</entry></row>
<row><entry>T</entry><entry>tag messages matching a pattern</entry></row>
<row><entry>t</entry><entry>toggle the tag on a message</entry></row>
<row><entry>Esc t</entry><entry>toggle tag on entire message thread</entry></row>
<row><entry>U</entry><entry>undelete messages matching a pattern</entry></row>
<row><entry>u</entry><entry>undelete-message</entry></row>
<row><entry>v</entry><entry>view-attachments</entry></row>
<row><entry>x</entry><entry>abort changes and exit</entry></row>
<row><entry>&lt;Return&gt;</entry><entry>display-message</entry></row>
<row><entry>&lt;Tab&gt;</entry><entry>jump to the next new or unread message</entry></row>
<row><entry>@</entry><entry>show the author's full e-mail address</entry></row>
<row><entry>$</entry><entry>save changes to mailbox</entry></row>
<row><entry>/</entry><entry>search</entry></row>
<row><entry>Esc /</entry><entry>search-reverse</entry></row>
<row><entry>^L</entry><entry>clear and redraw the screen</entry></row>
<row><entry>^T</entry><entry>untag messages matching a pattern</entry></row>
</tbody>
</tgroup>
</table>

<para>
In addition to who sent the message and the subject, a short summary of
the disposition of each message is printed beside the message number.
Zero or more of the <quote>flags</quote> in <xref
linkend="tab-msg-status-flags"/> may appear, some of which can be turned
on or off using these functions: <literal>&lt;set-flag&gt;</literal> and
<literal>&lt;clear-flag&gt;</literal> bound by default to
<quote>w</quote> and <quote>W</quote> respectively.
</para>

<para>
Furthermore, the flags in <xref linkend="tab-msg-recip-flags"/> reflect
who the message is addressed to. They can be customized with the <link
linkend="to-chars">$to_chars</link> variable.
</para>

<table id="tab-msg-status-flags">
<title>Message status flags</title>
<tgroup cols="2">
<thead>
<row><entry>Flag</entry><entry>Description</entry></row>
</thead>
<tbody>
<row><entry>D</entry><entry>message is deleted (is marked for deletion)</entry></row>
<row><entry>d</entry><entry>message has attachments marked for deletion</entry></row>
<row><entry>K</entry><entry>contains a PGP public key</entry></row>
<row><entry>N</entry><entry>message is new</entry></row>
<row><entry>O</entry><entry>message is old</entry></row>
<row><entry>P</entry><entry>message is PGP encrypted</entry></row>
<row><entry>r</entry><entry>message has been replied to</entry></row>
<row><entry>S</entry><entry>message is signed, and the signature is successfully verified</entry></row>
<row><entry>s</entry><entry>message is signed</entry></row>
<row><entry>!</entry><entry>message is flagged</entry></row>
<row><entry>*</entry><entry>message is tagged</entry></row>
<row><entry>n</entry><entry>thread contains new messages (only if collapsed)</entry></row>
<row><entry>o</entry><entry>thread contains old messages (only if collapsed)</entry></row>
</tbody>
</tgroup>
</table>

<table id="tab-msg-recip-flags">
<title>Message recipient flags</title>
<tgroup cols="2">
<thead>
<row><entry>Flag</entry><entry>Description</entry></row>
</thead>
<tbody>
<row><entry>+</entry><entry>message is to you and you only</entry></row>
<row><entry>T</entry><entry>message is to you, but also to or CC'ed to others</entry></row>
<row><entry>C</entry><entry>message is CC'ed to you</entry></row>
<row><entry>F</entry><entry>message is from you</entry></row>
<row><entry>L</entry><entry>message is sent to a subscribed mailing list</entry></row>
</tbody>
</tgroup>
</table>

</sect2>

<sect2 id="pager-menu">
<title>The Pager</title>

<para>
By default, Mutt uses its built-in pager to display the contents of
messages (an external pager such as <literal>less(1)</literal> can be
configured, see <link linkend="pager">$pager</link> variable).  The
pager is very similar to the Unix program <literal>less(1)</literal>
though not nearly as featureful.
</para>

<table id="tab-key-pager">
<title>Most common pager keys</title>
<tgroup cols="2">
<thead>
<row><entry>Key</entry><entry>Description</entry></row>
</thead>
<tbody>
<row><entry>&lt;Return&gt;</entry><entry>go down one line</entry></row>
<row><entry>&lt;Space&gt;</entry><entry>display the next page (or next message if at the end of a message)</entry></row>
<row><entry>-</entry><entry>go back to the previous page</entry></row>
<row><entry>n</entry><entry>search for next match</entry></row>
<row><entry>S</entry><entry>skip beyond quoted text</entry></row>
<row><entry>T</entry><entry>toggle display of quoted text</entry></row>
<row><entry>?</entry><entry>show keybindings</entry></row>
<row><entry>/</entry><entry>regular expression search</entry></row>
<row><entry>Esc /</entry><entry>backward regular expression search</entry></row>
<row><entry>\</entry><entry>toggle highlighting of search matches</entry></row>
<row><entry>^</entry><entry>jump to the top of the message</entry></row>
</tbody>
</tgroup>
</table>

<para>
In addition to key bindings in <xref linkend="tab-key-pager"/>, many of
the functions from the index menu are also available in the pager, such
as <literal>&lt;delete-message&gt;</literal> or
<literal>&lt;copy-message&gt;</literal> (this is one advantage over
using an external pager to view messages).
</para>

<para>
Also, the internal pager supports a couple other advanced features. For
one, it will accept and translate the <quote>standard</quote> nroff
sequences for bold and underline. These sequences are a series of either
the letter, backspace (<quote>^H</quote>), the letter again for bold or
the letter, backspace, <quote>_</quote> for denoting underline. Mutt
will attempt to display these in bold and underline respectively if your
terminal supports them. If not, you can use the bold and underline <link
linkend="color">color</link> objects to specify a
<command>color</command> or mono attribute for them.
</para>

<para>
Additionally, the internal pager supports the ANSI escape sequences for
character attributes.  Mutt translates them into the correct color and
character settings.  The sequences Mutt supports are:
</para>

<screen>
\e[<emphasis>Ps</emphasis>;<emphasis>Ps</emphasis>;..<emphasis>Ps</emphasis>;m
</screen>

<para>
where <emphasis>Ps</emphasis> can be one of the codes shown in <xref
linkend="tab-ansi-esc"/>.
</para>

<table id="tab-ansi-esc">
<title>ANSI escape sequences</title>
<tgroup cols="2">
<thead>
<row><entry>Escape code</entry><entry>Description</entry></row>
</thead>
<tbody>
<row><entry>0</entry><entry>All attributes off</entry></row>
<row><entry>1</entry><entry>Bold on</entry></row>
<row><entry>4</entry><entry>Underline on</entry></row>
<row><entry>5</entry><entry>Blink on</entry></row>
<row><entry>7</entry><entry>Reverse video on</entry></row>
<row><entry>3<emphasis>&lt;color&gt;</emphasis></entry><entry>Foreground color is <emphasis>&lt;color&gt;</emphasis> (see <xref linkend="tab-color"/>)</entry></row>
<row><entry>4<emphasis>&lt;color&gt;</emphasis></entry><entry>Background color is <emphasis>&lt;color&gt;</emphasis> (see <xref linkend="tab-color"/>)</entry></row>
</tbody>
</tgroup>
</table>

<table id="tab-color">
<title>Color sequences</title>
<tgroup cols="2">
<thead>
<row><entry>Color code</entry><entry>Color</entry></row>
</thead>
<tbody>
<row><entry>0</entry><entry>Black</entry></row>
<row><entry>1</entry><entry>Red</entry></row>
<row><entry>2</entry><entry>Green</entry></row>
<row><entry>3</entry><entry>Yellow</entry></row>
<row><entry>4</entry><entry>Blue</entry></row>
<row><entry>5</entry><entry>Magenta</entry></row>
<row><entry>6</entry><entry>Cyan</entry></row>
<row><entry>7</entry><entry>White</entry></row>
</tbody>
</tgroup>
</table>

<para>
Mutt uses these attributes for handling <literal>text/enriched</literal>
messages, and they can also be used by an external <link
linkend="auto-view">autoview</link> script for highlighting purposes.
</para>

<note>
<para>
If you change the colors for your display, for example by changing the
color associated with color2 for your xterm, then that color will be
used instead of green.
</para>
</note>

<note>
<para>
Note that the search commands in the pager take regular expressions,
which are not quite the same as the more complex <link
linkend="patterns">patterns</link> used by the search command in the
index. This is because patterns are used to select messages by criteria
whereas the pager already displays a selected message.
</para>
</note>

</sect2>

<sect2 id="threads">
<title>Threaded Mode</title>

<para>
So-called <quote>threads</quote> provide a hierarchy of messages where
replies are linked to their parent message(s). This organizational form
is extremely useful in mailing lists where different parts of the
discussion diverge. Mutt displays threads as a tree structure.
</para>

<para>
In Mutt, when a mailbox is <link linkend="sort">sorted</link>
by <emphasis>threads</emphasis>, there are a few additional functions
available in the <emphasis>index</emphasis>
and <emphasis>pager</emphasis> modes as shown in
<xref linkend="tab-key-threads"/>.
</para>

<table id="tab-key-threads">
<title>Most common thread mode keys</title>
<tgroup cols="3">
<thead>
<row><entry>Key</entry><entry>Function</entry><entry>Description</entry></row>
</thead>
<tbody>
<row><entry>^D</entry><entry><literal>&lt;delete-thread&gt;</literal></entry><entry>delete all messages in the current thread</entry></row>
<row><entry>^U</entry><entry><literal>&lt;undelete-thread&gt;</literal></entry><entry>undelete all messages in the current thread</entry></row>
<row><entry>^N</entry><entry><literal>&lt;next-thread&gt;</literal></entry><entry>jump to the start of the next thread</entry></row>
<row><entry>^P</entry><entry><literal>&lt;previous-thread&gt;</literal></entry><entry>jump to the start of the previous thread</entry></row>
<row><entry>^R</entry><entry><literal>&lt;read-thread&gt;</literal></entry><entry>mark the current thread as read</entry></row>
<row><entry>Esc d</entry><entry><literal>&lt;delete-subthread&gt;</literal></entry><entry>delete all messages in the current subthread</entry></row>
<row><entry>Esc u</entry><entry><literal>&lt;undelete-subthread&gt;</literal></entry><entry>undelete all messages in the current subthread</entry></row>
<row><entry>Esc n</entry><entry><literal>&lt;next-subthread&gt;</literal></entry><entry>jump to the start of the next subthread</entry></row>
<row><entry>Esc p</entry><entry><literal>&lt;previous-subthread&gt;</literal></entry><entry>jump to the start of the previous subthread</entry></row>
<row><entry>Esc r</entry><entry><literal>&lt;read-subthread&gt;</literal></entry><entry>mark the current subthread as read</entry></row>
<row><entry>Esc t</entry><entry><literal>&lt;tag-thread&gt;</literal></entry><entry>toggle the tag on the current thread</entry></row>
<row><entry>Esc v</entry><entry><literal>&lt;collapse-thread&gt;</literal></entry><entry>toggle collapse for the current thread</entry></row>
<row><entry>Esc V</entry><entry><literal>&lt;collapse-all&gt;</literal></entry><entry>toggle collapse for all threads</entry></row>
<row><entry>P</entry><entry><literal>&lt;parent-message&gt;</literal></entry><entry>jump to parent message in thread</entry></row>
</tbody>
</tgroup>
</table>

<para>
Collapsing a thread displays only the first message in the thread and
hides the others. This is useful when threads contain so many messages
that you can only see a handful of threads on the screen. See %M in
<link linkend="index-format">$index_format</link>.  For example, you
could use <quote>%?M?(#%03M)&amp;(%4l)?</quote> in <link
linkend="index-format">$index_format</link> to optionally display the
number of hidden messages if the thread is collapsed. The
<literal>%?&lt;char&gt;?&lt;if-part&gt;&amp;&lt;else-part&gt;?</literal>
syntax is explained in detail in <link
linkend="formatstrings-conditionals">format string conditionals</link>.
</para>

<para>
Technically, every reply should contain a list of its parent messages in
the thread tree, but not all do. In these cases, Mutt groups them by
subject which can be controlled using the <link
linkend="strict-threads">$strict_threads</link> variable.
</para>

</sect2>

<sect2 id="reading-misc">
<title>Miscellaneous Functions</title>

<para>
In addition, the <emphasis>index</emphasis> and
<emphasis>pager</emphasis> menus have these interesting functions:
</para>

<variablelist>

<varlistentry>
<term>
<literal>&lt;create-alias&gt;</literal><anchor id="create-alias"/>
(default: a)
</term>
<listitem>
<para>
Creates a new alias based upon the current message (or prompts for a new
one).  Once editing is complete, an <link
linkend="alias"><command>alias</command></link> command is added to the
file specified by the <link linkend="alias-file">$alias_file</link>
variable for future use
</para>

<note>
<para>
Mutt does not read the <link linkend="alias-file">$alias_file</link>
upon startup so you must explicitly <link
linkend="source"><command>source</command></link> the file.
</para>
</note>
</listitem>
</varlistentry>

<varlistentry>
<term>
<literal>&lt;check-traditional-pgp&gt;</literal><anchor
id="check-traditional-pgp"/> (default: Esc P)
</term>
<listitem>
<para>
This function will search the current message for content signed or
encrypted with PGP the <quote>traditional</quote> way, that is, without
proper MIME tagging.  Technically, this function will temporarily change
the MIME content types of the body parts containing PGP data; this is
similar to the <link
linkend="edit-type"><literal>&lt;edit-type&gt;</literal></link>
function's effect.
</para>
</listitem>
</varlistentry>

<varlistentry>
<term>
<literal>&lt;edit&gt;</literal><anchor id="edit"/> (default: e)
</term>
<listitem>
<para>
This command (available in the index and pager) allows you to edit the
raw current message as it's present in the mail folder.  After you have
finished editing, the changed message will be appended to the current
folder, and the original message will be marked for deletion; if the
message is unchanged it won't be replaced.
</para>
</listitem>
</varlistentry>

<varlistentry>
<term>
<literal>&lt;edit-type&gt;</literal><anchor id="edit-type"/> (default:
^E on the attachment menu, and in the pager and index menus; ^T on the
compose menu)
</term>
<listitem>
<para>
This command is used to temporarily edit an attachment's content type to
fix, for instance, bogus character set parameters.  When invoked from
the index or from the pager, you'll have the opportunity to edit the
top-level attachment's content type.  On the <link
linkend="attach-menu">attachment menu</link>, you can change any
attachment's content type. These changes are not persistent, and get
lost upon changing folders.
</para>

<para>
Note that this command is also available on the <link
linkend="compose-menu">compose menu</link>.  There, it's used to
fine-tune the properties of attachments you are going to send.
</para>
</listitem>
</varlistentry>

<varlistentry>
<term>
<literal>&lt;enter-command&gt;</literal><anchor id="enter-command"/>
(default: <quote>:</quote>)
</term>
<listitem>
<para>
This command is used to execute any command you would normally put in a
configuration file.  A common use is to check the settings of variables,
or in conjunction with <link linkend="macro">macros</link> to change
settings on the fly.
</para>
</listitem>
</varlistentry>

<varlistentry>
<term>
<literal>&lt;extract-keys&gt;</literal><anchor id="extract-keys"/>
(default: ^K)
</term>
<listitem>
<para>
This command extracts PGP public keys from the current or tagged
message(s) and adds them to your PGP public key ring.
</para>
</listitem>
</varlistentry>

<varlistentry>
<term>
<literal>&lt;forget-passphrase&gt;</literal><anchor
id="forget-passphrase"/> (default: ^F)
</term>
<listitem>
<para>
This command wipes the passphrase(s) from memory. It is useful, if you
misspelled the passphrase.
</para>
</listitem>
</varlistentry>

<varlistentry>
<term>
<literal>&lt;list-reply&gt;</literal><anchor id="list-reply"/> (default:
L)
</term>
<listitem>
<para>
Reply to the current or tagged message(s) by extracting any addresses
which match the regular expressions given by the <link
linkend="lists"><command>lists</command> or
<command>subscribe</command></link> commands, but also honor any
<literal>Mail-Followup-To</literal> header(s) if the <link
linkend="honor-followup-to">$honor_followup_to</link> configuration
variable is set.  In addition, the <literal>List-Post</literal> header field is
examined for <literal>mailto:</literal> URLs specifying a mailing list address.
Using this when replying to messages posted to mailing lists helps avoid
duplicate copies being sent to the author of the message you are replying to.
</para>
</listitem>
</varlistentry>

<varlistentry>
<term>
<literal>&lt;pipe-message&gt;</literal><anchor id="pipe-message"/>
(default: |)
</term>
<listitem>
<para>
Asks for an external Unix command and pipes the current or tagged
message(s) to it.  The variables <link
linkend="pipe-decode">$pipe_decode</link>, <link
linkend="pipe-split">$pipe_split</link>, <link
linkend="pipe-sep">$pipe_sep</link> and <link
linkend="wait-key">$wait_key</link> control the exact behavior of this
function.
</para>
</listitem>
</varlistentry>

<varlistentry>
<term>
<literal>&lt;resend-message&gt;</literal><anchor id="resend-message"/>
(default: Esc e)
</term>
<listitem>
<para>
Mutt takes the current message as a template for a new message.  This
function is best described as "recall from arbitrary folders".  It can
conveniently be used to forward MIME messages while preserving the
original mail structure. Note that the amount of headers included here
depends on the value of the <link linkend="weed">$weed</link> variable.
</para>

<para>
This function is also available from the attachment menu. You can use
this to easily resend a message which was included with a bounce message
as a <literal>message/rfc822</literal> body part.
</para>
</listitem>
</varlistentry>

<varlistentry>
<term>
<literal>&lt;shell-escape&gt;</literal><anchor id="shell-escape"/>
(default: !)
</term>
<listitem>
<para>
Asks for an external Unix command and executes it.  The <link
linkend="wait-key">$wait_key</link> can be used to control whether Mutt
will wait for a key to be pressed when the command returns (presumably
to let the user read the output of the command), based on the return
status of the named command. If no command is given, an interactive
shell is executed.
</para>
</listitem>
</varlistentry>

<varlistentry>
<term>
<literal>&lt;toggle-quoted&gt;</literal><anchor id="toggle-quoted"/>
(default: T)
</term>
<listitem>
<para>
The pager uses the <link linkend="quote-regexp">$quote_regexp</link>
variable to detect quoted text when displaying the body of the message.
This function toggles the display of the quoted material in the message.
It is particularly useful when being interested in just the response and
there is a large amount of quoted text in the way.
</para>
</listitem>
</varlistentry>

<varlistentry>
<term>
<literal>&lt;skip-quoted&gt;</literal><anchor id="skip-quoted"/>
(default: S)
</term>
<listitem>
<para>
This function will go to the next line of non-quoted text which comes
after a line of quoted text in the internal pager.
</para>
</listitem>
</varlistentry>

</variablelist>

</sect2>

</sect1>

<sect1 id="sending">
<title>Sending Mail</title>

<sect2 id="sending-intro">
<title>Introduction</title>

<para>
The bindings shown in <xref linkend="tab-key-send"/> are available in
the <emphasis>index</emphasis> and <emphasis>pager</emphasis> to start a
new message.
</para>

<table id="tab-key-send">
<title>Most common mail sending keys</title>
<tgroup cols="3">
<thead>
<row><entry>Key</entry><entry>Function</entry><entry>Description</entry></row>
</thead>
<tbody>
<row><entry>m</entry><entry><literal>&lt;compose&gt;</literal></entry><entry>compose a new message</entry></row>
<row><entry>r</entry><entry><literal>&lt;reply&gt;</literal></entry><entry>reply to sender</entry></row>
<row><entry>g</entry><entry><literal>&lt;group-reply&gt;</literal></entry><entry>reply to all recipients</entry></row>
<row><entry>L</entry><entry><literal>&lt;list-reply&gt;</literal></entry><entry>reply to mailing list address</entry></row>
<row><entry>f</entry><entry><literal>&lt;forward&gt;</literal></entry><entry>forward message</entry></row>
<row><entry>b</entry><entry><literal>&lt;bounce&gt;</literal></entry><entry>bounce (remail) message</entry></row>
<row><entry>Esc k</entry><entry><literal>&lt;mail-key&gt;</literal></entry><entry>mail a PGP public key to someone</entry></row>
</tbody>
</tgroup>
</table>

<para>
<emphasis>Bouncing</emphasis> a message sends the message as-is to the
recipient you specify.  <emphasis>Forwarding</emphasis> a message allows
you to add comments or modify the message you are forwarding.  These
items are discussed in greater detail in the next section <quote><link
linkend="forwarding-mail">Forwarding and Bouncing Mail</link>.</quote>
</para>

<para>
Mutt will then enter the <emphasis>compose</emphasis> menu and prompt
you for the recipients to place on the <quote>To:</quote> header field
when you hit <literal>m</literal> to start a new message. Next, it will
ask you for the <quote>Subject:</quote> field for the message, providing
a default if you are replying to or forwarding a message. You again have
the chance to adjust recipients, subject, and security settings right
before actually sending the message. See also <link
linkend="askcc">$askcc</link>, <link linkend="askbcc">$askbcc</link>,
<link linkend="autoedit">$autoedit</link>, <link
linkend="bounce">$bounce</link>, <link
linkend="fast-reply">$fast_reply</link>, and <link
linkend="include">$include</link> for changing how and if Mutt asks
these questions.
</para>

<para>
When replying, Mutt fills these fields with proper values depending on
the reply type.  The types of replying supported are:
</para>

<variablelist>
<varlistentry>
<term>Simple reply</term>
<listitem>
<para>
Reply to the author directly.
</para>
</listitem>
</varlistentry>
<varlistentry>
<term>Group reply</term>
<listitem>
<para>
Reply to the author as well to all recipients except you; this consults
<link linkend="alternates"><command>alternates</command></link>.
</para>
</listitem>
</varlistentry>
<varlistentry>
<term>List reply</term>
<listitem>
<para>
Reply to all mailing list addresses found, either specified via
configuration or auto-detected.  See <xref linkend="lists"/> for
details.
</para>
</listitem>
</varlistentry>
</variablelist>

<para>
After getting recipients for new messages, forwards or replies, Mutt
will then automatically start your <link linkend="editor">$editor</link>
on the message body. If the <link
linkend="edit-headers">$edit_headers</link> variable is set, the headers
will be at the top of the message in your editor; the message body
should start on a new line after the existing blank line at the end of
headers.  Any messages you are replying to will be added in sort order
to the message, with appropriate
<link linkend="attribution">$attribution</link>, <link
linkend="indent-string">$indent_string</link> and <link
linkend="post-indent-string">$post_indent_string</link>.  When
forwarding a message, if the <link
linkend="mime-forward">$mime_forward</link> variable is unset, a copy of
the forwarded message will be included.  If you have specified a <link
linkend="signature">$signature</link>, it will be appended to the
message.
</para>

<para>
Once you have finished editing the body of your mail message, you are
returned to the <emphasis>compose</emphasis> menu providing the
functions shown in <xref linkend="tab-func-compose"/> to modify, send or
postpone the message.
</para>

<table id="tab-func-compose">
<title>Most common compose menu keys</title>
<tgroup cols="3">
<thead>
<row><entry>Key</entry><entry>Function</entry><entry>Description</entry></row>
</thead>
<tbody>
<row><entry>a</entry><entry><literal>&lt;attach-file&gt;</literal></entry><entry>attach a file</entry></row>
<row><entry>A</entry><entry><literal>&lt;attach-message&gt;</literal></entry><entry>attach message(s) to the message</entry></row>
<row><entry>Esc k</entry><entry><literal>&lt;attach-key&gt;</literal></entry><entry>attach a PGP public key</entry></row>
<row><entry>d</entry><entry><literal>&lt;edit-description&gt;</literal></entry><entry>edit description on attachment</entry></row>
<row><entry>D</entry><entry><literal>&lt;detach-file&gt;</literal></entry><entry>detach a file</entry></row>
<row><entry>t</entry><entry><literal>&lt;edit-to&gt;</literal></entry><entry>edit the To field</entry></row>
<row><entry>Esc f</entry><entry><literal>&lt;edit-from&gt;</literal></entry><entry>edit the From field</entry></row>
<row><entry>r</entry><entry><literal>&lt;edit-reply-to&gt;</literal></entry><entry>edit the Reply-To field</entry></row>
<row><entry>c</entry><entry><literal>&lt;edit-cc&gt;</literal></entry><entry>edit the Cc field</entry></row>
<row><entry>b</entry><entry><literal>&lt;edit-bcc&gt;</literal></entry><entry>edit the Bcc field</entry></row>
<row><entry>y</entry><entry><literal>&lt;send-message&gt;</literal></entry><entry>send the message</entry></row>
<row><entry>s</entry><entry><literal>&lt;edit-subject&gt;</literal></entry><entry>edit the Subject</entry></row>
<row><entry>S</entry><entry><literal>&lt;smime-menu&gt;</literal></entry><entry>select S/MIME options</entry></row>
<row><entry>f</entry><entry><literal>&lt;edit-fcc&gt;</literal></entry><entry>specify an <quote>Fcc</quote> mailbox</entry></row>
<row><entry>p</entry><entry><literal>&lt;pgp-menu&gt;</literal></entry><entry>select PGP options</entry></row>
<row><entry>P</entry><entry><literal>&lt;postpone-message&gt;</literal></entry><entry>postpone this message until later</entry></row>
<row><entry>q</entry><entry><literal>&lt;quit&gt;</literal></entry><entry>quit (abort) sending the message</entry></row>
<row><entry>w</entry><entry><literal>&lt;write-fcc&gt;</literal></entry><entry>write the message to a folder</entry></row>
<row><entry>i</entry><entry><literal>&lt;ispell&gt;</literal></entry><entry>check spelling (if available on your system)</entry></row>
<row><entry>^F</entry><entry><literal>&lt;forget-passphrase&gt;</literal></entry><entry>wipe passphrase(s) from memory</entry></row>
</tbody>
</tgroup>
</table>

<para>
The compose menu is also used to edit the attachments for a message
which can be either files or other messages. The
<literal>&lt;attach-message&gt;</literal> function to will prompt you
for a folder to attach messages from. You can now tag messages in that
folder and they will be attached to the message you are sending.
</para>

<note>
<para>
Note that certain operations like composing a new mail, replying,
forwarding, etc. are not permitted when you are in that folder. The %r
in <link linkend="status-format">$status_format</link> will change to a
<quote>A</quote> to indicate that you are in attach-message mode.
</para>
</note>

</sect2>

<sect2 id="edit-header">
<title>Editing the Message Header</title>

<para>
When editing the header because of <link
linkend="edit-headers">$edit_headers</link> being set, there are a
several pseudo headers available which will not be included in sent
messages but trigger special Mutt behavior.
</para>

<sect3 id="fcc-header">
<title>Fcc: Pseudo Header</title>

<para>
If you specify
</para>

<para>
<literal>Fcc:</literal> <emphasis>filename</emphasis>
</para>

<para>
as a header, Mutt will pick up <emphasis>filename</emphasis> just as if
you had used the <literal>&lt;edit-fcc&gt;</literal> function in the
<emphasis>compose</emphasis> menu.  It can later be changed from the
compose menu.
</para>

</sect3>

<sect3 id="attach-header">
<title>Attach: Pseudo Header</title>

<para>
You can also attach files to your message by specifying
</para>

<para>
<literal>Attach:</literal> <emphasis>filename</emphasis>
[ <emphasis>description</emphasis> ]
</para>

<para>
where <emphasis>filename</emphasis> is the file to attach and
<emphasis>description</emphasis> is an optional string to use as the
description of the attached file. Spaces in filenames have to be escaped
using backslash (<quote>\</quote>).  The file can be removed as well as
more added from the compose menu.
</para>

</sect3>

<sect3 id="pgp-header">
<title>Pgp: Pseudo Header</title>

<para>
If you want to use PGP, you can specify
</para>

<para>
<literal>Pgp:</literal> [ <literal>E</literal> | <literal>S</literal> | <literal>S</literal><emphasis>&lt;id&gt;</emphasis> ]

</para>

<para>
<quote>E</quote> selects encryption, <quote>S</quote> selects signing
and <quote>S&lt;id&gt;</quote> selects signing with the given key,
setting <link linkend="pgp-sign-as">$pgp_sign_as</link> permanently. The
selection can later be changed in the compose menu.
</para>

</sect3>

<sect3 id="in-reply-to-header">
<title>In-Reply-To: Header</title>

<para>
When replying to messages, the <emphasis>In-Reply-To:</emphasis> header
contains the Message-Id of the message(s) you reply to. If you remove or
modify its value, Mutt will not generate a
<emphasis>References:</emphasis> field, which allows you to create a new
message thread, for example to create a new message to a mailing list
without having to enter the mailing list's address.
</para>

<para>
If you intend to start a new thread by replying, please make really sure
you remove the <emphasis>In-Reply-To:</emphasis> header in your
editor. Otherwise, though you'll produce a technically valid reply, some
netiquette guardians will be annoyed by this so-called <quote>thread
hijacking</quote>.
</para>

</sect3>

</sect2>

<sect2 id="sending-crypto">
<title>Sending Cryptographically Signed/Encrypted Messages</title>

<para>
If you have told Mutt to PGP or S/MIME encrypt a message, it will guide
you through a key selection process when you try to send the message.
Mutt will not ask you any questions about keys which have a certified
user ID matching one of the message recipients' mail addresses.
However, there may be situations in which there are several keys, weakly
certified user ID fields, or where no matching keys can be found.
</para>

<para>
In these cases, you are dropped into a menu with a list of keys from
which you can select one.  When you quit this menu, or Mutt can't find
any matching keys, you are prompted for a user ID.  You can, as usually,
abort this prompt using <literal>^G</literal>.  When you do so, Mutt
will return to the compose screen.
</para>

<para>
Once you have successfully finished the key selection, the message will
be encrypted using the selected public keys when sent out.
</para>

<para>
Most fields of the entries in the key selection menu (see also <link
linkend="pgp-entry-format">$pgp_entry_format</link>) have obvious
meanings.  But some explanations on the capabilities, flags, and
validity fields are in order.
</para>

<para>
The flags sequence (<quote>%f</quote>) will expand to one of the flags
in <xref linkend="tab-pgp-menuflags"/>.
</para>

<table id="tab-pgp-menuflags">
<title>PGP key menu flags</title>
<tgroup cols="2">
<thead>
<row><entry>Flag</entry><entry>Description</entry></row>
</thead>
<tbody>
<row><entry>R</entry><entry>The key has been revoked and can't be used.</entry></row>
<row><entry>X</entry><entry>The key is expired and can't be used.</entry></row>
<row><entry>d</entry><entry>You have marked the key as disabled.</entry></row>
<row><entry>c</entry><entry>There are unknown critical self-signature packets.</entry></row>
</tbody>
</tgroup>
</table>

<para>
The capabilities field (<quote>%c</quote>) expands to a two-character
sequence representing a key's capabilities.  The first character gives
the key's encryption capabilities: A minus sign (<quote>-</quote>) means
that the key cannot be used for encryption.  A dot (<quote>.</quote>)
means that it's marked as a signature key in one of the user IDs, but
may also be used for encryption.  The letter <quote>e</quote> indicates
that this key can be used for encryption.
</para>

<para>
The second character indicates the key's signing capabilities.  Once
again, a <quote>-</quote> implies <quote>not for signing</quote>,
<quote>.</quote> implies that the key is marked as an encryption key in
one of the user-ids, and <quote>s</quote> denotes a key which can be
used for signing.
</para>

<para>
Finally, the validity field (<quote>%t</quote>) indicates how
well-certified a user-id is.  A question mark (<quote>?</quote>)
indicates undefined validity, a minus character (<quote>-</quote>) marks
an untrusted association, a space character means a partially trusted
association, and a plus character (<quote>+</quote>) indicates complete
validity.
</para>

</sect2>

<sect2 id="ff">
<title>Sending Format=Flowed Messages</title>

<sect3 id="ff-concept">
<title>Concept</title>

<para>
<literal>format=flowed</literal>-style messages (or
<literal>f=f</literal> for short) are <literal>text/plain</literal>
messages that consist of paragraphs which a receiver's mail client may
reformat to its own needs which mostly means to customize line lengths
regardless of what the sender sent. Technically this is achieved by
letting lines of a <quote>flowable</quote> paragraph end in spaces
except for the last line.
</para>

<para>
While for text-mode clients like Mutt it's the best way to assume only a
standard 80x25 character cell terminal, it may be desired to let the
receiver decide completely how to view a message.
</para>

</sect3>

<sect3 id="ff-support">
<title>Mutt Support</title>

<para>
Mutt only supports setting the required <literal>format=flowed</literal>
MIME parameter on outgoing messages if the <link
linkend="text-flowed">$text_flowed</link> variable is set, specifically
it does not add the trailing spaces.
</para>

<para>
After editing the initial message text and before entering the compose
menu, Mutt properly space-stuffs the message.
<emphasis>Space-stuffing</emphasis> is required by RfC3676 defining
<literal>format=flowed</literal> and means to prepend a space to:
</para>

<itemizedlist>
<listitem><para>all lines starting with a space</para></listitem>
<listitem><para>lines starting with the word
<quote><literal>From</literal></quote> followed by
space</para></listitem>
<listitem><para>all lines starting with
<quote><literal>&gt;</literal></quote> which is not intended to be a
quote character</para></listitem>
</itemizedlist>

<note>
<para>
Mutt only supports space-stuffing for the first two types of lines but
not for the third: It is impossible to safely detect whether a leading
<literal>&gt;</literal> character starts a quote or not. Furthermore,
Mutt only applies space-stuffing <emphasis>once</emphasis> after the
initial edit is finished.
</para>
</note>

<para>
All leading spaces are to be removed by receiving clients to restore the
original message prior to further processing.
</para>

</sect3>

<sect3 id="ff-editor">
<title>Editor Considerations</title>

<para>
As Mutt provides no additional features to compose
<literal>f=f</literal> messages, it's completely up to the user and his
editor to produce proper messages. Please consider your editor's
documentation if you intend to send <literal>f=f</literal> messages.
</para>

<para>
Please note that when editing messages from the compose menu several
times before really sending a mail, it's up to the user to ensure that
the message is properly space-stuffed.
</para>

<para>
For example, <emphasis>vim</emphasis> provides the <literal>w</literal>
flag for its <literal>formatoptions</literal> setting to assist in
creating <literal>f=f</literal> messages, see <literal>:help
fo-table</literal> for details.
</para>

</sect3>

<sect3 id="ff-pager">
<title>Reformatting</title>

<para>
  Mutt has some support for reformatting when viewing and replying to
  <literal>format=flowed</literal> messages.  In order to take advantage of these,
  <link linkend="reflow-text">$reflow_text</link> must be set.
</para>

<itemizedlist>
  <listitem>
  <para>
    Paragraphs are automatically reflowed and wrapped at a width specified
    by <link linkend="reflow-wrap">$reflow_wrap</link>.
  </para>
  </listitem>
  <listitem>
  <para>
    In its original format, the quoting style of <literal>format=flowed</literal>
    messages can be difficult to read, and doesn't intermix well with
    non-flowed replies.
    Setting <link linkend="reflow-space-quotes">$reflow_space_quotes</link>
    adds spaces after each level of quoting when in the pager and
    replying in a non-flowed format
    (i.e. with <link linkend="text-flowed">$text_flowed</link> unset).
  </para>
  </listitem>
  <listitem>
  <para>
    If <link linkend="reflow-space-quotes">$reflow_space_quotes</link>
    is unset, mutt will still add one trailing space after all the
    quotes in the pager (but not when replying).
  </para>
  </listitem>
</itemizedlist>

</sect3>

</sect2>

</sect1>

<sect1 id="forwarding-mail">
<title>Forwarding and Bouncing Mail</title>

<para>
Bouncing and forwarding let you send an existing message to recipients
that you specify. Bouncing a message sends a verbatim copy of a message
to alternative addresses as if they were the message's original
recipients specified in the Bcc header.  Forwarding a message, on the
other hand, allows you to modify the message before it is resent (for
example, by adding your own comments). Bouncing is done using the
<literal>&lt;bounce&gt;</literal> function and forwarding using the
<literal>&lt;forward&gt;</literal> function bound to <quote>b</quote>
and <quote>f</quote> respectively.
</para>

<para>
Forwarding can be done by including the original message in the new
message's body (surrounded by indicating lines) or including it as a
MIME attachment, depending on the value of the <link
linkend="mime-forward">$mime_forward</link> variable.  Decoding of
attachments, like in the pager, can be controlled by the <link
linkend="forward-decode">$forward_decode</link> and <link
linkend="mime-forward-decode">$mime_forward_decode</link> variables,
respectively.  The desired forwarding format may depend on the content,
therefore <link linkend="mime-forward">$mime_forward</link> is a
quadoption which, for example, can be set to <quote>ask-no</quote>.
</para>

<para>
The inclusion of headers is controlled by the current setting of the
<link linkend="weed">$weed</link> variable, unless <link
linkend="mime-forward">$mime_forward</link> is set.
</para>

<para>
Editing the message to forward follows the same procedure as sending or
replying to a message does.
</para>

</sect1>

<sect1 id="postponing-mail">
<title>Postponing Mail</title>

<para>
At times it is desirable to delay sending a message that you have
already begun to compose.  When the
<literal>&lt;postpone-message&gt;</literal> function is used in the
<emphasis>compose</emphasis> menu, the body of your message and
attachments are stored in the mailbox specified by the <link
linkend="postponed">$postponed</link> variable.  This means that you can
recall the message even if you exit Mutt and then restart it at a later
time.
</para>

<para>
Once a message is postponed, there are several ways to resume it.  From
the command line you can use the <quote>-p</quote> option, or if you
compose a new message from the <emphasis>index</emphasis> or
<emphasis>pager</emphasis> you will be prompted if postponed messages
exist.  If multiple messages are currently postponed, the
<emphasis>postponed</emphasis> menu will pop up and you can select which
message you would like to resume.
</para>

<note>
<para>
If you postpone a reply to a message, the reply setting of the message
is only updated when you actually finish the message and send it.  Also,
you must be in the same folder with the message you replied to for the
status of the message to be updated.
</para>
</note>

<para>
See also the <link linkend="postpone">$postpone</link> quad-option.
</para>

</sect1>

</chapter>

<chapter id="configuration">
<title>Configuration</title>

<sect1 id="configuration-files">
<title>Location of Initialization Files</title>

<para>
While the default configuration (or <quote>preferences</quote>) make
Mutt usable right out of the box, it is often desirable to tailor Mutt
to suit your own tastes. When Mutt is first invoked, it will attempt to
read the <quote>system</quote> configuration file (defaults set by your
local system administrator), unless the <quote>-n</quote> <link
linkend="commandline">command line</link> option is specified.  This
file is typically <literal>/usr/local/share/mutt/Muttrc</literal> or
<literal>/etc/Muttrc</literal>. Mutt will next look for a file named
<literal>.muttrc</literal> in your home directory.  If this file does
not exist and your home directory has a subdirectory named
<literal>.mutt</literal>, Mutt tries to load a file named
<literal>.mutt/muttrc</literal>.
</para>

<para>
<literal>.muttrc</literal> is the file where you will usually place your
<link linkend="commands">commands</link> to configure Mutt.
</para>

<para>
In addition, Mutt supports version specific configuration files that are
parsed instead of the default files as explained above.  For instance,
if your system has a <literal>Muttrc-0.88</literal> file in the system
configuration directory, and you are running version 0.88 of Mutt, this
file will be sourced instead of the <literal>Muttrc</literal> file.  The
same is true of the user configuration file, if you have a file
<literal>.muttrc-0.88.6</literal> in your home directory, when you run
Mutt version 0.88.6, it will source this file instead of the default
<literal>.muttrc</literal> file.  The version number is the same which
is visible using the <quote>-v</quote> <link
linkend="commandline">command line</link> switch or using the
<literal>show-version</literal> key (default: V) from the index menu.
</para>

</sect1>

<sect1 id="muttrc-syntax" xreflabel="Syntax of Initialization Files">
<title>Syntax of Initialization Files</title>

<para>
An initialization file consists of a series of <link
linkend="commands">commands</link>.  Each line of the file may contain
one or more commands.  When multiple commands are used, they must be
separated by a semicolon (<quote>;</quote>).
</para>

<example id="ex-rc-multiple-cmds">
<title>Multiple configuration commands per line</title>
<screen>
set realname='Mutt user' ; ignore x-
</screen>
</example>

<para>
The hash mark, or pound sign (<quote>#</quote>), is used as a
<quote>comment</quote> character. You can use it to annotate your
initialization file. All text after the comment character to the end of
the line is ignored.
</para>

<example id="ex-ec-comment">
<title>Commenting configuration files</title>
<screen>
my_hdr X-Disclaimer: Why are you listening to me? <emphasis role="comment"># This is a comment</emphasis>
</screen>
</example>

<para>
Single quotes (<quote>'</quote>) and double quotes (<quote>"</quote>)
can be used to quote strings which contain spaces or other special
characters.  The difference between the two types of quotes is similar
to that of many popular shell programs, namely that a single quote is
used to specify a literal string (one that is not interpreted for shell
variables or quoting with a backslash [see next paragraph]), while
double quotes indicate a string for which should be evaluated.  For
example, backticks are evaluated inside of double quotes, but
<emphasis>not</emphasis> for single quotes.
</para>

<para>
<quote>\</quote> quotes the next character, just as in shells such as
bash and zsh.  For example, if want to put quotes <quote>"</quote>
inside of a string, you can use <quote>\</quote> to force the next
character to be a literal instead of interpreted character.
</para>

<example id="ex-rc-quote">
<title>Escaping quotes in configuration files</title>
<screen>
set realname="Michael \"MuttDude\" Elkins"
</screen>
</example>

<para>
<quote>\\</quote> means to insert a literal <quote>\</quote> into the line.
<quote>\n</quote> and <quote>\r</quote> have their usual C meanings of linefeed and
carriage-return, respectively.
</para>

<para>
A <quote>\</quote> at the end of a line can be used to split commands
over multiple lines as it <quote>escapes</quote> the line end, provided
that the split points don't appear in the middle of command names. Lines
are first concatenated before interpretation so that a multi-line can be
commented by commenting out the first line only.
</para>

<example id="ex-rc-split">
<title>Splitting long configuration commands over several lines</title>
<screen>
set status_format="some very \
long value split \
over several lines"
</screen>
</example>

<para>
It is also possible to substitute the output of a Unix command in an
initialization file.  This is accomplished by enclosing the command in
backticks (``). In <xref linkend="ex-rc-backtick"/>, the output of the
Unix command <quote>uname -a</quote> will be substituted before the line
is parsed.  Since initialization files are line oriented, only the first
line of output from the Unix command will be substituted.
</para>

<example id="ex-rc-backtick">
<title>Using external command's output in configuration files</title>
<screen>
my_hdr X-Operating-System: `uname -a`
</screen>
</example>

<para>
Both environment variables and Mutt variables can be accessed by
prepending <quote>$</quote> to the name of the variable. For example,
</para>

<example id="ex-rc-env">
<title>Using environment variables in configuration files</title>
<screen>
set record=+sent_on_$HOSTNAME
</screen>
</example>

<para>
will cause Mutt to save outgoing messages to a folder named
<quote>sent_on_kremvax</quote> if the environment variable
<literal>$HOSTNAME</literal> is set to <quote>kremvax.</quote> (See
<link linkend="record">$record</link> for details.)
</para>

<para>
Mutt expands the variable when it is assigned, not when it is used. If
the value of a variable on the right-hand side of an assignment changes
after the assignment, the variable on the left-hand side will not be
affected.
</para>

<para>
The commands understood by Mutt are explained in the next paragraphs.
For a complete list, see the <link linkend="commands">command
reference</link>.
</para>

<para>
All configuration files are expected to be in the current locale as
specified by the <link linkend="charset">$charset</link> variable which
doesn't have a default value since it's determined by Mutt at startup.
If a configuration file is not encoded in the same character set the
<link linkend="config-charset">$config_charset</link> variable should be
used: all lines starting with the next are recoded from <link
linkend="config-charset">$config_charset</link> to <link
linkend="charset">$charset</link>.
</para>

<para>
This mechanism should be avoided if possible as it has the following
implications:
</para>

<itemizedlist>

<listitem><para>These variables should be set early in a configuration
file with <link linkend="charset">$charset</link> preceding <link
linkend="config-charset">$config_charset</link> so Mutt knows what
character set to convert to.</para></listitem>

<listitem><para>If <link linkend="config-charset">$config_charset</link>
is set, it should be set in each configuration file because the value is
global and <emphasis>not</emphasis> per configuration
file.</para></listitem>

<listitem><para>Because Mutt first recodes a line before it attempts to
parse it, a conversion introducing question marks or other characters as
part of errors (unconvertable characters, transliteration) may introduce
syntax errors or silently change the meaning of certain tokens
(e.g. inserting question marks into regular
expressions).</para></listitem>

</itemizedlist>

</sect1>

<sect1 id="addrgroup">
<title>Address Groups</title>

<para>Usage:</para>

<cmdsynopsis>
<command>group</command>
<arg choice="opt" rep="repeat">
<option>-group</option>
<replaceable class="parameter">name</replaceable>
</arg>
<group choice="req">
<arg choice="plain" rep="repeat">
<option>-rx</option>
<replaceable class="parameter">expr</replaceable>
</arg>
<arg choice="plain" rep="repeat">
<option>-addr</option>
<replaceable class="parameter">expr</replaceable>
</arg>
</group>

<command>ungroup</command>
<arg choice="opt" rep="repeat">
<option>-group</option>
<replaceable class="parameter">name</replaceable>
</arg>
<group choice="req">
<arg choice="plain">
<replaceable class="parameter">*</replaceable>
</arg>
<arg choice="plain" rep="repeat">
<option>-rx</option>
<replaceable class="parameter">expr</replaceable>
</arg>
<arg choice="plain" rep="repeat">
<option>-addr</option>
<replaceable class="parameter">expr</replaceable>
</arg>
</group>
</cmdsynopsis>

<para>
Mutt supports grouping addresses logically into named groups. An address
or address pattern can appear in several groups at the same time. These
groups can be used in <link linkend="patterns">patterns</link> (for searching, limiting and tagging) and
in hooks by using group patterns. This can be useful to classify mail
and take certain actions depending on in what groups the message is.
For example, the mutt user's mailing list would fit into the categories
<quote>mailing list</quote> and <quote>mutt-related</quote>. Using <link
linkend="send-hook"><literal>send-hook</literal></link>, the sender can
be set to a dedicated one for writing mailing list messages, and the
signature could be set to a mutt-related one for writing to a mutt list
&mdash; for other lists, the list sender setting still applies but a
different signature can be selected. Or, given a group only containing
recipients known to accept encrypted mail,
<quote>auto-encryption</quote> can be achieved easily.
</para>

<para>
The <command>group</command> command is used to directly add either
addresses or regular expressions to the specified group or groups. The
different categories of arguments to the <command>group</command>
command can be in any order. The flags <literal>-rx</literal> and
<literal>-addr</literal> specify what the following strings (that cannot
begin with a hyphen) should be interpreted as: either a regular
expression or an email address, respectively.
</para>

<para>
These address groups can also be created implicitly by the <link
linkend="alias"><command>alias</command></link>, <link
linkend="lists"><command>lists</command></link>, <link
linkend="lists"><command>subscribe</command></link> and <link
linkend="alternates"><command>alternates</command></link> commands by
specifying the optional <literal>-group</literal> option. For example,
</para>

<screen>
alternates -group me address1 address2
alternates -group me -group work address3
</screen>

<para>
would create a group named <quote>me</quote> which contains all your
addresses and a group named <quote>work</quote> which contains only your
work address <emphasis>address3</emphasis>. Besides many other
possibilities, this could be used to automatically mark your own
messages in a mailing list folder as read or use a special signature for
work-related messages.
</para>

<para>
The <command>ungroup</command> command is used to remove addresses or
regular expressions from the specified group or groups. The syntax is
similar to the <command>group</command> command, however the special
character <literal>*</literal> can be used to empty a group of all of
its contents. As soon as a group gets empty because all addresses and
regular expressions have been removed, it'll internally be removed, too
(i.e. there cannot be an empty group). When removing regular expressions
from a group, the pattern must be specified exactly as given to the
<command>group</command> command or <literal>-group</literal> argument.
</para>

</sect1>

<sect1 id="alias">
<title>Defining/Using Aliases</title>

<para>Usage:</para>

<cmdsynopsis>
<command>alias</command>
<arg choice="opt" rep="repeat">
<option>-group</option>
<replaceable class="parameter">name</replaceable>
</arg>
<arg choice="plain">
<replaceable class="parameter">key</replaceable>
</arg>
<arg choice="plain">
<replaceable class="parameter">address</replaceable>
</arg>
<arg choice="opt" rep="repeat">
<replaceable class="parameter">address</replaceable>
</arg>

<command>unalias</command>
<arg choice="opt" rep="repeat">
<option>-group</option>
<replaceable>name</replaceable>
</arg>
<group choice="req">
<arg choice="plain">
<replaceable class="parameter">*</replaceable>
</arg>
<arg choice="plain" rep="repeat">
<replaceable class="parameter">key</replaceable>
</arg>
</group>
</cmdsynopsis>

<para>
It's usually very cumbersome to remember or type out the address of
someone you are communicating with.  Mutt allows you to create
<quote>aliases</quote> which map a short string to a full address.
</para>

<note>
<para>
If you want to create an alias for more than one address, you
<emphasis>must</emphasis> separate the addresses with a comma
(<quote>,</quote>).
</para>
</note>

<para>
The optional <literal>-group</literal> argument to
<command>alias</command> causes the aliased address(es) to be added to
the named <emphasis>group</emphasis>.
</para>

<para>
To remove an alias or aliases (<quote>*</quote> means all aliases):
</para>

<screen>
alias muttdude me@cs.hmc.edu (Michael Elkins)
alias theguys manny, moe, jack
</screen>

<para>
Unlike other mailers, Mutt doesn't require aliases to be defined in a
special file.  The <command>alias</command> command can appear anywhere
in a configuration file, as long as this file is <link
linkend="source"><command>source</command>d</link>.  Consequently, you
can have multiple alias files, or you can have all aliases defined in
your <literal>.muttrc</literal>.
</para>

<para>
On the other hand, the <link
linkend="create-alias"><literal>&lt;create-alias&gt;</literal></link>
function can use only one file, the one pointed to by the <link
linkend="alias-file">$alias_file</link> variable (which is
<literal>~/.muttrc</literal> by default). This file is not special
either, in the sense that Mutt will happily append aliases to any file,
but in order for the new aliases to take effect you need to explicitly
<link linkend="source"><command>source</command></link> this file too.
</para>

<example id="ex-alias-external">
<title>Configuring external alias files</title>
<screen>
source /usr/local/share/Mutt.aliases
source ~/.mail_aliases
set alias_file=~/.mail_aliases
</screen>
</example>

<para>
To use aliases, you merely use the alias at any place in Mutt where Mutt
prompts for addresses, such as the <emphasis>To:</emphasis> or
<emphasis>Cc:</emphasis> prompt.  You can also enter aliases in your
editor at the appropriate headers if you have the <link
linkend="edit-headers">$edit_headers</link> variable set.
</para>

<para>
In addition, at the various address prompts, you can use the tab
character to expand a partial alias to the full alias.  If there are
multiple matches, Mutt will bring up a menu with the matching aliases.
In order to be presented with the full list of aliases, you must hit tab
without a partial alias, such as at the beginning of the prompt or after
a comma denoting multiple addresses.
</para>

<para>
In the alias menu, you can select as many aliases as you want with the
<literal>select-entry</literal> key (default: &lt;Return&gt;), and use
the <emphasis>exit</emphasis> key (default: q) to return to the address
prompt.
</para>

</sect1>

<sect1 id="bind">
<title>Changing the Default Key Bindings</title>

<para>Usage:</para>

<cmdsynopsis>
<command>bind</command>
<arg choice="plain">
<replaceable class="parameter">map</replaceable>
</arg>
<arg choice="plain">
<replaceable class="parameter">key</replaceable>
</arg>
<arg choice="plain">
<replaceable class="parameter">function</replaceable>
</arg>
</cmdsynopsis>

<para>
This command allows you to change the default key bindings (operation
invoked when pressing a key).
</para>

<para>
<emphasis>map</emphasis> specifies in which menu the binding belongs.
Multiple maps may be specified by separating them with commas (no
additional whitespace is allowed). The currently defined maps are:
</para>

<anchor id="maps"/>
<variablelist>

<varlistentry>
<term>generic</term>
<listitem>
<para>
This is not a real menu, but is used as a fallback for all of the other
menus except for the pager and editor modes.  If a key is not defined in
another menu, Mutt will look for a binding to use in this menu.  This
allows you to bind a key to a certain function in multiple menus instead
of having multiple <command>bind</command> statements to accomplish the
same task.
</para>
</listitem>
</varlistentry>
<varlistentry>
<term>alias</term>
<listitem>
<para>
The alias menu is the list of your personal aliases as defined in your
<literal>.muttrc</literal>.  It is the mapping from a short alias name
to the full email address(es) of the recipient(s).
</para>
</listitem>
</varlistentry>
<varlistentry>
<term>attach</term>
<listitem>
<para>
The attachment menu is used to access the attachments on received
messages.
</para>
</listitem>
</varlistentry>
<varlistentry>
<term>browser</term>
<listitem>
<para>
The browser is used for both browsing the local directory structure, and
for listing all of your incoming mailboxes.
</para>
</listitem>
</varlistentry>
<varlistentry>
<term>editor</term>
<listitem>
<para>
The editor is used to allow the user to enter a single line of text, such as
the <emphasis>To</emphasis> or <emphasis>Subject</emphasis> prompts in the
<literal>compose</literal> menu.
</para>
</listitem>
</varlistentry>
<varlistentry>
<term>index</term>
<listitem>
<para>
The index is the list of messages contained in a mailbox.
</para>
</listitem>
</varlistentry>
<varlistentry>
<term>compose</term>
<listitem>
<para>
The compose menu is the screen used when sending a new message.
</para>
</listitem>
</varlistentry>
<varlistentry>
<term>pager</term>
<listitem>
<para>
The pager is the mode used to display message/attachment data, and help
listings.
</para>
</listitem>
</varlistentry>
<varlistentry>
<term>pgp</term>
<listitem>
<para>
The pgp menu is used to select the OpenPGP keys used to encrypt outgoing
messages.
</para>
</listitem>
</varlistentry>
<varlistentry>
<term>smime</term>
<listitem>
<para>
The smime menu is used to select the OpenSSL certificates used to
encrypt outgoing messages.
</para>
</listitem>
</varlistentry>
<varlistentry>
<term>postpone</term>
<listitem>
<para>
The postpone menu is similar to the index menu, except is used when
recalling a message the user was composing, but saved until later.
</para>
</listitem>
</varlistentry>
<varlistentry>
<term>query</term>
<listitem>
<para>
The query menu is the browser for results returned by <link
linkend="query-command">$query_command</link>.
</para>
</listitem>
</varlistentry>
<varlistentry>
<term>mix</term>
<listitem>
<para>
The mixmaster screen is used to select remailer options for outgoing
messages (if Mutt is compiled with Mixmaster support).
</para>
</listitem>
</varlistentry>
</variablelist>

<para>
<emphasis>key</emphasis> is the key (or key sequence) you wish to bind.
To specify a control character, use the sequence
<emphasis>\Cx</emphasis>, where <emphasis>x</emphasis> is the letter of
the control character (for example, to specify control-A use
<quote>\Ca</quote>).  Note that the case of <emphasis>x</emphasis> as
well as <emphasis>\C</emphasis> is ignored, so that
<emphasis>\CA</emphasis>, <emphasis>\Ca</emphasis>,
<emphasis>\cA</emphasis> and <emphasis>\ca</emphasis> are all
equivalent.  An alternative form is to specify the key as a three digit
octal number prefixed with a <quote>\</quote> (for example
<emphasis>\177</emphasis> is equivalent to <emphasis>\c?</emphasis>). In
addition, <emphasis>key</emphasis> may be a symbolic name as shown in
<xref linkend="tab-key-names"/>.
</para>

<table id="tab-key-names">
<title>Symbolic key names</title>
<tgroup cols="2">
<thead>
<row><entry>Symbolic name</entry><entry>Meaning</entry></row>
</thead>
<tbody>
<row><entry>\t</entry><entry>tab</entry></row>
<row><entry>&lt;tab&gt;</entry><entry>tab</entry></row>
<row><entry>&lt;backtab&gt;</entry><entry>backtab / shift-tab</entry></row>
<row><entry>\r</entry><entry>carriage return</entry></row>
<row><entry>\n</entry><entry>newline</entry></row>
<row><entry>\e</entry><entry>escape</entry></row>
<row><entry>&lt;esc&gt;</entry><entry>escape</entry></row>
<row><entry>&lt;up&gt;</entry><entry>up arrow</entry></row>
<row><entry>&lt;down&gt;</entry><entry>down arrow</entry></row>
<row><entry>&lt;left&gt;</entry><entry>left arrow</entry></row>
<row><entry>&lt;right&gt;</entry><entry>right arrow</entry></row>
<row><entry>&lt;pageup&gt;</entry><entry>Page Up</entry></row>
<row><entry>&lt;pagedown&gt;</entry><entry>Page Down</entry></row>
<row><entry>&lt;backspace&gt;</entry><entry>Backspace</entry></row>
<row><entry>&lt;delete&gt;</entry><entry>Delete</entry></row>
<row><entry>&lt;insert&gt;</entry><entry>Insert</entry></row>
<row><entry>&lt;enter&gt;</entry><entry>Enter</entry></row>
<row><entry>&lt;return&gt;</entry><entry>Return</entry></row>
<row><entry>&lt;home&gt;</entry><entry>Home</entry></row>
<row><entry>&lt;end&gt;</entry><entry>End</entry></row>
<row><entry>&lt;space&gt;</entry><entry>Space bar</entry></row>
<row><entry>&lt;f1&gt;</entry><entry>function key 1</entry></row>
<row><entry>&lt;f10&gt;</entry><entry>function key 10</entry></row>
</tbody>
</tgroup>
</table>

<para>
The <literal>&lt;what-key&gt;</literal> function can be used to
explore keycode and symbolic names for other keys on your keyboard.
Executing this function will display information about each key
pressed, until terminated by <literal>^G</literal>.
</para>

<para>
<emphasis>key</emphasis> does not need to be enclosed in quotes unless
it contains a space (<quote>&nbsp;</quote>) or semi-colon
(<quote>;</quote>).
</para>

<para>
<emphasis>function</emphasis> specifies which action to take when
<emphasis>key</emphasis> is pressed.  For a complete list of functions,
see the <link linkend="functions">reference</link>. Note that the
<command>bind</command> expects <emphasis>function</emphasis> to be
specified without angle brackets.
</para>

<para>
The special function <literal>&lt;noop&gt;</literal> unbinds the
specified key sequence.
</para>

</sect1>

<sect1 id="charset-hook">
<title>Defining Aliases for Character Sets</title>

<para>Usage:</para>

<cmdsynopsis>
<command>charset-hook</command>
<arg choice="plain">
<replaceable class="parameter">alias</replaceable>
</arg>
<arg choice="plain">
<replaceable class="parameter">charset</replaceable>
</arg>

<command>iconv-hook<anchor id="iconv-hook"/></command>
<arg choice="plain">
<replaceable class="parameter">charset</replaceable>
</arg>
<arg choice="plain">
<replaceable class="parameter">local-charset</replaceable>
</arg>
</cmdsynopsis>

<para>
The <command>charset-hook</command> command defines an alias for a
character set.  This is useful to properly display messages which are
tagged with a character set name not known to Mutt.
</para>

<para>
The <command>iconv-hook</command> command defines a system-specific name
for a character set.  This is helpful when your systems character
conversion library insists on using strange, system-specific names for
character sets.
</para>

</sect1>

<sect1 id="folder-hook">
<title>Setting Variables Based Upon Mailbox</title>

<para>Usage:</para>

<cmdsynopsis>
<command>folder-hook</command>
<arg choice="plain">
<replaceable class="parameter">[!]regexp</replaceable>
</arg>
<arg choice="plain">
<replaceable class="parameter">command</replaceable>
</arg>
</cmdsynopsis>

<para>
It is often desirable to change settings based on which mailbox you are
reading.  The <command>folder-hook</command> command provides a method
by which you can execute any configuration command.
<emphasis>regexp</emphasis> is a regular expression specifying in which
mailboxes to execute <emphasis>command</emphasis> before loading.  If a
mailbox matches multiple <command>folder-hook</command>s, they are
executed in the order given in the <literal>.muttrc</literal>.
</para>

<para>
The regexp parameter has <link linkend="shortcuts">mailbox
shortcut</link> expansion performed on the first character.
See  <xref linkend="mailbox-hook"/> for more details.
</para>

<note>
<para>
If you use the <quote>!</quote> shortcut for <link
linkend="spoolfile">$spoolfile</link> at the beginning of the pattern,
you must place it inside of double or single quotes in order to
distinguish it from the logical <emphasis>not</emphasis> operator for
the expression.
</para>
</note>

<note>
<para>
Settings are <emphasis>not</emphasis> restored when you leave the
mailbox.  For example, a command action to perform is to change the
sorting method based upon the mailbox being read:
</para>

<screen>
folder-hook mutt "set sort=threads"</screen>

<para>
However, the sorting method is not restored to its previous value when
reading a different mailbox.  To specify a <emphasis>default</emphasis>
command, use the pattern <quote>.</quote> before other
<command>folder-hook</command>s adjusting a value on a per-folder basis
because <command>folder-hook</command>s are evaluated in the order given
in the configuration file.
</para>
</note>

<note>
<para>
The keyboard buffer will not be processed until after all hooks
are run; multiple <link linkend="push">push</link> or <link
linkend="exec">exec</link> commands will end up being processed in
reverse order.
</para>
</note>

<para>
The following example will set the <link linkend="sort">sort</link>
variable to <literal>date-sent</literal> for all folders but to
<literal>threads</literal> for all folders containing
<quote>mutt</quote> in their name.
</para>

<example id="ex-folder-sorting">
<title>Setting sort method based on mailbox name</title>
<screen>
folder-hook . "set sort=date-sent"
folder-hook mutt "set sort=threads"
</screen>
</example>

</sect1>

<sect1 id="macro">
<title>Keyboard Macros</title>

<para>Usage:</para>

<cmdsynopsis>
<command>macro</command>
<arg choice="plain">
<replaceable class="parameter">menu</replaceable>
</arg>
<arg choice="plain">
<replaceable class="parameter">key</replaceable>
</arg>
<arg choice="plain">
<replaceable class="parameter">sequence</replaceable>
</arg>
<arg choice="opt">
<replaceable class="parameter">description</replaceable>
</arg>
</cmdsynopsis>

<para>
Macros are useful when you would like a single key to perform a series
of actions.  When you press <emphasis>key</emphasis> in menu
<emphasis>menu</emphasis>, Mutt will behave as if you had typed
<emphasis>sequence</emphasis>.  So if you have a common sequence of
commands you type, you can create a macro to execute those commands with
a single key or fewer keys.
</para>

<para>
<emphasis>menu</emphasis> is the <link linkend="maps">map</link> which
the macro will be bound in.  Multiple maps may be specified by
separating multiple menu arguments by commas. Whitespace may not be used
in between the menu arguments and the commas separating them.
</para>

<para>
<emphasis>key</emphasis> and <emphasis>sequence</emphasis> are expanded
by the same rules as the <link linkend="bind">key bindings</link> with
some additions.  The first is that control characters in
<emphasis>sequence</emphasis> can also be specified as
<emphasis>^x</emphasis>.  In order to get a caret (<quote>^</quote>) you
need to use <emphasis>^^</emphasis>.  Secondly, to specify a certain key
such as <emphasis>up</emphasis> or to invoke a function directly, you
can use the format <emphasis>&lt;key name&gt;</emphasis> and
<emphasis>&lt;function name&gt;</emphasis>.  For a listing of key names
see the section on <link linkend="bind">key bindings</link>.  Functions
are listed in the <link linkend="functions">reference</link>.
</para>

<para>
The advantage with using function names directly is that the macros will
work regardless of the current key bindings, so they are not dependent
on the user having particular key definitions.  This makes them more
robust and portable, and also facilitates defining of macros in files
used by more than one user (e.g., the system Muttrc).
</para>

<para>
Optionally you can specify a descriptive text after
<emphasis>sequence</emphasis>, which is shown in the help screens if
they contain a description.
</para>

<note>
<para>
Macro definitions (if any) listed in the help screen(s), are
silently truncated at the screen width, and are not wrapped.
</para>
</note>

</sect1>

<sect1 id="color">
<title>Using Color and Mono Video Attributes</title>

<para>Usage:</para>

<cmdsynopsis>
<command>color</command>
<arg choice="plain">
<replaceable class="parameter">object</replaceable>
</arg>
<arg choice="plain">
<replaceable class="parameter">foreground</replaceable>
</arg>
<arg choice="plain">
<replaceable class="parameter">background</replaceable>
</arg>

<command>color</command>
<group choice="req">
<arg choice="plain">
<option>header</option>
</arg>
<arg choice="plain">
<option>body</option>
</arg>
</group>
<arg choice="plain">
<replaceable class="parameter">foreground</replaceable>
</arg>
<arg choice="plain">
<replaceable class="parameter">background</replaceable>
</arg>
<arg choice="plain">
<replaceable class="parameter">regexp</replaceable>
</arg>

<command>color</command>
<arg choice="plain">
<option><emphasis>index-object</emphasis></option>
</arg>
<arg choice="plain">
<replaceable class="parameter">foreground</replaceable>
</arg>
<arg choice="plain">
<replaceable class="parameter">background</replaceable>
</arg>
<arg choice="plain">
<replaceable class="parameter">pattern</replaceable>
</arg>

<command>uncolor</command>
<group choice="req">
<arg choice="plain">
<option><emphasis>index-object</emphasis></option>
</arg>
<arg choice="plain">
<option>header</option>
</arg>
<arg choice="plain">
<option>body</option>
</arg>
</group>
<group choice="req">
<arg choice="plain">
<replaceable>*</replaceable>
</arg>
<arg choice="plain" rep="repeat">
<replaceable>pattern</replaceable>
</arg>
</group>
</cmdsynopsis>

<para>
If your terminal supports color, you can spice up Mutt by creating your
own color scheme.  To define the color of an object (type of
information), you must specify both a foreground color
<emphasis>and</emphasis> a background color (it is not possible to only
specify one or the other).
</para>

<para>
<emphasis>header</emphasis> and <emphasis>body</emphasis> match
<emphasis>regexp</emphasis> in the header/body of a message,
<emphasis>index-object</emphasis> can match <emphasis>pattern</emphasis>
(see <xref linkend="patterns"/>) in the message index. Note that IMAP
server-side searches (=b, =B, =h) are not supported for color index
patterns.
</para>

<para>
<emphasis>object</emphasis> can be one of:
</para>

<itemizedlist>
<listitem><para>attachment</para></listitem>
<listitem><para>bold (highlighting bold patterns in the body of messages)</para></listitem>
<listitem><para>error (error messages printed by Mutt)</para></listitem>
<listitem><para>hdrdefault (default color of the message header in the pager)</para></listitem>
<listitem><para>index_author (color of the author name in the index, uses <emphasis>pattern</emphasis>)</para></listitem>
<listitem><para>index_collapsed (the number of messages in a collapsed thread in the index)</para></listitem>
<listitem><para>index_date (color of the date field in the index)</para></listitem>
<listitem><para>index_flags (color of the message flags in the index)</para></listitem>
<listitem><para>index_label (color of the message label in the index)</para></listitem>
<listitem><para>index_number (color of the message number in the index)</para></listitem>
<listitem><para>index_size (color of the message size and line number in the index)</para></listitem>
<listitem><para>index_subject (color of the subject in the index, uses <emphasis>pattern</emphasis>)</para></listitem>
<listitem><para>indicator (arrow or bar used to indicate the current item in a menu)</para></listitem>
<listitem><para>markers (the <quote>+</quote> markers at the beginning of wrapped lines in the pager)</para></listitem>
<listitem><para>message (informational messages)</para></listitem>
<listitem><para>normal</para></listitem>
<listitem><para><link linkend="progress">progress</link> (visual progress bar)</para></listitem>
<listitem><para>prompt</para></listitem>
<listitem><para>quoted (text matching <link linkend="quote-regexp">$quote_regexp</link> in the body of a message)</para></listitem>
<listitem><para>quoted1, quoted2, ..., quoted<emphasis>N</emphasis> (higher levels of quoting)</para></listitem>
<listitem><para>search (highlighting of words in the pager)</para></listitem>
<listitem><para>signature</para></listitem><listitem><para>status (mode lines used to display info about the mailbox or message)</para></listitem>
<listitem><para>tilde (the <quote>~</quote> used to pad blank lines in the pager)</para></listitem>
<listitem><para>tree (thread tree drawn in the message index and attachment menu)</para></listitem>
<listitem><para>underline (highlighting underlined patterns in the body of messages)</para></listitem>
</itemizedlist>

<para>
<emphasis>index-object</emphasis> can be one of the following:
</para>

<itemizedlist>
<listitem><para>index (default highlighting of the entire index line, uses <emphasis>pattern</emphasis>)</para></listitem>
<listitem><para>index_date (the date field)</para></listitem>
<listitem><para>index_flags (the message flags, %S %Z, uses <emphasis>pattern</emphasis>)</para></listitem>
<listitem><para>index_number (the message number, %C)</para></listitem>
<listitem><para>index_collapsed (the number of messages in a collapsed thread, %M)</para></listitem>
<listitem><para>index_author (the author name, %A %a %F %L %n, uses <emphasis>pattern</emphasis>)</para></listitem>
<listitem><para>index_subject (the subject, %s, uses <emphasis>pattern</emphasis>)</para></listitem>
<listitem><para>index_size (the message size, %c %l)</para></listitem>
<listitem><para>index_label (the message label, %y %Y)</para></listitem>
<listitem><para>index_tags (the transformed message tags, %g)</para></listitem>
<listitem><para>index_tag (an individual message tag, %G, uses <emphasis>pattern / tag name</emphasis>)</para></listitem>
</itemizedlist>

<para>
<emphasis>foreground</emphasis> and <emphasis>background</emphasis> can
be one of the following:
</para>

<itemizedlist>
<listitem><para>white</para></listitem>
<listitem><para>black</para></listitem>
<listitem><para>green</para></listitem>
<listitem><para>magenta</para></listitem>
<listitem><para>blue</para></listitem>
<listitem><para>cyan</para></listitem>
<listitem><para>yellow</para></listitem>
<listitem><para>red</para></listitem>
<listitem><para>default</para></listitem>
<listitem><para>color<emphasis>x</emphasis></para>
</listitem>
</itemizedlist>

<para>
<emphasis>foreground</emphasis> can optionally be prefixed with the
keyword <literal>bright</literal> to make the foreground color boldfaced
(e.g., <literal>brightred</literal>).
</para>

<para>
If your terminal supports it, the special keyword
<emphasis>default</emphasis> can be used as a transparent color.  The
value <emphasis>brightdefault</emphasis> is also valid.  If Mutt is
linked against the <emphasis>S-Lang</emphasis> library, you also need to
set the <literal>$COLORFGBG</literal> environment variable to the
default colors of your terminal for this to work; for example (for
Bourne-like shells):
</para>

<screen>
set COLORFGBG="green;black"
export COLORFGBG
</screen>

<note>
<para>
The <emphasis>S-Lang</emphasis> library requires you to use the
<emphasis>lightgray</emphasis> and <emphasis>brown</emphasis> keywords
instead of <emphasis>white</emphasis> and <emphasis>yellow</emphasis>
when setting this variable.
</para>
</note>

<note>
<para>
The <command>uncolor</command> command can be applied to the index,
header and body objects only.  It removes entries from the list. You
<emphasis>must</emphasis> specify the same pattern specified in the
<command>color</command> command for it to be removed.  The pattern
<quote>*</quote> is a special token which means to clear the color list
of all entries.
</para>
</note>

<para>
Mutt also recognizes the keywords <emphasis>color0</emphasis>,
<emphasis>color1</emphasis>, ...,
<emphasis>color</emphasis><emphasis>N-1</emphasis>
(<emphasis>N</emphasis> being the number of colors supported by your
terminal).  This is useful when you remap the colors for your display
(for example by changing the color associated with
<emphasis>color2</emphasis> for your xterm), since color names may then
lose their normal meaning.
</para>

<anchor id="mono"/>
<para>
If your terminal does not support color, it is still possible change the
video attributes through the use of the <quote>mono</quote>
command. Usage:
</para>

<cmdsynopsis>
<command>mono</command>
<arg choice="plain">
<replaceable class="parameter">object</replaceable>
</arg>
<arg choice="plain">
<replaceable class="parameter">attribute</replaceable>
</arg>

<command>mono</command>
<group choice="req">
<arg choice="plain">
<option>header</option>
</arg>
<arg choice="plain">
<option>body</option>
</arg>
</group>
<arg choice="plain">
<replaceable class="parameter">attribute</replaceable>
</arg>
<arg choice="plain">
<replaceable class="parameter">regexp</replaceable>
</arg>

<command>mono</command>
<arg choice="plain">
<option>index</option>
</arg>
<arg choice="plain">
<replaceable class="parameter">attribute</replaceable>
</arg>
<arg choice="plain">
<replaceable class="parameter">pattern</replaceable>
</arg>

<command>unmono</command>
<group choice="req">
<arg choice="plain">
<option><emphasis>index-object</emphasis></option>
</arg>
<arg choice="plain">
<option>header</option>
</arg>
<arg choice="plain">
<option>body</option>
</arg>
</group>
<group choice="req">
<arg choice="plain">
<replaceable>*</replaceable>
</arg>
<arg choice="plain" rep="repeat">
<replaceable>pattern</replaceable>
</arg>
</group>
</cmdsynopsis>

<para>
For <emphasis>object</emphasis>, see the <command>color</command>
command. <emphasis>attribute</emphasis> can be one of the following:
</para>

<itemizedlist>
<listitem><para>none</para></listitem>
<listitem><para>bold</para></listitem>
<listitem><para>underline</para></listitem>
<listitem><para>reverse</para></listitem>
<listitem><para>standout</para></listitem>
</itemizedlist>

</sect1>

<sect1 id="msg-hdr-display">
<title>Message Header Display</title>

<sect2 id="hdr-folding">
<title>Header Display</title>

<para>
When displaying a message in the pager, Mutt folds long header lines at
<link linkend="wrap">$wrap</link> columns. Though there're precise rules
about where to break and how, Mutt always folds headers using a tab for
readability. (Note that the sending side is not affected by this, Mutt
tries to implement standards compliant folding.)
</para>

</sect2>

<sect2 id="ignore">
<title>Selecting Headers</title>

<para>Usage:</para>

<cmdsynopsis>
<command>ignore</command>
<arg choice="plain">
<replaceable class="parameter">pattern</replaceable>
</arg>
<arg choice="opt" rep="repeat">
<replaceable class="parameter">pattern</replaceable>
</arg>

<command>unignore</command>
<group choice="req">
<arg choice="plain">
<replaceable>*</replaceable>
</arg>
<arg choice="plain" rep="repeat">
<replaceable>pattern</replaceable>
</arg>
</group>
</cmdsynopsis>

<para>
Messages often have many header fields added by automatic processing
systems, or which may not seem useful to display on the screen.  This
command allows you to specify header fields which you don't normally
want to see in the pager.
</para>

<para>
You do not need to specify the full header field name.  For example,
<quote>ignore content-</quote> will ignore all header fields that begin
with the pattern <quote>content-</quote>. <quote>ignore *</quote> will
ignore all headers.
</para>

<para>
To remove a previously added token from the list, use the
<quote>unignore</quote> command.  The <quote>unignore</quote> command
will make Mutt display headers with the given pattern.  For example, if
you do <quote>ignore x-</quote> it is possible to <quote>unignore
x-mailer</quote>.
</para>

<para>
<quote>unignore *</quote> will remove all tokens from the ignore list.
</para>

<example id="ex-header-weeding">
<title>Header weeding</title>
<screen>
<emphasis role="comment"># Sven's draconian header weeding</emphasis>
ignore *
unignore from date subject to cc
unignore organization organisation x-mailer: x-newsreader: x-mailing-list:
unignore posted-to:
</screen>
</example>

</sect2>

<sect2 id="hdr-order">
<title>Ordering Displayed Headers</title>

<para>Usage:</para>

<cmdsynopsis>
<command>hdr_order</command>
<arg choice="plain">
<replaceable class="parameter">header</replaceable>
</arg>
<arg choice="opt" rep="repeat">
<replaceable class="parameter">header</replaceable>
</arg>

<command>unhdr_order</command>
<group choice="req">
<arg choice="plain">
<replaceable>*</replaceable>
</arg>
<arg choice="plain" rep="repeat">
<replaceable>header</replaceable>
</arg>
</group>
</cmdsynopsis>

<para>
With the <command>hdr_order</command> command you can specify an order
in which Mutt will attempt to present these headers to you when viewing
messages.
</para>

<para>
<quote><command>unhdr_order</command> *</quote> will clear all previous
headers from the order list, thus removing the header order effects set
by the system-wide startup file.
</para>

<example id="ex-hdr-order">
<title>Configuring header display order</title>
<screen>
hdr_order From Date: From: To: Cc: Subject:
</screen>
</example>

</sect2>
</sect1>

<sect1 id="alternates">
<title>Alternative Addresses</title>

<para>Usage:</para>

<cmdsynopsis>
<command>alternates</command>
<arg choice="opt" rep="repeat">
<option>-group</option>
<replaceable>name</replaceable>
</arg>
<arg choice="plain">
<replaceable>regexp</replaceable>
</arg>
<arg choice="opt" rep="repeat">
<replaceable>regexp</replaceable>
</arg>

<command>unalternates</command>
<arg choice="opt" rep="repeat">
<option>-group</option>
<replaceable>name</replaceable>
</arg>
<group choice="req">
<arg choice="plain">
<replaceable>*</replaceable>
</arg>
<arg choice="plain" rep="repeat">
<replaceable>regexp</replaceable>
</arg>
</group>
</cmdsynopsis>

<para>
With various functions, Mutt will treat messages differently, depending
on whether you sent them or whether you received them from someone else.
For instance, when replying to a message that you sent to a different
party, Mutt will automatically suggest to send the response to the
original message's recipients &mdash; responding to yourself won't make
much sense in many cases.  (See <link
linkend="reply-to">$reply_to</link>.)
</para>

<para>
Many users receive e-mail under a number of different addresses. To
fully use Mutt's features here, the program must be able to recognize
what e-mail addresses you receive mail under. That's the purpose of the
<command>alternates</command> command: It takes a list of regular
expressions, each of which can identify an address under which you
receive e-mail.
</para>

<para>
As addresses are matched using regular expressions and not exact strict
comparisons, you should make sure you specify your addresses as precise
as possible to avoid mismatches. For example, if you specify:
</para>

<screen>
alternates user@example
</screen>

<para>
Mutt will consider <quote><literal>some-user@example</literal></quote>
as being your address, too which may not be desired. As a solution, in
such cases addresses should be specified as:
</para>

<screen>
alternates '^user@example$'
</screen>

<para>
The <literal>-group</literal> flag causes all of the subsequent regular
expressions to be added to the named group.
</para>

<para>
The <command>unalternates</command> command can be used to write
exceptions to <command>alternates</command> patterns. If an address
matches something in an <command>alternates</command> command, but you
nonetheless do not think it is from you, you can list a more precise
pattern under an <command>unalternates</command> command.
</para>

<para>
To remove a regular expression from the <command>alternates</command>
list, use the <command>unalternates</command> command with exactly the
same <emphasis>regexp</emphasis>.  Likewise, if the
<emphasis>regexp</emphasis> for an <command>alternates</command> command
matches an entry on the <command>unalternates</command> list, that
<command>unalternates</command> entry will be removed. If the
<emphasis>regexp</emphasis> for <command>unalternates</command> is
<quote>*</quote>, <emphasis>all entries</emphasis> on
<command>alternates</command> will be removed.
</para>

</sect1>

<sect1 id="lists">
<title>Mailing Lists</title>

<anchor id="subscribe"/>
<para>Usage:</para>

<cmdsynopsis>
<command>lists</command>
<arg choice="opt" rep="repeat">
<option>-group</option>
<replaceable class="parameter">name</replaceable>
</arg>
<arg choice="plain">
<replaceable class="parameter">regexp</replaceable>
</arg>
<arg choice="opt" rep="repeat">
<replaceable class="parameter">regexp</replaceable>
</arg>

<command>unlists</command>
<group choice="req">
<arg choice="plain">
<replaceable class="parameter">*</replaceable>
</arg>
<arg choice="plain" rep="repeat">
<replaceable class="parameter">regexp</replaceable>
</arg>
</group>

<command>subscribe</command>
<arg choice="opt" rep="repeat">
<option>-group</option>
<replaceable class="parameter">name</replaceable>
</arg>
<arg choice="plain">
<replaceable class="parameter">regexp</replaceable>
</arg>
<arg choice="opt" rep="repeat">
<replaceable class="parameter">regexp</replaceable>
</arg>

<command>unsubscribe</command>
<group choice="req">
<arg choice="plain">
<replaceable class="parameter">*</replaceable>
</arg>
<arg choice="plain" rep="repeat">
<replaceable class="parameter">regexp</replaceable>
</arg>
</group>
</cmdsynopsis>

<para>
Mutt has a few nice features for <link linkend="using-lists">handling
mailing lists</link>.  In order to take advantage of them, you must
specify which addresses belong to mailing lists, and which mailing lists
you are subscribed to. Mutt also has limited support for auto-detecting
mailing lists: it supports parsing <literal>mailto:</literal> links in
the common <literal>List-Post:</literal> header which has the same
effect as specifying the list address via the <command>lists</command>
command (except the group feature). Once you have done this, the <link
linkend="list-reply"><literal>&lt;list-reply&gt;</literal></link>
function will work for all known lists.  Additionally, when you send a
message to a subscribed list, Mutt will add a Mail-Followup-To header to
tell other users' mail user agents not to send copies of replies to your
personal address.
</para>

<note>
<para>
The Mail-Followup-To header is a non-standard extension which is not
supported by all mail user agents.  Adding it is not bullet-proof
against receiving personal CCs of list messages.  Also note that the
generation of the Mail-Followup-To header is controlled by the <link
linkend="followup-to">$followup_to</link> configuration variable since
it's common practice on some mailing lists to send Cc upon replies
(which is more a group- than a list-reply).
</para>
</note>

<para>
More precisely, Mutt maintains lists of patterns for the addresses of
known and subscribed mailing lists.  Every subscribed mailing list is
known. To mark a mailing list as known, use the <command>list</command>
command.  To mark it as subscribed, use <command>subscribe</command>.
</para>

<para>
You can use regular expressions with both commands. To mark all messages
sent to a specific bug report's address on Debian's bug tracking system
as list mail, for instance, you could say
</para>

<screen>
subscribe [0-9]+.*@bugs.debian.org</screen>

<para>
as it's often sufficient to just give a portion of the list's e-mail
address.
</para>

<para>
Specify as much of the address as you need to to remove ambiguity.  For
example, if you've subscribed to the Mutt mailing list, you will receive
mail addressed to <literal>mutt-users@mutt.org</literal>.  So, to tell
Mutt that this is a mailing list, you could add <literal>lists
mutt-users@</literal> to your initialization file.  To tell Mutt that
you are subscribed to it, add <literal><command>subscribe</command>
mutt-users</literal> to your initialization file instead.  If you also
happen to get mail from someone whose address is
<literal>mutt-users@example.com</literal>, you could use
<literal><command>lists</command> ^mutt-users@mutt\\.org$</literal> or
<literal><command>subscribe</command> ^mutt-users@mutt\\.org$</literal>
to match only mail from the actual list.
</para>

<para>
The <literal>-group</literal> flag adds all of the subsequent regular
expressions to the named <link linkend="addrgroup">address group</link>
in addition to adding to the specified address list.
</para>

<para>
The <quote>unlists</quote> command is used to remove a token from the
list of known and subscribed mailing-lists. Use <quote>unlists *</quote>
to remove all tokens.
</para>

<para>
To remove a mailing list from the list of subscribed mailing lists, but
keep it on the list of known mailing lists, use
<command>unsubscribe</command>.
</para>

</sect1>

<sect1 id="mbox-hook">
<title>Using Multiple Spool Mailboxes</title>

<para>Usage:</para>

<cmdsynopsis>
<command>mbox-hook</command>
<arg choice="plain">
<replaceable class="parameter">[!]regexp</replaceable>
</arg>
<arg choice="plain">
<replaceable class="parameter">mailbox</replaceable>
</arg>
</cmdsynopsis>

<para>
This command is used to move read messages from a specified mailbox to a
different mailbox automatically when you quit or change folders.
<emphasis>regexp</emphasis> is a regular expression specifying the
mailbox to treat as a <quote>spool</quote> mailbox and
<emphasis>mailbox</emphasis> specifies where mail should be saved when
read.
</para>

<para>
The regexp parameter has <link linkend="shortcuts">mailbox
shortcut</link> expansion performed on the first character.
See  <xref linkend="mailbox-hook"/> for more details.
</para>

<para>
Unlike some of the other <emphasis>hook</emphasis> commands, only the
<emphasis>first</emphasis> matching regexp is used (it is not possible
to save read mail in more than a single mailbox).
</para>

</sect1>

<sect1 id="mailboxes">
<title>Monitoring Incoming Mail</title>

<para>Usage:</para>

<cmdsynopsis>
<command>mailboxes</command>
<arg choice="plain">
<replaceable class="parameter">mailbox</replaceable>
</arg>
<arg choice="opt" rep="repeat">
<replaceable class="parameter">mailbox</replaceable>
</arg>

<command>unmailboxes</command>
<group choice="req">
<arg choice="plain">
<replaceable class="parameter">*</replaceable>
</arg>
<arg choice="plain" rep="repeat">
<replaceable class="parameter">mailbox</replaceable>
</arg>
</group>
</cmdsynopsis>

<para>
This command specifies folders which can receive mail and which will be
checked for new messages periodically.
</para>

<para>
<emphasis>folder</emphasis> can either be a local file or directory
(Mbox/Mmdf or Maildir/Mh). If Mutt was built with POP and/or IMAP
support, <emphasis>folder</emphasis> can also be a POP/IMAP folder
URL. The URL syntax is described in <xref linkend="url-syntax"/>, POP
and IMAP are described in <xref linkend="pop"/> and <xref
linkend="imap"/> respectively.
</para>

<para>
Mutt provides a number of advanced features for handling (possibly many)
folders and new mail within them, please refer to <xref
linkend="new-mail"/> for details (including in what situations and how
often Mutt checks for new mail).
</para>

<para>
The <quote>unmailboxes</quote> command is used to remove a token from
the list of folders which receive mail. Use <quote>unmailboxes *</quote>
to remove all tokens.
</para>

<note>
<para>
The folders in the <command>mailboxes</command> command are resolved
when the command is executed, so if these names contain <link
linkend="shortcuts">shortcut characters</link> (such as <quote>=</quote>
and <quote>!</quote>), any variable definition that affects these
characters (like <link linkend="folder">$folder</link> and <link
linkend="spoolfile">$spoolfile</link>) should be set before the
<command>mailboxes</command> command. If none of these shortcuts are
used, a local path should be absolute as otherwise Mutt tries to find it
relative to the directory from where Mutt was started which may not
always be desired.
</para>
</note>

</sect1>

<sect1 id="my-hdr">
<title>User-Defined Headers</title>

<para>Usage:</para>

<cmdsynopsis>
<command>my_hdr</command>
<arg choice="plain">
<replaceable class="parameter">string</replaceable>
</arg>

<command>unmy_hdr</command>
<group choice="req">
<arg choice="plain">
<replaceable class="parameter">*</replaceable>
</arg>
<arg choice="plain" rep="repeat">
<replaceable class="parameter">field</replaceable>
</arg>
</group>
</cmdsynopsis>

<para>
The <command>my_hdr</command> command allows you to create your own
header fields which will be added to every message you send and appear
in the editor if <link linkend="edit-headers">$edit_headers</link> is
set.
</para>

<para>
For example, if you would like to add an <quote>Organization:</quote>
header field to all of your outgoing messages, you can put the command
something like shown in <xref linkend="ex-my-hdr"/> in your
<literal>.muttrc</literal>.
</para>

<example id="ex-my-hdr">
<title>Defining custom headers</title>
<screen>
my_hdr Organization: A Really Big Company, Anytown, USA
</screen>
</example>

<note>
<para>
Space characters are <emphasis>not</emphasis> allowed between the
keyword and the colon (<quote>:</quote>). The standard for electronic
mail (RFC2822) says that space is illegal there, so Mutt enforces the
rule.
</para>
</note>

<para>
If you would like to add a header field to a single message, you should
either set the <link linkend="edit-headers">$edit_headers</link>
variable, or use the <literal>&lt;edit-headers&gt;</literal> function
(default: <quote>E</quote>) in the compose menu so that you can edit the
header of your message along with the body.
</para>

<para>
To remove user defined header fields, use the
<command>unmy_hdr</command> command. You may specify an asterisk
(<quote>*</quote>) to remove all header fields, or the fields to
remove. For example, to remove all <quote>To</quote> and
<quote>Cc</quote> header fields, you could use:
</para>

<screen>
unmy_hdr to cc
</screen>

</sect1>

<sect1 id="save-hook">
<title>Specify Default Save Mailbox</title>

<para>Usage:</para>

<cmdsynopsis>
<command>save-hook</command>
<arg choice="plain">
<replaceable class="parameter">[!]pattern</replaceable>
</arg>
<arg choice="plain">
<replaceable class="parameter">mailbox</replaceable>
</arg>
</cmdsynopsis>

<para>
This command is used to override the default mailbox used when saving
messages. <emphasis>mailbox</emphasis> will be used as the default if
the message matches <emphasis>pattern</emphasis>, see <xref
linkend="pattern-hook"/> for information on the exact format.
</para>

<para>
To provide more flexibility and good defaults, Mutt applies the expandos
of <link linkend="index-format">$index_format</link> to
<emphasis>mailbox</emphasis> after it was expanded.
</para>

<example id="ex-save-hook-exando">
<title>Using %-expandos in <command>save-hook</command></title>
<screen>
<emphasis role="comment"># default: save all to ~/Mail/&lt;author name&gt;</emphasis>
save-hook . ~/Mail/%F

<emphasis role="comment"># save from me@turing.cs.hmc.edu and me@cs.hmc.edu to $folder/elkins</emphasis>
save-hook me@(turing\\.)?cs\\.hmc\\.edu$ +elkins

<emphasis role="comment"># save from aol.com to $folder/spam</emphasis>
save-hook aol\\.com$ +spam
</screen>
</example>

<para>
Also see the <link
linkend="fcc-save-hook"><command>fcc-save-hook</command></link> command.
</para>

</sect1>

<sect1 id="fcc-hook">
<title>Specify Default Fcc: Mailbox When Composing</title>

<para>Usage:</para>

<cmdsynopsis>
<command>fcc-hook</command>
<arg choice="plain">
<replaceable class="parameter">[!]pattern</replaceable>
</arg>
<arg choice="plain">
<replaceable class="parameter">mailbox</replaceable>
</arg>
</cmdsynopsis>

<para>
This command is used to save outgoing mail in a mailbox other than <link
linkend="record">$record</link>.  Mutt searches the initial list of
message recipients for the first matching <emphasis>pattern</emphasis>
and uses <emphasis>mailbox</emphasis> as the default Fcc: mailbox.  If
no match is found the message will be saved to <link
linkend="record">$record</link> mailbox.
</para>

<para>
To provide more flexibility and good defaults, Mutt applies the
expandos of <link linkend="index-format">$index_format</link> to
<emphasis>mailbox</emphasis> after it was expanded.
</para>

<para>
See <xref linkend="pattern-hook"/> for information on the exact format
of <emphasis>pattern</emphasis>.
</para>

<screen>fcc-hook [@.]aol\\.com$ +spammers</screen>

<para>
...will save a copy of all messages going to the aol.com domain to the
`+spammers' mailbox by default.  Also see the <link
linkend="fcc-save-hook"><command>fcc-save-hook</command></link> command.
</para>

</sect1>

<sect1 id="fcc-save-hook">
<title>Specify Default Save Filename and Default Fcc: Mailbox at Once</title>

<para>Usage:</para>

<cmdsynopsis>
<command>fcc-save-hook</command>
<arg choice="plain">
<replaceable class="parameter">[!]pattern</replaceable>
</arg>
<arg choice="plain">
<replaceable class="parameter">mailbox</replaceable>
</arg>
</cmdsynopsis>

<para>
This command is a shortcut, equivalent to doing both a <link
linkend="fcc-hook"><command>fcc-hook</command></link> and a <link
linkend="save-hook"><command>save-hook</command></link> with its
arguments, including %-expansion on <emphasis>mailbox</emphasis>
according to <link linkend="index-format">$index_format</link>.
</para>

</sect1>

<sect1 id="send-hook">
<title>Change Settings Based Upon Message Recipients</title>

<anchor id="reply-hook"/>
<anchor id="send2-hook"/>

<para>Usage:</para>

<cmdsynopsis>
<command>reply-hook</command>
<arg choice="plain">
<replaceable class="parameter">[!]pattern</replaceable>
</arg>
<arg choice="plain">
<replaceable class="parameter">command</replaceable>
</arg>

<command>send-hook</command>
<arg choice="plain">
<replaceable class="parameter">[!]pattern</replaceable>
</arg>
<arg choice="plain">
<replaceable class="parameter">command</replaceable>
</arg>

<command>send2-hook</command>
<arg choice="plain">
<replaceable class="parameter">[!]pattern</replaceable>
</arg>
<arg choice="plain">
<replaceable class="parameter">command</replaceable>
</arg>
</cmdsynopsis>

<para>
These commands can be used to execute arbitrary configuration commands
based upon recipients of the message.  <emphasis>pattern</emphasis> is
used to match the message, see <xref linkend="pattern-hook"/> for
details. <emphasis>command</emphasis> is executed when
<emphasis>pattern</emphasis> matches.
</para>

<para>
<command>reply-hook</command> is matched against the message you are
<emphasis>replying to</emphasis>, instead of the message you are
<emphasis>sending</emphasis>.  <command>send-hook</command> is matched
against all messages, both <emphasis>new</emphasis> and
<emphasis>replies</emphasis>.
</para>

<note>
<para>
<command>reply-hook</command>s are matched <emphasis>before</emphasis> the
<command>send-hook</command>, <emphasis>regardless</emphasis> of the order
specified in the user's configuration file.  However, you can inhibit
<command>send-hook</command> in the reply case by using the pattern
<literal>'! ~Q'</literal> (<emphasis>not replied</emphasis>, see
<xref linkend="pattern-hook"/>) in the <command>send-hook</command> to tell
when <command>reply-hook</command> have been executed.
</para>
</note>

<para>
<command>send2-hook</command> is matched every time a message is
changed, either by editing it, or by using the compose menu to change
its recipients or subject.  <command>send2-hook</command> is executed
after <command>send-hook</command>, and can, e.g., be used to set
parameters such as the <link linkend="sendmail">$sendmail</link>
variable depending on the message's sender address.
</para>

<para>
For each type of <command>send-hook</command> or
<command>reply-hook</command>, when multiple matches occur, commands are
executed in the order they are specified in the
<literal>.muttrc</literal> (for that type of hook).
</para>

<para>
Example: <literal><command>send-hook</command> mutt
"<command>set</command> mime_forward signature=''"</literal>
</para>

<para>
Another typical use for this command is to change the values of the
<link linkend="attribution">$attribution</link>, <link
linkend="signature">$signature</link> and <link
linkend="locale">$locale</link> variables in order to change the
language of the attributions and signatures based upon the recipients.
</para>

<note>
<para>
<command>send-hook</command>'s are only executed once after getting the
initial list of recipients.  Adding a recipient after replying or
editing the message will not cause any <command>send-hook</command> to
be executed, similarly if <link linkend="autoedit">$autoedit</link> is
set (as then the initial list of recipients is empty). Also note that
<link linkend="my-hdr"><command>my_hdr</command></link> commands which
modify recipient headers, or the message's subject, don't have any
effect on the current message when executed from a
<command>send-hook</command>.
</para>
</note>

</sect1>

<sect1 id="message-hook">
<title>Change Settings Before Formatting a Message</title>

<para>Usage:</para>

<cmdsynopsis>
<command>message-hook</command>
<arg choice="plain">
<replaceable class="parameter">[!]pattern</replaceable>
</arg>
<arg choice="plain">
<replaceable class="parameter">command</replaceable>
</arg>
</cmdsynopsis>

<para>
This command can be used to execute arbitrary configuration commands
before viewing or formatting a message based upon information about the
message.  <emphasis>command</emphasis> is executed if the
<emphasis>pattern</emphasis> matches the message to be displayed. When
multiple matches occur, commands are executed in the order they are
specified in the <literal>.muttrc</literal>.
</para>

<para>
See <xref linkend="pattern-hook"/> for information on the exact format
of <emphasis>pattern</emphasis>.
</para>

<para>
Example:
</para>

<screen>
message-hook ~A 'set pager=builtin'
message-hook '~f freshmeat-news' 'set pager="less \"+/^  subject: .*\""'
</screen>

</sect1>

<sect1 id="crypt-hook">
<title>Choosing the Cryptographic Key of the Recipient</title>

<para>Usage:</para>

<cmdsynopsis>
<command>crypt-hook</command>
<arg choice="plain">
<replaceable class="parameter">regexp</replaceable>
</arg>
<arg choice="plain">
<replaceable class="parameter">keyid</replaceable>
</arg>
</cmdsynopsis>

<para>
When encrypting messages with PGP/GnuPG or OpenSSL, you may want to
associate a certain key with a given e-mail address automatically,
either because the recipient's public key can't be deduced from the
destination address, or because, for some reasons, you need to override
the key Mutt would normally use.  The <command>crypt-hook</command>
command provides a method by which you can specify the ID of the public
key to be used when encrypting messages to a certain recipient.
You may use multiple crypt-hooks with the same regexp; multiple
matching crypt-hooks result in the use of multiple keyids for
a recipient.  During key selection, Mutt will confirm whether each
crypt-hook is to be used (unless the <link
linkend="crypt-confirmhook">$crypt_confirmhook</link> option is unset).
If all crypt-hooks for a recipient are declined, Mutt will use the
original recipient address for key selection instead.
</para>

<para>
The meaning of <emphasis>keyid</emphasis> is to be taken broadly in this
context: You can either put a numerical key ID or fingerprint here, an
e-mail address, or even just a real name.
</para>

</sect1>

<sect1 id="push">
<title>Adding Key Sequences to the Keyboard Buffer</title>

<para>Usage:</para>

<cmdsynopsis>
<command>push</command>
<arg choice="plain">
<replaceable class="parameter">string</replaceable>
</arg>
</cmdsynopsis>

<para>
This command adds the named string to the beginning of the keyboard buffer. The string
may contain control characters, key names and function names like the
sequence string in the <link linkend="macro">macro</link> command. You
may use it to automatically run a sequence of commands at startup, or
when entering certain folders. For example, <xref
linkend="ex-folder-hook-push"/> shows how to automatically collapse all
threads when entering a folder.
</para>

<example id="ex-folder-hook-push">
<title>Embedding <command>push</command> in <command>folder-hook</command></title>
<screen>
folder-hook . 'push &lt;collapse-all&gt;'
</screen>
</example>

<para>
For using functions like shown in the example, it's important to use
angle brackets (<quote>&lt;</quote> and <quote>&gt;</quote>) to make
Mutt recognize the input as a function name. Otherwise it will simulate
individual just keystrokes, i.e. <quote><literal>push
collapse-all</literal></quote> would be interpreted as if you had typed
<quote>c</quote>, followed by <quote>o</quote>, followed by
<quote>l</quote>, ..., which is not desired and may lead to very
unexpected behavior.
</para>

<para>
Keystrokes can be used, too, but are less portable because of
potentially changed key bindings. With default bindings, this is
equivalent to the above example:
</para>

<screen>
folder-hook . 'push \eV'
</screen>

<para>
because it simulates that Esc+V was pressed (which is the default
binding of <literal>&lt;collapse-all&gt;</literal>).
</para>

</sect1>

<sect1 id="exec">
<title>Executing Functions</title>

<para>Usage:</para>

<cmdsynopsis>
<command>exec</command>
<arg choice="plain">
<replaceable class="parameter">function</replaceable>
</arg>
<arg choice="opt" rep="repeat">
<replaceable class="parameter">function</replaceable>
</arg>
</cmdsynopsis>

<para>
This command can be used to execute any function. Functions are listed
in the <link linkend="functions">function reference</link>.
<quote><command>exec</command> <literal>function</literal></quote> is
equivalent to <quote><literal>push &lt;function&gt;</literal></quote>.
</para>

</sect1>

<sect1 id="score-command">
<title>Message Scoring</title>

<para>Usage:</para>

<cmdsynopsis>
<command>score</command>
<arg choice="plain">
<replaceable class="parameter">pattern</replaceable>
</arg>
<arg choice="plain">
<replaceable class="parameter">value</replaceable>
</arg>

<command>unscore</command>
<group choice="req">
<arg choice="plain">
<replaceable class="parameter">*</replaceable>
</arg>
<arg choice="plain" rep="repeat">
<replaceable class="parameter">pattern</replaceable>
</arg>
</group>
</cmdsynopsis>

<para>
The <command>score</command> commands adds <emphasis>value</emphasis> to
a message's score if <emphasis>pattern</emphasis> matches it.
<emphasis>pattern</emphasis> is a string in the format described in the
<link linkend="patterns">patterns</link> section (note: For efficiency
reasons, patterns which scan information not available in the index,
such as <literal>~b</literal>, <literal>~B</literal> or
<literal>~h</literal>, may not be used).  <emphasis>value</emphasis> is
a positive or negative integer.  A message's final score is the sum
total of all matching <command>score</command> entries.  However, you
may optionally prefix <emphasis>value</emphasis> with an equal sign
(<quote>=</quote>) to cause evaluation to stop at a particular entry if
there is a match.  Negative final scores are rounded up to 0.
</para>

<para>
The <command>unscore</command> command removes score entries from the
list.  You <emphasis>must</emphasis> specify the same pattern specified
in the <command>score</command> command for it to be removed.  The
pattern <quote>*</quote> is a special token which means to clear the
list of all score entries.
</para>

</sect1>

<sect1 id="spam">
<title>Spam Detection</title>

<para>Usage:</para>

<cmdsynopsis>
<command>spam</command>
<arg choice="plain">
<replaceable class="parameter">pattern</replaceable>
</arg>
<arg choice="plain">
<replaceable class="parameter">format</replaceable>
</arg>

<command>nospam</command>
<group choice="req">
<arg choice="plain">
<replaceable class="parameter">*</replaceable>
</arg>
<arg choice="plain">
<replaceable class="parameter">pattern</replaceable>
</arg>
</group>
</cmdsynopsis>

<para>
Mutt has generalized support for external spam-scoring filters.  By
defining your spam patterns with the <command>spam</command> and
<literal>nospam</literal> commands, you can <emphasis>limit</emphasis>,
<emphasis>search</emphasis>, and <emphasis>sort</emphasis> your mail
based on its spam attributes, as determined by the external filter. You
also can display the spam attributes in your index display using the
<literal>%H</literal> selector in the <link
linkend="index-format">$index_format</link> variable. (Tip: try
<literal>%?H?[%H] ?</literal> to display spam tags only when they are
defined for a given message.)
</para>

<para>
Your first step is to define your external filter's spam patterns using
the <command>spam</command> command. <emphasis>pattern</emphasis> should
be a regular expression that matches a header in a mail message. If any
message in the mailbox matches this regular expression, it will receive
a <quote>spam tag</quote> or <quote>spam attribute</quote> (unless it
also matches a <command>nospam</command> pattern &mdash; see below.) The
appearance of this attribute is entirely up to you, and is governed by
the <emphasis>format</emphasis> parameter. <emphasis>format</emphasis>
can be any static text, but it also can include back-references from the
<emphasis>pattern</emphasis> expression. (A regular expression
<quote>back-reference</quote> refers to a sub-expression contained
within parentheses.) <literal>%1</literal> is replaced with the first
back-reference in the regex, <literal>%2</literal> with the second, etc.
</para>

<para>
To match spam tags, mutt needs the corresponding header information
which is always the case for local and POP folders but not for IMAP in
the default configuration. Depending on the spam header to be analyzed,
<link linkend="imap-headers">$imap_headers</link> may need to be
adjusted.
</para>

<para>
If you're using multiple spam filters, a message can have more than one
spam-related header. You can define <command>spam</command> patterns for
each filter you use. If a message matches two or more of these patterns,
and the <link linkend="spam-separator">$spam_separator</link> variable
is set to a string, then the message's spam tag will consist of all the
<emphasis>format</emphasis> strings joined together, with the value of
<link linkend="spam-separator">$spam_separator</link> separating them.
</para>

<para>
For example, suppose one uses DCC, SpamAssassin, and PureMessage, then
the configuration might look like in <xref linkend="ex-spam"/>.
</para>

<example id="ex-spam">
<title>Configuring spam detection</title>
<screen>
spam "X-DCC-.*-Metrics:.*(....)=many"         "90+/DCC-%1"
spam "X-Spam-Status: Yes"                     "90+/SA"
spam "X-PerlMX-Spam: .*Probability=([0-9]+)%" "%1/PM"
set spam_separator=", "
</screen>
</example>

<para>
If then a message is received that DCC registered with
<quote>many</quote> hits under the <quote>Fuz2</quote> checksum, and
that PureMessage registered with a 97% probability of being spam, that
message's spam tag would read <literal>90+/DCC-Fuz2,
97/PM</literal>. (The four characters before <quote>=many</quote> in a
DCC report indicate the checksum used &mdash; in this case,
<quote>Fuz2</quote>.)
</para>

<para>
If the <link linkend="spam-separator">$spam_separator</link> variable is
unset, then each spam pattern match supersedes the previous one. Instead
of getting joined <emphasis>format</emphasis> strings, you'll get only
the last one to match.
</para>

<para>
The spam tag is what will be displayed in the index when you use
<literal>%H</literal> in the <link
linkend="index-format">$index_format</link> variable. It's also the
string that the <literal>~H</literal> pattern-matching expression
matches against for <literal>&lt;search&gt;</literal> and
<literal>&lt;limit&gt;</literal> functions. And it's what sorting by
spam attribute will use as a sort key.
</para>

<para>
That's a pretty complicated example, and most people's actual
environments will have only one spam filter. The simpler your
configuration, the more effective Mutt can be, especially when it comes
to sorting.
</para>

<para>
Generally, when you sort by spam tag, Mutt will sort
<emphasis>lexically</emphasis> &mdash; that is, by ordering strings
alphanumerically. However, if a spam tag begins with a number, Mutt will
sort numerically first, and lexically only when two numbers are equal in
value. (This is like UNIX's <literal>sort -n</literal>.) A message with
no spam attributes at all &mdash; that is, one that didn't match
<emphasis>any</emphasis> of your <command>spam</command> patterns
&mdash; is sorted at lowest priority. Numbers are sorted next, beginning
with 0 and ranging upward. Finally, non-numeric strings are sorted, with
<quote>a</quote> taking lower priority than <quote>z</quote>. Clearly,
in general, sorting by spam tags is most effective when you can coerce
your filter to give you a raw number. But in case you can't, Mutt can
still do something useful.
</para>

<para>
The <command>nospam</command> command can be used to write exceptions to
<command>spam</command> patterns. If a header pattern matches something
in a <command>spam</command> command, but you nonetheless do not want it
to receive a spam tag, you can list a more precise pattern under a
<command>nospam</command> command.
</para>

<para>
If the <emphasis>pattern</emphasis> given to <command>nospam</command>
is exactly the same as the <emphasis>pattern</emphasis> on an existing
<command>spam</command> list entry, the effect will be to remove the
entry from the spam list, instead of adding an exception.  Likewise, if
the <emphasis>pattern</emphasis> for a <command>spam</command> command
matches an entry on the <command>nospam</command> list, that nospam
entry will be removed. If the <emphasis>pattern</emphasis> for
<command>nospam</command> is <quote>*</quote>, <emphasis>all entries on
both lists</emphasis> will be removed. This might be the default action
if you use <command>spam</command> and <command>nospam</command> in
conjunction with a <command>folder-hook</command>.
</para>

<para>
You can have as many <command>spam</command> or
<command>nospam</command> commands as you like.  You can even do your
own primitive <command>spam</command> detection within Mutt &mdash; for
example, if you consider all mail from <literal>MAILER-DAEMON</literal>
to be spam, you can use a <command>spam</command> command like this:
</para>

<screen>
spam "^From: .*MAILER-DAEMON"       "999"
</screen>

</sect1>

<sect1 id="set">
<title>Setting and Querying Variables</title>

<sect2 id="var-types">
<title>Variable Types</title>

<para>
Mutt supports these types of configuration variables:
</para>

<variablelist>
<varlistentry>
<term>boolean</term>
<listitem>
<para>
A boolean expression, either <quote>yes</quote> or <quote>no</quote>.
</para>
</listitem>
</varlistentry>
<varlistentry>
<term>number</term>
<listitem>
<para>
A signed integer number in the range -32768 to 32767.
</para>
</listitem>
</varlistentry>
<varlistentry>
<term>string</term>
<listitem>
<para>
Arbitrary text.
</para>
</listitem>
</varlistentry>
<varlistentry>
<term>path</term>
<listitem>
<para>
A specialized string for representing paths including support for
mailbox shortcuts (see <xref linkend="shortcuts"/>) as well as tilde
(<quote>~</quote>) for a user's home directory and more.
</para>
</listitem>
</varlistentry>
<varlistentry>
<term>quadoption</term>
<listitem>
<para>
Like a boolean but triggers a prompt when set to <quote>ask-yes</quote>
or <quote>ask-no</quote> with <quote>yes</quote> and <quote>no</quote>
preselected respectively.
</para>
</listitem>
</varlistentry>
<varlistentry>
<term>sort order</term>
<listitem>
<para>
A specialized string allowing only particular words as values depending
on the variable.
</para>
</listitem>
</varlistentry>
<varlistentry>
<term>regular expression</term>
<listitem>
<para>
A regular expression, see <xref linkend="regexp"/> for an introduction.
</para>
</listitem>
</varlistentry>
<varlistentry>
<term>folder magic</term>
<listitem>
<para>
Specifies the type of folder to use: <emphasis>mbox</emphasis>,
<emphasis>mmdf</emphasis>, <emphasis>mh</emphasis> or
<emphasis>maildir</emphasis>.  Currently only used to determine the type
for newly created folders.
</para>
</listitem>
</varlistentry>
<varlistentry>
<term>e-mail address</term>
<listitem>
<para>
An e-mail address either with or without realname. The older
<quote><literal>user@example.org (Joe User)</literal></quote> form is
supported but strongly deprecated.
</para>
</listitem>
</varlistentry>
<varlistentry>
<term>user-defined</term>
<listitem>
<para>
Arbitrary text, see <xref linkend="set-myvar"/> for details.
</para>
</listitem>
</varlistentry>
</variablelist>

</sect2>

<sect2 id="set-commands">
<title>Commands</title>

<para>
The following commands are available to manipulate and query variables:
</para>

<para>Usage:</para>

<cmdsynopsis>
<command>set</command>
<group choice="req">
<arg choice="plain">
<group choice="opt">
<arg choice="plain"><option>no</option></arg>
<arg choice="plain"><option>inv</option></arg>
</group>
<replaceable class="parameter">variable</replaceable>
</arg>
<arg choice="plain">
<replaceable class="parameter">variable=value</replaceable>
</arg>
</group>
<arg choice="opt" rep="repeat"></arg>

<command>toggle</command>
<arg choice="plain">
<replaceable class="parameter">variable</replaceable>
</arg>
<arg choice="opt" rep="repeat">
<replaceable class="parameter">variable</replaceable>
</arg>

<command>unset</command>
<arg choice="plain">
<replaceable class="parameter">variable</replaceable>
</arg>
<arg choice="opt" rep="repeat">
<replaceable class="parameter">variable</replaceable>
</arg>

<command>reset</command>
<arg choice="plain">
<replaceable class="parameter">variable</replaceable>
</arg>
<arg choice="opt" rep="repeat">
<replaceable class="parameter">variable</replaceable>
</arg>
</cmdsynopsis>

<para>
This command is used to set (and unset) <link
linkend="variables">configuration variables</link>.  There are four
basic types of variables: boolean, number, string and quadoption.
<emphasis>boolean</emphasis> variables can be <emphasis>set</emphasis>
(true) or <emphasis>unset</emphasis> (false).
<emphasis>number</emphasis> variables can be assigned a positive integer
value.  <emphasis>string</emphasis> variables consist of any number of
printable characters and must be enclosed in quotes if they contain
spaces or tabs.  You may also use the escape sequences <quote>\n</quote>
and <quote>\t</quote> for newline and tab, respectively.
<emphasis>quadoption</emphasis> variables are used to control whether or
not to be prompted for certain actions, or to specify a default action.
A value of <emphasis>yes</emphasis> will cause the action to be carried
out automatically as if you had answered yes to the question.
Similarly, a value of <emphasis>no</emphasis> will cause the action to
be carried out as if you had answered <quote>no.</quote> A value of
<emphasis>ask-yes</emphasis> will cause a prompt with a default answer
of <quote>yes</quote> and <emphasis>ask-no</emphasis> will provide a
default answer of <quote>no.</quote>
</para>

<para>
Prefixing a variable with <quote>no</quote> will unset it.  Example:
<literal><command>set</command> noaskbcc</literal>.
</para>

<para>
For <emphasis>boolean</emphasis> variables, you may optionally prefix
the variable name with <literal>inv</literal> to toggle the value (on or
off).  This is useful when writing macros.  Example:
<literal><command>set</command> invsmart_wrap</literal>.
</para>

<para>
The <command>toggle</command> command automatically prepends the
<literal>inv</literal> prefix to all specified variables.
</para>

<para>
The <command>unset</command> command automatically prepends the
<literal>no</literal> prefix to all specified variables.
</para>

<para>
Using the <literal>&lt;enter-command&gt;</literal> function in the
<emphasis>index</emphasis> menu, you can query the value of a variable
by prefixing the name of the variable with a question mark:
</para>

<screen>
set ?allow_8bit
</screen>

<para>
The question mark is actually only required for boolean and quadoption
variables.
</para>

<para>
The <command>reset</command> command resets all given variables to the
compile time defaults (hopefully mentioned in this manual). If you use
the command <command>set</command> and prefix the variable with
<quote>&amp;</quote> this has the same behavior as the
<command>reset</command> command.
</para>

<para>
With the <command>reset</command> command there exists the special
variable <quote>all</quote>, which allows you to reset all variables to
their system defaults.
</para>

</sect2>

<sect2 id="set-myvar">
<title>User-Defined Variables</title>

<sect3 id="set-myvar-intro">
<title>Introduction</title>

<para>
Along with the variables listed in the <link
linkend="variables">Configuration variables</link> section, Mutt
supports user-defined variables with names starting with
<literal>my_</literal> as in, for example, <literal>my_cfgdir</literal>.
</para>

<para>
The <command>set</command> command either creates a custom
<literal>my_</literal> variable or changes its value if it does exist
already. The <command>unset</command> and <command>reset</command>
commands remove the variable entirely.
</para>

<para>
Since user-defined variables are expanded in the same way that
environment variables are (except for the <link
linkend="shell-escape">shell-escape</link> command and backtick
expansion), this feature can be used to make configuration files more
readable.
</para>

</sect3>

<sect3 id="set-myvar-examples">
<title>Examples</title>

<para>
The following example defines and uses the variable
<literal>my_cfgdir</literal> to abbreviate the calls of the <link
linkend="source"><command>source</command></link> command:
</para>

<example id="ex-myvar1">
<title>Using user-defined variables for config file readability</title>
<screen>
set my_cfgdir = $HOME/mutt/config

source $my_cfgdir/hooks
source $my_cfgdir/macros
<emphasis role="comment"># more source commands...</emphasis>
</screen>
</example>

<para>
A custom variable can also be used in macros to backup the current value
of another variable. In the following example, the value of the <link
linkend="delete">$delete</link> is changed temporarily while its
original value is saved as <literal>my_delete</literal>.  After the
macro has executed all commands, the original value of <link
linkend="delete">$delete</link> is restored.
</para>

<example id="ex-myvar2">
<title>Using user-defined variables for backing up other config option values</title>
<screen>
macro pager ,x '\
&lt;enter-command&gt;set my_delete=$delete&lt;enter&gt;\
&lt;enter-command&gt;set delete=yes&lt;enter&gt;\
...\
&lt;enter-command&gt;set delete=$my_delete&lt;enter&gt;'
</screen>
</example>

<para>
Since Mutt expands such values already when parsing the configuration
file(s), the value of <literal>$my_delete</literal> in the
last example would be the value of <link linkend="delete">$delete</link> exactly
as it was at that point during parsing the configuration file. If
another statement would change the value for <link linkend="delete">$delete</link>
later in the same or another file, it would have no effect on
<literal>$my_delete</literal>. However, the expansion can
be deferred to runtime, as shown in the next example, when escaping the
dollar sign.
</para>

<example id="ex-myvar3">
<title>Deferring user-defined variable expansion to runtime</title>
<screen>
macro pager &lt;PageDown&gt; "\
&lt;enter-command&gt; set my_old_pager_stop=\$pager_stop pager_stop&lt;Enter&gt;\
&lt;next-page&gt;\
&lt;enter-command&gt; set pager_stop=\$my_old_pager_stop&lt;Enter&gt;\
&lt;enter-command&gt; unset my_old_pager_stop&lt;Enter&gt;"
</screen>
</example>

<para>
Note that there is a space between
<literal>&lt;enter-command&gt;</literal> and the <command>set</command>
configuration command, preventing Mutt from recording the
<command>macro</command>'s commands into its history.
</para>

</sect3>

</sect2>

<sect2 id="set-conversions">
<title>Type Conversions</title>

<para>
Variables are always assigned string values which Mutt parses into its
internal representation according to the type of the variable, for
example an integer number for numeric types. For all queries (including
$-expansion) the value is converted from its internal type back into
string. As a result, any variable can be assigned any value given that
its content is valid for the target. This also counts for custom
variables which are of type string. In case of parsing errors, Mutt will
print error messages. <xref linkend="ex-myvar4"/> demonstrates type
conversions.
</para>

<example id="ex-myvar4">
<title>Type conversions using variables</title>
<screen>
set my_lines = "5"                <emphasis role="comment"># value is string "5"</emphasis>
set pager_index_lines = $my_lines <emphasis role="comment"># value is integer 5</emphasis>

set my_sort = "date-received"     <emphasis role="comment"># value is string "date-received"</emphasis>
set sort = "last-$my_sort"        <emphasis role="comment"># value is sort last-date-received</emphasis>

set my_inc = $read_inc            <emphasis role="comment"># value is string "10" (default of $read_inc)</emphasis>
set my_foo = $my_inc              <emphasis role="comment"># value is string "10"</emphasis>
</screen>
</example>

<para>
These assignments are all valid. If, however, the value of
<literal>$my_lines</literal> would have been
<quote>five</quote> (or something else that cannot be parsed into a
number), the assignment to
<literal>$pager_index_lines</literal> would have
produced an error message.
</para>

<para>
Type conversion applies to all configuration commands which take
arguments. But please note that every expanded value of a variable is
considered just a single token. A working example is:
</para>

<screen>
set my_pattern = "~A"
set my_number = "10"

<emphasis role="comment"># same as: score ~A +10</emphasis>
score $my_pattern +$my_number</screen>

<para>
What does <emphasis>not</emphasis> work is:
</para>

<screen>
set my_mx = "+mailbox1 +mailbox2"
mailboxes $my_mx +mailbox3</screen>

<para>
because the value of <literal>$my_mx</literal> is interpreted as a
single mailbox named <quote>+mailbox1 +mailbox2</quote> and not two
distinct mailboxes.
</para>

</sect2>

</sect1>

<sect1 id="source">
<title>Reading Initialization Commands From Another File</title>

<para>Usage:</para>

<cmdsynopsis>
<command>source</command>
<arg choice="plain">
<replaceable class="parameter">filename</replaceable>
</arg>
</cmdsynopsis>

<para>
This command allows the inclusion of initialization commands from other
files.  For example, I place all of my aliases in
<literal>~/.mail_aliases</literal> so that I can make my
<literal>~/.muttrc</literal> readable and keep my aliases private.
</para>

<para>
If the filename begins with a tilde (<quote>~</quote>), it will be
expanded to the path of your home directory.
</para>

<para>
If the filename ends with a vertical bar (<quote>|</quote>), then
<emphasis>filename</emphasis> is considered to be an executable program
from which to read input (e.g.  <literal><command>source</command>
~/bin/myscript|</literal>).
</para>

</sect1>

<sect1 id="unhook">
<title>Removing Hooks</title>

<para>Usage:</para>

<cmdsynopsis>
<command>unhook</command>
<group choice="req">
<arg choice="plain">
<replaceable class="parameter">*</replaceable>
</arg>
<arg choice="plain">
<replaceable class="parameter">hook-type</replaceable>
</arg>
</group>
</cmdsynopsis>

<para>
This command permits you to flush hooks you have previously defined.
You can either remove all hooks by giving the <quote>*</quote> character
as an argument, or you can remove all hooks of a specific type by saying
something like <literal><command>unhook</command> send-hook</literal>.
</para>

</sect1>

<sect1 id="formatstrings">
<title>Format Strings</title>

<sect2 id="formatstrings-basics">
<title>Basic usage</title>

<para>
Format strings are a general concept you'll find in several locations
through the Mutt configuration, especially in the <link
linkend="index-format">$index_format</link>, <link
linkend="pager-format">$pager_format</link>, <link
linkend="status-format">$status_format</link>, and other related
variables. These can be very straightforward, and it's quite possible
you already know how to use them.
</para>

<para>
The most basic format string element is a percent symbol followed by
another character. For example, <literal>%s</literal> represents a
message's Subject: header in the <link
linkend="index-format">$index_format</link> variable. The
<quote>expandos</quote> available are documented with each format
variable, but there are general modifiers available with all formatting
expandos, too. Those are our concern here.
</para>

<para>
Some of the modifiers are borrowed right out of C (though you might know
them from Perl, Python, shell, or another language). These are the
<literal>[-]m.n</literal> modifiers, as in
<literal>%-12.12s</literal>. As with such programming languages, these
modifiers allow you to specify the minimum and maximum size of the
resulting string, as well as its justification. If the <quote>-</quote>
sign follows the percent, the string will be left-justified instead of
right-justified. If there's a number immediately following that, it's
the minimum amount of space the formatted string will occupy &mdash; if
it's naturally smaller than that, it will be padded out with spaces.  If
a decimal point and another number follow, that's the maximum space
allowable &mdash; the string will not be permitted to exceed that width,
no matter its natural size. Each of these three elements is optional, so
that all these are legal format strings: <literal>%-12s</literal>,
<literal>%4c</literal>, <literal>%.15F</literal> and
<literal>%-12.15L</literal>.
</para>

<para>
Mutt adds some other modifiers to format strings. If you use an equals
symbol (<literal>=</literal>) as a numeric prefix (like the minus
above), it will force the string to be centered within its minimum space
range. For example, <literal>%=14y</literal> will reserve 14 characters
for the %y expansion &mdash; that's the set of message keywords (formerly
X-Label).  If the expansion results in
a string less than 14 characters, it will be centered in a 14-character
space.  If the X-Label for a message were <quote>test</quote>, that
expansion would look like
<quote>&nbsp;&nbsp;&nbsp;&nbsp;&nbsp;test&nbsp;&nbsp;&nbsp;&nbsp;&nbsp;</quote>.
</para>

<para>
There are two very little-known modifiers that affect the way that an
expando is replaced. If there is an underline (<quote>_</quote>)
character between any format modifiers (as above) and the expando
letter, it will expands in all lower case. And if you use a colon
(<quote>:</quote>), it will replace all decimal points with underlines.
</para>

</sect2>

<sect2 id="formatstrings-conditionals">
<title>Conditionals</title>

<para>
Depending on the format string variable, some of its sequences can be
used to optionally print a string if their value is nonzero. For
example, you may only want to see the number of flagged messages if such
messages exist, since zero is not particularly meaningful. To optionally
print a string based upon one of the above sequences, the following
construct is used:
</para>

<screen>
%?&lt;sequence_char&gt;?&lt;optional_string&gt;?</screen>

<para>
where <emphasis>sequence_char</emphasis> is an expando, and
<emphasis>optional_string</emphasis> is the string you would like
printed if <emphasis>sequence_char</emphasis> is nonzero.
<emphasis>optional_string</emphasis> may contain other sequences as well
as normal text, but you may not nest optional strings.
</para>

<para>
Here is an example illustrating how to optionally print the number of
new messages in a mailbox in <link
linkend="status-format">$status_format</link>:
</para>

<screen>
%?n?%n new messages.?</screen>

<para>
You can also switch between two strings using the following construct:
</para>

<screen>
%?&lt;sequence_char&gt;?&lt;if_string&gt;&amp;&lt;else_string&gt;?</screen>

<para>
If the value of <emphasis>sequence_char</emphasis> is non-zero,
<emphasis>if_string</emphasis> will be expanded, otherwise
<emphasis>else_string</emphasis> will be expanded.
</para>

<para>
The conditional sequences can also be nested by using the %&lt; and &gt;
operators. The %? notation can still be used but requires quoting. For example:
</para>

<screen>
%&lt;x?true&amp;false&gt;
%&lt;x?%&lt;y?%&lt;z?xyz&amp;xy&gt;&amp;x&gt;&amp;none&gt;
</screen>

<para>For more examples, see <xref linkend="nested-if"/></para>

</sect2>

<sect2 id="formatstrings-filters">
<title>Filters</title>

<para>
Any format string ending in a vertical bar (<quote>|</quote>) will be
expanded and piped through the first word in the string, using spaces as
separator. The string returned will be used for display.  If the
returned string ends in %, it will be passed through the formatter a
second time. This allows the filter to generate a replacement format
string including % expandos.
</para>

<para>
All % expandos in a format string are expanded before the script is
called so that:
</para>

<example id="ex-fmtpipe">
<title>Using external filters in format strings</title>
<screen>
set status_format="script.sh '%r %f (%L)'|"
</screen>
</example>

<para>
will make Mutt expand <literal>%r</literal>, <literal>%f</literal> and
<literal>%L</literal> before calling the script. The example also shows
that arguments can be quoted: the script will receive the expanded
string between the single quotes as the only argument.
</para>

<para>
A practical example is the <literal>mutt_xtitle</literal> script
installed in the <literal>samples</literal> subdirectory of the Mutt
documentation: it can be used as filter for <link
linkend="status-format">$status_format</link> to set the current
terminal's title, if supported.
</para>

</sect2>

<sect2 id="formatstrings-padding">
<title>Padding</title>

<para>
In most format strings, Mutt supports different types of padding using
special %-expandos:
</para>

<variablelist>
<varlistentry>
<term><literal>%|X</literal></term>
<listitem>
<para>
When this occurs, Mutt will fill the rest of the line with the character
<literal>X</literal>. For example, filling the rest of the line with
dashes is done by setting:
</para>
<screen>
set status_format = "%v on %h: %B: %?n?%n&amp;no? new messages %|-"</screen>
</listitem>
</varlistentry>
<varlistentry>
<term>
<literal>%&gt;X</literal>
</term>
<listitem>
<para>
Since the previous expando stops at the end of line, there must be a way
to fill the gap between two items via the <literal>%&gt;X</literal>
expando: it puts as many characters <literal>X</literal> in between two
items so that the rest of the line will be right-justified. For example,
to not put the version string and hostname the above example on the left
but on the right and fill the gap with spaces, one might use (note the
space after <literal>%&gt;</literal>):
</para>
<screen>
set status_format = "%B: %?n?%n&amp;no? new messages %&gt; (%v on %h)"</screen>
</listitem>
</varlistentry>
<varlistentry>
<term><literal>%*X</literal>
</term>
<listitem>
<para>
Normal right-justification will print everything to the left of the
<literal>%&gt;</literal>, displaying padding and whatever lies to the
right only if there's room. By contrast, <quote>soft-fill</quote> gives
priority to the right-hand side, guaranteeing space to display it and
showing padding only if there's still room. If necessary, soft-fill will
eat text leftwards to make room for rightward text. For example, to
right-justify the subject making sure as much as possible of it fits on
screen, one might use (note two spaces after <literal>%* </literal>: the
second ensures there's a space between the truncated right-hand side and
the subject):
</para>
<screen>
set index_format="%4C %Z %{%b %d} %-15.15L (%?l?%4l&amp;%4c?)%*  %s"</screen>
</listitem>
</varlistentry>
</variablelist>

</sect2>

<sect2 id="formatstrings-conditional-dates">
<title>Conditional Dates</title>
<para>
This patch allows the format of dates in the index to vary based on how recent
the message is. This is especially useful in combination with David Champion's
patch to allow if-else sequences to be nested.
</para>

<para>
For example, using
<literal>%&lt;[y?%&lt;[d?%[%H:%M]&amp;%[%m/%d]&gt;&amp;%[%y.%m]&gt;</literal>
for the date in the <literal>$index_format</literal> will produce a display like:
</para>

<screen>
   1   + 14.12 Grace Hall      (   13) Gulliver's Travels
   2   + 10/02 Callum Harrison (   48) Huckleberry Finn
   3     12:17 Rhys Lee        (   42) The Lord Of The Rings
</screen>
</sect2>

</sect1>

<sect1 id="mailto-allow">
<title>Control allowed header fields in a mailto: URL</title>

<para>Usage:</para>

<cmdsynopsis>
<command>mailto_allow</command>
<group choice="req">
<arg choice="plain">
<replaceable class="parameter">*</replaceable>
</arg>
<arg choice="plain" rep="repeat">
<replaceable class="parameter">header-field</replaceable>
</arg>
</group>

<command>unmailto_allow</command>
<group choice="req">
<arg choice="plain">
<replaceable class="parameter">*</replaceable>
</arg>
<arg choice="plain" rep="repeat">
<replaceable class="parameter">header-field</replaceable>
</arg>
</group>
</cmdsynopsis>

<para>
As a security measure, Mutt will only add user-approved header fields from a
<literal>mailto:</literal> URL.  This is necessary since Mutt will handle
certain header fields, such as <literal>Attach:</literal>, in a special way.
The <literal>mailto_allow</literal> and <literal>unmailto_allow</literal>
commands allow the user to modify the list of approved headers.
</para>
<para>
Mutt initializes the default list to contain only the <literal>Subject</literal>
and <literal>Body</literal> header fields, which are the only requirement specified
by the <literal>mailto:</literal> specification in RFC2368.
</para>
</sect1>

</chapter>

<chapter id="advancedusage">
<title>Advanced Usage</title>

<sect1 id="charset-handling">
<title>Character Set Handling</title>

<para>
A <quote>character set</quote> is basically a mapping between bytes and
glyphs and implies a certain character encoding scheme. For example, for
the ISO 8859 family of character sets, an encoding of 8bit per character
is used. For the Unicode character set, different character encodings
may be used, UTF-8 being the most popular. In UTF-8, a character is
represented using a variable number of bytes ranging from 1 to 4.
</para>

<para>
Since Mutt is a command-line tool run from a shell, and delegates
certain tasks to external tools (such as an editor for composing/editing
messages), all of these tools need to agree on a character set and
encoding. There exists no way to reliably deduce the character set a
plain text file has. Interoperability is gained by the use of
well-defined environment variables. The full set can be printed by
issuing <literal>locale</literal> on the command line.
</para>

<para>
Upon startup, Mutt determines the character set on its own using
routines that inspect locale-specific environment variables. Therefore,
it is generally not necessary to set the <literal>$charset</literal>
variable in Mutt. It may even be counter-productive as Mutt uses system
and library functions that derive the character set themselves and on
which Mutt has no influence. It's safest to let Mutt work out the locale
setup itself.
</para>

<para>
If you happen to work with several character sets on a regular basis,
it's highly advisable to use Unicode and an UTF-8 locale. Unicode can
represent nearly all characters in a message at the same time.  When not
using a Unicode locale, it may happen that you receive messages with
characters not representable in your locale. When displaying such a
message, or replying to or forwarding it, information may get lost
possibly rendering the message unusable (not only for you but also for
the recipient, this breakage is not reversible as lost information
cannot be guessed).
</para>

<para>
A Unicode locale makes all conversions superfluous which eliminates the
risk of conversion errors. It also eliminates potentially wrong
expectations about the character set between Mutt and external programs.
</para>

<para>
The terminal emulator used also must be properly configured for the
current locale. Terminal emulators usually do <emphasis>not</emphasis>
derive the locale from environment variables, they need to be configured
separately. If the terminal is incorrectly configured, Mutt may display
random and unexpected characters (question marks, octal codes, or just
random glyphs), format strings may not work as expected, you may not be
abled to enter non-ascii characters, and possible more.  Data is always
represented using bytes and so a correct setup is very important as to
the machine, all character sets <quote>look</quote> the same.
</para>

<para>
Warning: A mismatch between what system and library functions think the
locale is and what Mutt was told what the locale is may make it behave
badly with non-ascii input: it will fail at seemingly random places.
This warning is to be taken seriously since not only local mail handling
may suffer: sent messages may carry wrong character set information the
<emphasis>receiver</emphasis> has too deal with. The need to set
<literal>$charset</literal> directly in most cases points at terminal
and environment variable setup problems, not Mutt problems.
</para>

<para>
A list of officially assigned and known character sets can be found at
<ulink url="http://www.iana.org/assignments/character-sets">IANA</ulink>,
a list of locally supported locales can be obtained by running
<literal>locale -a</literal>.
</para>

</sect1>

<sect1 id="regexp">
<title>Regular Expressions</title>

<para>
All string patterns in Mutt including those in more complex <link
linkend="patterns">patterns</link> must be specified using regular
expressions (regexp) in the <quote>POSIX extended</quote> syntax (which
is more or less the syntax used by egrep and GNU awk).  For your
convenience, we have included below a brief description of this syntax.
</para>

<para>
The search is case sensitive if the pattern contains at least one upper
case letter, and case insensitive otherwise.
</para>

<note>
<para>
<quote>\</quote> must be quoted if used for a regular expression in an
initialization command: <quote>\\</quote>.
</para>
</note>

<para>
A regular expression is a pattern that describes a set of strings.
Regular expressions are constructed analogously to arithmetic
expressions, by using various operators to combine smaller expressions.
</para>

<note>
<para>
The regular expression can be enclosed/delimited by either " or ' which
is useful if the regular expression includes a white-space character.
See <xref linkend="muttrc-syntax"/> for more information on " and '
delimiter processing.  To match a literal " or ' you must preface it
with \ (backslash).
</para>
</note>

<para>
The fundamental building blocks are the regular expressions that match a
single character.  Most characters, including all letters and digits,
are regular expressions that match themselves.  Any metacharacter with
special meaning may be quoted by preceding it with a backslash.
</para>

<para>
The period <quote>.</quote> matches any single character.  The caret
<quote>^</quote> and the dollar sign <quote>$</quote> are metacharacters
that respectively match the empty string at the beginning and end of a
line.
</para>

<para>
A list of characters enclosed by <quote>[</quote> and <quote>]</quote>
matches any single character in that list; if the first character of the
list is a caret <quote>^</quote> then it matches any character
<emphasis>not</emphasis> in the list.  For example, the regular
expression <emphasis>[0123456789]</emphasis> matches any single digit.
A range of ASCII characters may be specified by giving the first and
last characters, separated by a hyphen <quote>-</quote>.  Most
metacharacters lose their special meaning inside lists.  To include a
literal <quote>]</quote> place it first in the list.  Similarly, to
include a literal <quote>^</quote> place it anywhere but first.
Finally, to include a literal hyphen <quote>-</quote> place it last.
</para>

<para>
Certain named classes of characters are predefined.  Character classes
consist of <quote>[:</quote>, a keyword denoting the class, and
<quote>:]</quote>.  The following classes are defined by the POSIX
standard in
<xref linkend="posix-regex-char-classes"/>
</para>

<table id="posix-regex-char-classes">
<title>POSIX regular expression character classes</title>
<tgroup cols="2">
<thead>
<row><entry>Character class</entry><entry>Description</entry></row>
</thead>
<tbody>
<row><entry>[:alnum:]</entry><entry>Alphanumeric characters</entry></row>
<row><entry>[:alpha:]</entry><entry>Alphabetic characters</entry></row>
<row><entry>[:blank:]</entry><entry>Space or tab characters</entry></row>
<row><entry>[:cntrl:]</entry><entry>Control characters</entry></row>
<row><entry>[:digit:]</entry><entry>Numeric characters</entry></row>
<row><entry>[:graph:]</entry><entry>Characters that are both printable and visible. (A space is printable, but not visible, while an <quote>a</quote> is both)</entry></row>
<row><entry>[:lower:]</entry><entry>Lower-case alphabetic characters</entry></row>
<row><entry>[:print:]</entry><entry>Printable characters (characters that are not control characters)</entry></row>
<row><entry>[:punct:]</entry><entry>Punctuation characters (characters that are not letter, digits, control characters, or space characters)</entry></row>
<row><entry>[:space:]</entry><entry>Space characters (such as space, tab and formfeed, to name a few)</entry></row>
<row><entry>[:upper:]</entry><entry>Upper-case alphabetic characters</entry></row>
<row><entry>[:xdigit:]</entry><entry>Characters that are hexadecimal digits</entry></row>
</tbody>
</tgroup>
</table>

<para>
A character class is only valid in a regular expression inside the
brackets of a character list.
</para>

<note>
<para>
Note that the brackets in these class names are part of the symbolic
names, and must be included in addition to the brackets delimiting the
bracket list. For example, <emphasis>[[:digit:]]</emphasis> is
equivalent to <emphasis>[0-9]</emphasis>.
</para>
</note>

<para>
Two additional special sequences can appear in character lists.  These
apply to non-ASCII character sets, which can have single symbols (called
collating elements) that are represented with more than one character,
as well as several characters that are equivalent for collating or
sorting purposes:
</para>

<variablelist>

<varlistentry>
<term>Collating Symbols</term>
<listitem>
<para>
A collating symbol is a multi-character collating element enclosed in
<quote>[.</quote> and <quote>.]</quote>.  For example, if
<quote>ch</quote> is a collating element, then
<emphasis>[[.ch.]]</emphasis> is a regexp that matches this collating
element, while <emphasis>[ch]</emphasis> is a regexp that matches either
<quote>c</quote> or <quote>h</quote>.
</para>
</listitem>
</varlistentry>
<varlistentry>
<term>Equivalence Classes</term>
<listitem>
<para>
An equivalence class is a locale-specific name for a list of characters
that are equivalent. The name is enclosed in <quote>[=</quote> and
<quote>=]</quote>.  For example, the name <quote>e</quote> might be used
to represent all of <quote>e</quote> with grave
(<quote>&egrave;</quote>), <quote>e</quote> with acute
(<quote>&eacute;</quote>) and <quote>e</quote>.  In this case,
<emphasis>[[=e=]]</emphasis> is a regexp that matches any of:
<quote>e</quote> with grave (<quote>&egrave;</quote>), <quote>e</quote>
with acute (<quote>&eacute;</quote>) and <quote>e</quote>.
</para>
</listitem>
</varlistentry>
</variablelist>

<para>
A regular expression matching a single character may be followed by one
of several repetition operators described in <xref
linkend="regex-repeat"/>.
</para>

<table id="regex-repeat">
<title>Regular expression repetition operators</title>
<tgroup cols="2">
<thead>
<row><entry>Operator</entry><entry>Description</entry></row>
</thead>
<tbody>
<row><entry>?</entry><entry>The preceding item is optional and matched at most once</entry></row>
<row><entry>*</entry><entry>The preceding item will be matched zero or more times</entry></row>
<row><entry>+</entry><entry>The preceding item will be matched one or more times</entry></row>
<row><entry>{n}</entry><entry>The preceding item is matched exactly <emphasis>n</emphasis> times</entry></row>
<row><entry>{n,}</entry><entry>The preceding item is matched <emphasis>n</emphasis> or more times</entry></row>
<row><entry>{,m}</entry><entry>The preceding item is matched at most <emphasis>m</emphasis> times</entry></row>
<row><entry>{n,m}</entry><entry>The preceding item is matched at least <emphasis>n</emphasis> times, but no more than <emphasis>m</emphasis> times</entry></row>
</tbody>
</tgroup>
</table>

<para>
Two regular expressions may be concatenated; the resulting regular
expression matches any string formed by concatenating two substrings
that respectively match the concatenated subexpressions.
</para>

<para>
Two regular expressions may be joined by the infix operator
<quote>|</quote>; the resulting regular expression matches any string
matching either subexpression.
</para>

<para>
Repetition takes precedence over concatenation, which in turn takes
precedence over alternation.  A whole subexpression may be enclosed in
parentheses to override these precedence rules.
</para>

<note>
<para>
If you compile Mutt with the included regular expression engine, the
following operators may also be used in regular expressions as described
in <xref linkend="regex-gnu-ext"/>.
</para>
</note>

<table id="regex-gnu-ext">
<title>GNU regular expression extensions</title>
<tgroup cols="2">
<thead>
<row><entry>Expression</entry><entry>Description</entry></row>
</thead>
<tbody>
<row><entry>\\y</entry><entry>Matches the empty string at either the beginning or the end of a word</entry></row>
<row><entry>\\B</entry><entry>Matches the empty string within a word</entry></row>
<row><entry>\\&lt;</entry><entry>Matches the empty string at the beginning of a word</entry></row>
<row><entry>\\&gt;</entry><entry>Matches the empty string at the end of a word</entry></row>
<row><entry>\\w</entry><entry>Matches any word-constituent character (letter, digit, or underscore)</entry></row>
<row><entry>\\W</entry><entry>Matches any character that is not word-constituent</entry></row>
<row><entry>\\`</entry><entry>Matches the empty string at the beginning of a buffer (string)</entry></row>
<row><entry>\\'</entry><entry>Matches the empty string at the end of a buffer</entry></row>
</tbody>
</tgroup>
</table>

<para>
Please note however that these operators are not defined by POSIX, so
they may or may not be available in stock libraries on various systems.
</para>

</sect1>

<sect1 id="patterns">
<title>Patterns: Searching, Limiting and Tagging</title>

<sect2 id="patterns-modifier">
<title>Pattern Modifier</title>

<para>
Many of Mutt's commands allow you to specify a pattern to match
(<literal>limit</literal>, <literal>tag-pattern</literal>,
<literal>delete-pattern</literal>, etc.). <xref linkend="tab-patterns"/>
shows several ways to select messages.
</para>

<table id="tab-patterns">
<title>Pattern modifiers</title>
<tgroup cols="2">
<thead>
<row><entry>Pattern modifier</entry><entry>Description</entry></row>
</thead>
<tbody>
<row><entry>~A</entry><entry>all messages</entry></row>
<row><entry>~b <emphasis>EXPR</emphasis></entry><entry>messages which contain <emphasis>EXPR</emphasis> in the message body</entry></row>
<row><entry>=b <emphasis>STRING</emphasis></entry><entry>messages which contain <emphasis>STRING</emphasis> in the message body. If IMAP is enabled, searches for <emphasis>STRING</emphasis> on the server, rather than downloading each message and searching it locally.</entry></row>
<row><entry>~B <emphasis>EXPR</emphasis></entry><entry>messages which contain <emphasis>EXPR</emphasis> in the whole message</entry></row>
<row><entry>=B <emphasis>STRING</emphasis></entry><entry>messages which contain <emphasis>STRING</emphasis> in the whole message. If IMAP is enabled, searches for <emphasis>STRING</emphasis> on the server, rather than downloading each message and searching it locally.</entry></row>
<row><entry>~c <emphasis>EXPR</emphasis></entry><entry>messages carbon-copied to <emphasis>EXPR</emphasis></entry></row>
<row><entry>%c <emphasis>GROUP</emphasis></entry><entry>messages carbon-copied to any member of <emphasis>GROUP</emphasis></entry></row>
<row><entry>~C <emphasis>EXPR</emphasis></entry><entry>messages either to: or cc: <emphasis>EXPR</emphasis></entry></row>
<row><entry>%C <emphasis>GROUP</emphasis></entry><entry>messages either to: or cc: to any member of <emphasis>GROUP</emphasis></entry></row>
<row><entry>~d [<emphasis>MIN</emphasis>]-[<emphasis>MAX</emphasis>]</entry><entry>messages with <quote>date-sent</quote> in a Date range</entry></row>
<row><entry>~D</entry><entry>deleted messages</entry></row>
<row><entry>~e <emphasis>EXPR</emphasis></entry><entry>messages which contains <emphasis>EXPR</emphasis> in the <quote>Sender</quote> field</entry></row>
<row><entry>%e <emphasis>GROUP</emphasis></entry><entry>messages which contain a member of <emphasis>GROUP</emphasis> in the <quote>Sender</quote> field</entry></row>
<row><entry>~E</entry><entry>expired messages</entry></row>
<row><entry>~F</entry><entry>flagged messages</entry></row>
<row><entry>~f <emphasis>EXPR</emphasis></entry><entry>messages originating from <emphasis>EXPR</emphasis></entry></row>
<row><entry>%f <emphasis>GROUP</emphasis></entry><entry>messages originating from any member of <emphasis>GROUP</emphasis></entry></row>
<row><entry>~g</entry><entry>cryptographically signed messages</entry></row>
<row><entry>~G</entry><entry>cryptographically encrypted messages</entry></row>
<row><entry>~h <emphasis>EXPR</emphasis></entry><entry>messages which contain <emphasis>EXPR</emphasis> in the message header</entry></row>
<row><entry>=h <emphasis>STRING</emphasis></entry><entry>messages which contain <emphasis>STRING</emphasis> in the message header. If IMAP is enabled, searches for <emphasis>STRING</emphasis> on the server, rather than downloading each message and searching it locally; <emphasis>STRING</emphasis> must be of the form <quote>header: substring</quote> (see below).</entry></row>
<row><entry>~H <emphasis>EXPR</emphasis></entry><entry>messages with a spam attribute matching <emphasis>EXPR</emphasis></entry></row>
<row><entry>~i <emphasis>EXPR</emphasis></entry><entry>messages which match <emphasis>EXPR</emphasis> in the <quote>Message-ID</quote> field</entry></row>
<row><entry>~k</entry><entry>messages which contain PGP key material</entry></row>
<row><entry>~L <emphasis>EXPR</emphasis></entry><entry>messages either originated or received by <emphasis>EXPR</emphasis></entry></row>
<row><entry>%L <emphasis>GROUP</emphasis></entry><entry>message either originated or received by any member of <emphasis>GROUP</emphasis></entry></row>
<row><entry>~l</entry><entry>messages addressed to a known mailing list</entry></row>
<row><entry>~m [<emphasis>MIN</emphasis>]-[<emphasis>MAX</emphasis>]</entry><entry>messages in the range <emphasis>MIN</emphasis> to <emphasis>MAX</emphasis> *)</entry></row>
<row><entry>~n [<emphasis>MIN</emphasis>]-[<emphasis>MAX</emphasis>]</entry><entry>messages with a score in the range <emphasis>MIN</emphasis> to <emphasis>MAX</emphasis> *)</entry></row>
<row><entry>~N</entry><entry>new messages</entry></row>
<row><entry>~O</entry><entry>old messages</entry></row>
<row><entry>~p</entry><entry>messages addressed to you (consults <command>alternates</command>)</entry></row>
<row><entry>~P</entry><entry>messages from you (consults <command>alternates</command>)</entry></row>
<row><entry>~Q</entry><entry>messages which have been replied to</entry></row>
<row><entry>~r [<emphasis>MIN</emphasis>]-[<emphasis>MAX</emphasis>]</entry><entry>messages with <quote>date-received</quote> in a Date range</entry></row>
<row><entry>~R</entry><entry>read messages</entry></row>
<row><entry>~s <emphasis>EXPR</emphasis></entry><entry>messages having <emphasis>EXPR</emphasis> in the <quote>Subject</quote> field.</entry></row>
<row><entry>~S</entry><entry>superseded messages</entry></row>
<row><entry>~t <emphasis>EXPR</emphasis></entry><entry>messages addressed to <emphasis>EXPR</emphasis></entry></row>
<row><entry>~T</entry><entry>tagged messages</entry></row>
<row><entry>~u</entry><entry>messages addressed to a subscribed mailing list</entry></row>
<row><entry>~U</entry><entry>unread messages</entry></row>
<row><entry>~v</entry><entry>messages part of a collapsed thread.</entry></row>
<row><entry>~V</entry><entry>cryptographically verified messages</entry></row>
<row><entry>~x <emphasis>EXPR</emphasis></entry><entry>messages which contain <emphasis>EXPR</emphasis> in the <quote>References</quote> or <quote>In-Reply-To</quote> field</entry></row>
<row><entry>~X [<emphasis>MIN</emphasis>]-[<emphasis>MAX</emphasis>]</entry><entry>messages with <emphasis>MIN</emphasis> to <emphasis>MAX</emphasis> attachments *)</entry></row>
<row><entry>~y <emphasis>EXPR</emphasis></entry><entry>messages which contain <emphasis>EXPR</emphasis> in their keywords</entry></row>
<row><entry>~z [<emphasis>MIN</emphasis>]-[<emphasis>MAX</emphasis>]</entry><entry>messages with a size in the range <emphasis>MIN</emphasis> to <emphasis>MAX</emphasis> *) **)</entry></row>
<row><entry>~=</entry><entry>duplicated messages (see <link linkend="duplicate-threads">$duplicate_threads</link>)</entry></row>
<row><entry>~$</entry><entry>unreferenced messages (requires threaded view)</entry></row>
<row><entry>~(<emphasis>PATTERN</emphasis>)</entry><entry>messages in threads
containing messages matching <emphasis>PATTERN</emphasis>, e.g. all
threads containing messages from you: ~(~P)</entry></row>
</tbody>
</tgroup>
</table>

<para>
Where <emphasis>EXPR</emphasis> is a <link linkend="regexp">regular expression</link>, and <emphasis>GROUP</emphasis> is an
<link linkend="addrgroup">address group</link>.
</para>

<para>
*) The forms <quote>&lt;[<emphasis>MAX</emphasis>]</quote>,
<quote>&gt;[<emphasis>MIN</emphasis>]</quote>,
<quote>[<emphasis>MIN</emphasis>]-</quote> and
<quote>-[<emphasis>MAX</emphasis>]</quote> are allowed, too.
</para>

<para>
**) The suffixes <quote>K</quote> and <quote>M</quote> are allowed to
specify kilobyte and megabyte respectively.
</para>

<para>
Special attention has to be payed when using regular expressions inside
of patterns.  Specifically, Mutt's parser for these patterns will strip
one level of backslash (<quote>\</quote>), which is normally used for
quoting.  If it is your intention to use a backslash in the regular
expression, you will need to use two backslashes instead
(<quote>\\</quote>). You can force Mutt to treat
<emphasis>EXPR</emphasis> as a simple string instead of a regular
expression by using = instead of ~ in the pattern name. For example,
<literal>=b *.*</literal> will find all messages that contain the
literal string <quote>*.*</quote>. Simple string matches are less
powerful than regular expressions but can be considerably faster. This
is especially true for IMAP folders, because string matches can be
performed on the server instead of by fetching every message. IMAP
treats <literal>=h</literal> specially: it must be of the form
<quote>header: substring</quote> and will not partially match header
names. The substring part may be omitted if you simply wish to find
messages containing a particular header without regard to its value.
</para>

<para>
Patterns matching lists of addresses (notably c, C, p, P and t) match if
there is at least one match in the whole list. If you want to make sure
that all elements of that list match, you need to prefix your pattern
with <quote>^</quote>.  This example matches all mails which only has
recipients from Germany.
</para>

<example id="ex-recips">
<title>Matching all addresses in address lists</title>
<screen>
^~C \.de$
</screen>
</example>

</sect2>

<sect2 id="simple-searches">
<title>Simple Searches</title>

<para>
Mutt supports two versions of so called <quote>simple
searches</quote>. These are issued if the query entered for searching,
limiting and similar operations does not seem to contain a valid pattern
modifier (i.e. it does not contain one of these characters:
<quote>~</quote>, <quote>=</quote> or <quote>%</quote>). If the query is
supposed to contain one of these special characters, they must be
escaped by prepending a backslash (<quote>\</quote>).
</para>

<para>
The first type is by checking whether the query string equals
a keyword case-insensitively from <xref linkend="tab-simplesearch-keywords"/>:
If that is the case, Mutt will use the shown pattern modifier instead.
If a keyword would conflict with your search keyword, you need to turn
it into a regular expression to avoid matching the keyword table. For
example, if you want to find all messages matching <quote>flag</quote>
(using <link linkend="simple-search">$simple_search</link>)
but don't want to match flagged messages, simply search for
<quote><literal>[f]lag</literal></quote>.
</para>

<table id="tab-simplesearch-keywords">
<title>Simple search keywords</title>
<tgroup cols="2">
<thead>
<row><entry>Keyword</entry><entry>Pattern modifier</entry></row>
</thead>
<tbody>
<row><entry>all</entry><entry>~A</entry></row>
<row><entry>.</entry><entry>~A</entry></row>
<row><entry>^</entry><entry>~A</entry></row>
<row><entry>del</entry><entry>~D</entry></row>
<row><entry>flag</entry><entry>~F</entry></row>
<row><entry>new</entry><entry>~N</entry></row>
<row><entry>old</entry><entry>~O</entry></row>
<row><entry>repl</entry><entry>~Q</entry></row>
<row><entry>read</entry><entry>~R</entry></row>
<row><entry>tag</entry><entry>~T</entry></row>
<row><entry>unread</entry><entry>~U</entry></row>
</tbody>
</tgroup>
</table>

<para>
The second type of simple search is to build a complex search pattern
using <link linkend="simple-search">$simple_search</link> as a
template. Mutt will insert your query properly quoted and search for the
composed complex query.
</para>

</sect2>

<sect2 id="complex-patterns">
<title>Nesting and Boolean Operators</title>

<para>
Logical AND is performed by specifying more than one criterion.  For
example:
</para>

<screen>
~t mutt ~f elkins
</screen>

<para>
would select messages which contain the word <quote>mutt</quote> in the
list of recipients <emphasis>and</emphasis> that have the word
<quote>elkins</quote> in the <quote>From</quote> header field.
</para>

<para>
Mutt also recognizes the following operators to create more complex
search patterns:
</para>

<itemizedlist>
<listitem>

<para>
! &mdash; logical NOT operator
</para>
</listitem>
<listitem>

<para>
| &mdash; logical OR operator
</para>
</listitem>
<listitem>

<para>
() &mdash; logical grouping operator
</para>
</listitem>

</itemizedlist>

<para>
Here is an example illustrating a complex search pattern.  This pattern
will select all messages which do not contain <quote>mutt</quote> in the
<quote>To</quote> or <quote>Cc</quote> field and which are from
<quote>elkins</quote>.
</para>

<example id="ex-pattern-bool">
<title>Using boolean operators in patterns</title>
<screen>
!(~t mutt|~c mutt) ~f elkins
</screen>
</example>

<para>
Here is an example using white space in the regular expression (note the
<quote>'</quote> and <quote>"</quote> delimiters).  For this to match,
the mail's subject must match the <quote>^Junk +From +Me$</quote> and it
must be from either <quote>Jim +Somebody</quote> or <quote>Ed
+SomeoneElse</quote>:
</para>

<screen>
'~s "^Junk +From +Me$" ~f ("Jim +Somebody"|"Ed +SomeoneElse")'
</screen>

<note>
<para>
If a regular expression contains parenthesis, or a vertical bar ("|"),
you <emphasis>must</emphasis> enclose the expression in double or single
quotes since those characters are also used to separate different parts
of Mutt's pattern language.  For example: <literal>~f
"me@(mutt\.org|cs\.hmc\.edu)"</literal> Without the quotes, the
parenthesis wouldn't end.  This would be separated to two OR'd patterns:
<emphasis>~f me@(mutt\.org</emphasis> and
<emphasis>cs\.hmc\.edu)</emphasis>. They are never what you want.
</para>
</note>

</sect2>

<sect2 id="date-patterns">
<title>Searching by Date</title>

<para>
Mutt supports two types of dates, <emphasis>absolute</emphasis> and
<emphasis>relative</emphasis>.
</para>

<sect3 id="date-absolute">
<title>Absolute Dates</title>

<para>
Dates <emphasis>must</emphasis> be in DD/MM/YY format (month and year
are optional, defaulting to the current month and year).  An example of
a valid range of dates is:
</para>

<screen>
Limit to messages matching: ~d 20/1/95-31/10
</screen>

<para>
If you omit the minimum (first) date, and just specify
<quote>-DD/MM/YY</quote>, all messages <emphasis>before</emphasis> the
given date will be selected.  If you omit the maximum (second) date, and
specify <quote>DD/MM/YY-</quote>, all messages
<emphasis>after</emphasis> the given date will be selected.  If you
specify a single date with no dash (<quote>-</quote>), only messages
sent on the given date will be selected.
</para>

<para>
You can add error margins to absolute dates.  An error margin is a sign
(+ or -), followed by a digit, followed by one of the units in <xref
linkend="tab-date-units"/>. As a special case, you can replace the sign
by a <quote>*</quote> character, which is equivalent to giving identical
plus and minus error margins.
</para>

<table id="tab-date-units">
<title>Date units</title>
<tgroup cols="2">
<thead>
<row><entry>Unit</entry><entry>Description</entry></row>
</thead>
<tbody>
<row><entry>y</entry><entry>Years</entry></row>
<row><entry>m</entry><entry>Months</entry></row>
<row><entry>w</entry><entry>Weeks</entry></row>
<row><entry>d</entry><entry>Days</entry></row>
</tbody>
</tgroup>
</table>

<para>
Example: To select any messages two weeks around January 15, 2001, you'd
use the following pattern:
</para>

<screen>
Limit to messages matching: ~d 15/1/2001*2w
</screen>

</sect3>

<sect3 id="dates-relative">
<title>Relative Dates</title>

<para>
This type of date is relative to the current date, and may be specified
as:
</para>

<itemizedlist>
<listitem>

<para>
&gt;<emphasis>offset</emphasis> for messages older than
<emphasis>offset</emphasis> units
</para>
</listitem>
<listitem>

<para>
&lt;<emphasis>offset</emphasis> for messages newer than
<emphasis>offset</emphasis> units
</para>
</listitem>
<listitem>

<para>
=<emphasis>offset</emphasis> for messages exactly
<emphasis>offset</emphasis> units old
</para>
</listitem>

</itemizedlist>

<para>
<emphasis>offset</emphasis> is specified as a positive number with one
of the units from <xref linkend="tab-date-units"/>.
</para>

<para>
Example: to select messages less than 1 month old, you would use
</para>

<screen>
Limit to messages matching: ~d &lt;1m
</screen>

<note>
<para>
All dates used when searching are relative to the
<emphasis>local</emphasis> time zone, so unless you change the setting
of your <link linkend="index-format">$index_format</link> to include a
<literal>%[...]</literal> format, these are <emphasis>not</emphasis> the
dates shown in the main index.
</para>
</note>

</sect3>

</sect2>

</sect1>

<sect1 id="tags">
<title>Using Tags</title>

<para>
Sometimes it is desirable to perform an operation on a group of messages
all at once rather than one at a time.  An example might be to save
messages to a mailing list to a separate folder, or to delete all
messages with a given subject.  To tag all messages matching a pattern,
use the <literal>&lt;tag-pattern&gt;</literal> function, which is bound
to <quote>shift-T</quote> by default.  Or you can select individual
messages by hand using the <literal>&lt;tag-message&gt;</literal>
function, which is bound to <quote>t</quote> by default.  See <link
linkend="patterns">patterns</link> for Mutt's pattern matching syntax.
</para>

<para>
Once you have tagged the desired messages, you can use the
<quote>tag-prefix</quote> operator, which is the <quote>;</quote>
(semicolon) key by default.  When the <quote>tag-prefix</quote> operator
is used, the <emphasis>next</emphasis> operation will be applied to all
tagged messages if that operation can be used in that manner.  If the
<link linkend="auto-tag">$auto_tag</link> variable is set, the next
operation applies to the tagged messages automatically, without
requiring the <quote>tag-prefix</quote>.
</para>

<para>
In <link linkend="macro"><command>macro</command>s</link> or <link
linkend="push"><command>push</command></link> commands, you can use the
<literal>&lt;tag-prefix-cond&gt;</literal> operator.  If there are no
tagged messages, Mutt will <quote>eat</quote> the rest of the macro to
abort it's execution.  Mutt will stop <quote>eating</quote> the macro
when it encounters the <literal>&lt;end-cond&gt;</literal> operator;
after this operator the rest of the macro will be executed as normal.
</para>

</sect1>

<sect1 id="hooks">
<title>Using Hooks</title>

<para>
A <emphasis>hook</emphasis> is a concept found in many other programs
which allows you to execute arbitrary commands before performing some
operation.  For example, you may wish to tailor your configuration based
upon which mailbox you are reading, or to whom you are sending mail.  In
the Mutt world, a <emphasis>hook</emphasis> consists of a <link
linkend="regexp">regular expression</link> or <link
linkend="patterns">pattern</link> along with a configuration
option/command.  See:

<itemizedlist>

<listitem>
<para>
<link linkend="account-hook"><command>account-hook</command></link>
</para>
</listitem>

<listitem>
<para>
<link linkend="append-hook"><command>append-hook</command></link>
</para>
</listitem>

<listitem>
<para>
<link linkend="charset-hook"><command>charset-hook</command></link>
</para>
</listitem>

<listitem>
<para>
<link linkend="close-hook"><command>close-hook</command></link>
</para>
</listitem>

<listitem>
<para>
<link linkend="crypt-hook"><command>crypt-hook</command></link>
</para>
</listitem>

<listitem>
<para>
<link linkend="fcc-hook"><command>fcc-hook</command></link>
</para>
</listitem>

<listitem>
<para>
<link linkend="fcc-save-hook"><command>fcc-save-hook</command></link>
</para>
</listitem>

<listitem>
<para>
<link linkend="folder-hook"><command>folder-hook</command></link>
</para>
</listitem>

<listitem>
<para>
<link linkend="iconv-hook"><command>iconv-hook</command></link>
</para>
</listitem>

<listitem>
<para>
<link linkend="mbox-hook"><command>mbox-hook</command></link>
</para>
</listitem>

<listitem>
<para>
<link linkend="message-hook"><command>message-hook</command></link>
</para>
</listitem>

<listitem>
<para>
<link linkend="open-hook"><command>open-hook</command></link>
</para>
</listitem>

<listitem>
<para>
<link linkend="reply-hook"><command>reply-hook</command></link>
</para>
</listitem>

<listitem>
<para>
<link linkend="save-hook"><command>save-hook</command></link>
</para>
</listitem>

<listitem>
<para>
<link linkend="send-hook"><command>send-hook</command></link>
</para>
</listitem>

<listitem>
<para>
<link linkend="send2-hook"><command>send2-hook</command></link>
</para>
</listitem>

</itemizedlist>

for specific details on each type of <emphasis>hook</emphasis> available.
</para>

<note>
<para>
If a hook changes configuration settings, these changes remain effective
until the end of the current Mutt session. As this is generally not
desired, a <quote>default</quote> hook needs to be added before all
other hooks of that type to restore configuration defaults.
</para>
</note>

<example id="ex-default-hook">
<title>Specifying a <quote>default</quote> hook</title>
<screen>
send-hook . 'unmy_hdr From:'
send-hook ~C'^b@b\.b$' my_hdr from: c@c.c
</screen>
</example>

<para>
In <xref linkend="ex-default-hook"/>, by default the value of <link
linkend="from">$from</link> and <link
linkend="realname">$realname</link> is not overridden. When sending
messages either To: or Cc: to <literal>&lt;b@b.b&gt;</literal>, the
From: header is changed to <literal>&lt;c@c.c&gt;</literal>.
</para>

<sect2 id="pattern-hook" xreflabel="Message Matching in Hooks">
<title>Message Matching in Hooks</title>

<para>
Hooks that act upon messages (<command>message-hook</command>,
<command>reply-hook</command>, <command>send-hook</command>,
<command>send2-hook</command>, <command>save-hook</command>,
<command>fcc-hook</command>) are evaluated in a slightly different
manner. For the other types of hooks, a <link linkend="regexp">regular
expression</link> is sufficient.  But in dealing with messages a finer
grain of control is needed for matching since for different purposes you
want to match different criteria.
</para>

<para>
Mutt allows the use of the <link linkend="patterns">search
pattern</link> language for matching messages in hook commands.  This
works in exactly the same way as it would when
<emphasis>limiting</emphasis> or <emphasis>searching</emphasis> the
mailbox, except that you are restricted to those operators which match
information Mutt extracts from the header of the message (i.e., from,
to, cc, date, subject, etc.).
</para>

<para>
For example, if you wanted to set your return address based upon sending
mail to a specific address, you could do something like:
</para>

<screen>
send-hook '~t ^me@cs\.hmc\.edu$' 'my_hdr From: Mutt User &lt;user@host&gt;'
</screen>

<para>
which would execute the given command when sending mail to
<emphasis>me@cs.hmc.edu</emphasis>.
</para>

<para>
However, it is not required that you write the pattern to match using
the full searching language.  You can still specify a simple
<emphasis>regular expression</emphasis> like the other hooks, in which
case Mutt will translate your pattern into the full language, using the
translation specified by the <link
linkend="default-hook">$default_hook</link> variable.  The pattern is
translated at the time the hook is declared, so the value of <link
linkend="default-hook">$default_hook</link> that is in effect at that
time will be used.
</para>

</sect2>

<sect2 id="mailbox-hook" xreflabel="Mailbox Matching in Hooks">
<title>Mailbox Matching in Hooks</title>

<para>
Hooks that match against mailboxes (<command>folder-hook</command>,
<command>mbox-hook</command>) apply both <link linkend="regexp">regular
expression</link> syntax as well as <link linkend="shortcuts">mailbox
shortcut</link> expansion on the regexp parameter.  There is some
overlap between these, so special attention should be paid to the first
character of the regexp.
</para>

<screen>
# Here, ^ will expand to "the current mailbox" not "beginning of string":
folder-hook ^/home/user/Mail/bar "set sort=threads"

# If you want ^ to be interpreted as "beginning of string", one workaround
# is to enclose the regexp in parenthesis:
folder-hook (^/home/user/Mail/bar) "set sort=threads"

# This will expand to the default save folder for the alias "imap.example.com", which
# is probably not what you want:
folder-hook @imap.example.com "set sort=threads"

# A workaround is to use parenthesis or a backslash:
folder-hook (@imap.example.com) "set sort=threads"
folder-hook '\@imap.example.com' "set sort=threads"
</screen>

<para>
Keep in mind that mailbox shortcut expansion on the regexp parameter
takes place when the hook is initially parsed, not when the hook is
matching against a mailbox.  When Mutt starts up and is reading the
.muttrc, some mailbox shortcuts may not be usable.  For example, the
"current mailbox" shortcut, ^, will expand to an empty string because no
mailbox has been opened yet.  Mutt will issue an error for this case or
if the mailbox shortcut results in an empty regexp.
</para>

</sect2>

</sect1>

<sect1 id="query">
<title>External Address Queries</title>

<para>
Mutt supports connecting to external directory databases such as LDAP,
ph/qi, bbdb, or NIS through a wrapper script which connects to Mutt
using a simple interface.  Using the <link
linkend="query-command">$query_command</link> variable, you specify the
wrapper command to use.  For example:
</para>

<screen>
set query_command = "mutt_ldap_query.pl %s"
</screen>

<para>
The wrapper script should accept the query on the command-line.  It
should return a one line message, then each matching response on a
single line, each line containing a tab separated address then name then
some other optional information.  On error, or if there are no matching
addresses, return a non-zero exit code and a one line error message.
</para>

<para>
An example multiple response output:
</para>

<screen>
Searching database ... 20 entries ... 3 matching:
me@cs.hmc.edu           Michael Elkins  mutt dude
blong@fiction.net       Brandon Long    mutt and more
roessler@does-not-exist.org        Thomas Roessler mutt pgp
</screen>

<para>
There are two mechanisms for accessing the query function of Mutt.  One
is to do a query from the index menu using the
<literal>&lt;query&gt;</literal> function (default: Q).  This will
prompt for a query, then bring up the query menu which will list the
matching responses.  From the query menu, you can select addresses to
create aliases, or to mail.  You can tag multiple addresses to mail,
start a new query, or have a new query appended to the current
responses.
</para>

<para>
The other mechanism for accessing the query function is for address
completion, similar to the alias completion.  In any prompt for address
entry, you can use the <literal>&lt;complete-query&gt;</literal>
function (default: ^T) to run a query based on the current address you
have typed.  Like aliases, Mutt will look for what you have typed back
to the last space or comma.  If there is a single response for that
query, Mutt will expand the address in place.  If there are multiple
responses, Mutt will activate the query menu.  At the query menu, you
can select one or more addresses to be added to the prompt.
</para>

</sect1>

<sect1 id="mailbox-formats">
<title>Mailbox Formats</title>

<para>
Mutt supports reading and writing of four different local mailbox
formats: mbox, MMDF, MH and Maildir.  The mailbox type is auto detected,
so there is no need to use a flag for different mailbox types.  When
creating new mailboxes, Mutt uses the default specified with the <link
linkend="mbox-type">$mbox_type</link> variable. A short description of
the formats follows.
</para>

<para>
<emphasis>mbox</emphasis>.  This is a widely used mailbox format for
UNIX.  All messages are stored in a single file.  Each message has a
line of the form:
</para>

<screen>
From me@cs.hmc.edu Fri, 11 Apr 1997 11:44:56 PST
</screen>

<para>
to denote the start of a new message (this is often referred to as the
<quote>From_</quote> line). The mbox format requires mailbox locking, is
prone to mailbox corruption with concurrently writing clients or
misinterpreted From_ lines. Depending on the environment, new mail
detection can be unreliable. Mbox folders are fast to open and easy to
archive.
</para>

<para>
<emphasis>MMDF</emphasis>.  This is a variant of the
<emphasis>mbox</emphasis> format.  Each message is surrounded by lines
containing <quote>^A^A^A^A</quote> (four times control-A's). The same
problems as for mbox apply (also with finding the right message
separator as four control-A's may appear in message bodies).
</para>

<para>
<emphasis>MH</emphasis>. A radical departure from
<emphasis>mbox</emphasis> and <emphasis>MMDF</emphasis>, a mailbox
consists of a directory and each message is stored in a separate file.
The filename indicates the message number (however, this is may not
correspond to the message number Mutt displays). Deleted messages are
renamed with a comma (<quote>,</quote>) prepended to the filename. Mutt
detects this type of mailbox by looking for either
<literal>.mh_sequences</literal> or <literal>.xmhcache</literal> files
(needed to distinguish normal directories from MH mailboxes). MH is more
robust with concurrent clients writing the mailbox, but still may suffer
from lost flags; message corruption is less likely to occur than with
mbox/mmdf. It's usually slower to open compared to mbox/mmdf since many
small files have to be read (Mutt provides <xref
linkend="header-caching"/> to greatly speed this process up).  Depending
on the environment, MH is not very disk-space efficient.
</para>

<para>
<emphasis>Maildir</emphasis>.  The newest of the mailbox formats, used
by the Qmail MTA (a replacement for sendmail).  Similar to
<emphasis>MH</emphasis>, except that it adds three subdirectories of the
mailbox: <emphasis>tmp</emphasis>, <emphasis>new</emphasis> and
<emphasis>cur</emphasis>.  Filenames for the messages are chosen in such
a way they are unique, even when two programs are writing the mailbox
over NFS, which means that no file locking is needed and corruption is
very unlikely. Maildir maybe slower to open without caching in Mutt, it
too is not very disk-space efficient depending on the environment. Since
no additional files are used for metadata (which is embedded in the
message filenames) and Maildir is locking-free, it's easy to sync across
different machines using file-level synchronization tools.
</para>

</sect1>

<sect1 id="shortcuts">
<title>Mailbox Shortcuts</title>

<para>
There are a number of built in shortcuts which refer to specific
mailboxes.  These shortcuts can be used anywhere you are prompted for a
file or mailbox path or in path-related configuration variables. Note
that these only work at the beginning of a string.
</para>

<table id="tab-mailbox-shortcuts">
<title>Mailbox shortcuts</title>
<tgroup cols="2">
<thead>
<row><entry>Shortcut</entry><entry>Refers to...</entry></row>
</thead>
<tbody>
<row><entry><literal>!</literal></entry><entry>your <link linkend="spoolfile">$spoolfile</link> (incoming) mailbox</entry></row>
<row><entry><literal>&gt;</literal></entry><entry>your <link linkend="mbox">$mbox</link> file</entry></row>
<row><entry><literal>&lt;</literal></entry><entry>your <link linkend="record">$record</link> file</entry></row>
<row><entry><literal>^</literal></entry><entry>the current mailbox</entry></row>
<row><entry><literal>-</literal> or <literal>!!</literal></entry><entry>the file you've last visited</entry></row>
<row><entry><literal>~</literal></entry><entry>your home directory</entry></row>
<row><entry><literal>=</literal> or <literal>+</literal></entry><entry>your <link linkend="folder">$folder</link> directory</entry></row>
<row><entry><emphasis>@alias</emphasis></entry><entry>to the <link linkend="save-hook">default save folder</link> as determined by the address of the alias</entry></row>
</tbody>
</tgroup>
</table>

<para>
For example, to store a copy of outgoing messages in the folder they
were composed in, a <link
linkend="folder-hook"><command>folder-hook</command></link> can be used
to set <link linkend="record">$record</link>:
</para>

<screen>
folder-hook . 'set record=^'</screen>

</sect1>

<sect1 id="using-lists">
<title>Handling Mailing Lists</title>

<para>
Mutt has a few configuration options that make dealing with large
amounts of mail easier.  The first thing you must do is to let Mutt know
what addresses you consider to be mailing lists (technically this does
not have to be a mailing list, but that is what it is most often used
for), and what lists you are subscribed to.  This is accomplished
through the use of the <link linkend="lists"><command>lists</command>
and <command>subscribe</command></link> commands in your
<literal>.muttrc</literal>.
</para>

<para>
Now that Mutt knows what your mailing lists are, it can do several
things, the first of which is the ability to show the name of a list
through which you received a message (i.e., of a subscribed list) in the
<emphasis>index</emphasis> menu display.  This is useful to distinguish
between personal and list mail in the same mailbox.  In the <link
linkend="index-format">$index_format</link> variable, the expando
<quote>%L</quote> will print the string <quote>To &lt;list&gt;</quote>
when <quote>list</quote> appears in the <quote>To</quote> field, and
<quote>Cc &lt;list&gt;</quote> when it appears in the <quote>Cc</quote>
field (otherwise it prints the name of the author).
</para>

<para>
Often times the <quote>To</quote> and <quote>Cc</quote> fields in
mailing list messages tend to get quite large. Most people do not bother
to remove the author of the message they reply to from the list,
resulting in two or more copies being sent to that person.  The
<literal>&lt;list-reply&gt;</literal> function, which by default is
bound to <quote>L</quote> in the <emphasis>index</emphasis> menu and
<emphasis>pager</emphasis>, helps reduce the clutter by only replying to
the known mailing list addresses instead of all recipients (except as
specified by <literal>Mail-Followup-To</literal>, see below).
</para>

<para>
Mutt also supports the <literal>Mail-Followup-To</literal> header.  When
you send a message to a list of recipients which includes one or several
subscribed mailing lists, and if the <link
linkend="followup-to">$followup_to</link> option is set, Mutt will
generate a Mail-Followup-To header which contains all the recipients to
whom you send this message, but not your address. This indicates that
group-replies or list-replies (also known as <quote>followups</quote>)
to this message should only be sent to the original recipients of the
message, and not separately to you - you'll receive your copy through
one of the mailing lists you are subscribed to.
</para>

<para>
Conversely, when group-replying or list-replying to a message which has
a <literal>Mail-Followup-To</literal> header, Mutt will respect this
header if the <link
linkend="honor-followup-to">$honor_followup_to</link> configuration
variable is set.  Using <link linkend="list-reply">list-reply</link>
will in this case also make sure that the reply goes to the mailing
list, even if it's not specified in the list of recipients in the
<literal>Mail-Followup-To</literal>.
</para>

<note>
<para>
When header editing is enabled, you can create a
<literal>Mail-Followup-To</literal> header manually.  Mutt will only
auto-generate this header if it doesn't exist when you send the message.
</para>
</note>

<para>
The other method some mailing list admins use is to generate a
<quote>Reply-To</quote> field which points back to the mailing list
address rather than the author of the message.  This can create problems
when trying to reply directly to the author in private, since most mail
clients will automatically reply to the address given in the
<quote>Reply-To</quote> field.  Mutt uses the <link
linkend="reply-to">$reply_to</link> variable to help decide which
address to use.  If set to <emphasis>ask-yes</emphasis> or
<emphasis>ask-no</emphasis>, you will be prompted as to whether or not
you would like to use the address given in the <quote>Reply-To</quote>
field, or reply directly to the address given in the <quote>From</quote>
field.  When set to <emphasis>yes</emphasis>, the
<quote>Reply-To</quote> field will be used when present.
</para>

<para>
Lastly, Mutt has the ability to <link linkend="sort">sort</link> the
mailbox into <link linkend="threads">threads</link>.  A thread is a
group of messages which all relate to the same subject.  This is usually
organized into a tree-like structure where a message and all of its
replies are represented graphically.  If you've ever used a threaded
news client, this is the same concept.  It makes dealing with large
volume mailing lists easier because you can easily delete uninteresting
threads and quickly find topics of value.
</para>

</sect1>

<sect1 id="using-keywords">
<title>Keyword Management</title>

<para>
Mutt has supported textual labels (usually known as X-Labels after
the header that we use to store them) for many years.  Since we
initially added support for X-Lanels, however, the larger community
has evolved more common ways of using and managing such labels, often
known as <quote>keywords</quote> or <quote>tags</quote>.
</para>

<para>
If you are new to Mutt or to using keywords in Mutt, you only need
to know that the &lt;edit-label&gt; binding (<literal>y</literal> by
default) will edit keywords, and that you can search for keywords
using the <literal>~y</literal> pattern, and use the <literal>%y</literal>
expando to display it in your <literal>$index_format</literal>.  You also
can sort by keyword.  Keywords that you set will be stored to the
<literal>X-Label:</literal> header by default.
</para>

<para>
If you've been using X-Labels for a while, things have grown slightly.
Mutt still supports X-Labels much as it has since 2000, but the scope
of this support has expanded to support three additional header-based
techniques for storing keyword metadata on messages:
</para>

<variablelist>

<varlistentry>
<term>X-Keywords</term>
<listitem>
<para>
Informal design; space-delimited keywords
</para>
</listitem>
</varlistentry>

<varlistentry>
<term>X-Mozilla-Keys</term>
<listitem>
<para>
Informal design used by Mozilla-based agents; space-delimited keywords
</para>
</listitem>
</varlistentry>

<varlistentry>
<term>Keywords</term>
<listitem>
<para>
Standardized in RFC2822 (2001); comma-space-delimited keywords
</para>
</listitem>
</varlistentry>

<varlistentry>
<term>X-Label</term>
<listitem>
<para>
Mutt-specific design; freeform text (but see <link linkend="xlabel-delimiter">$xlabel_delimiter</link>)
</para>
</listitem>
</varlistentry>

</variablelist>

<para>
With X-Label, mutt's only notion of a message keyword was the literal
string value of the X-Label header.  Under the new, integrated support,
each message may have a list of distinct message keywords.  When reading
keywords from one of the headers in the list above, the header value is
split on the indicated delimiter (space or comma-space) for X-Keywords:,
X-Mozilla-Keys:, and Keywords:.  By default, X-Label: is parsed as a
single keyword.  By setting $xlabel_delimiter, you can force splitting
of X-Label: as well.
</para>

<para>
Two boolean variables control how keywords are saved when writing
messages to a mailbox.  The default settings preserve backward
compatibility within mutt completely, but by changing these
values you can transition to more standard keyword storage. <link
linkend="keywords-legacy">$keywords_legacy</link>, if set, will tell
mutt to use only "legacy" headers -- i.e., <literal>X-Keywords:</literal>,
<literal>X-Mozilla-Keys</literal>, <literal>Keywords</literal>, or
<literal>X-Label:</literal>.  Keywords will be saved to whichever
header was in use by the message the keyword was read from.  If
<link linkend="keywords-standard">$keywords_standard</link> is
set, keywords will be saved without exception to the standard
<literal>Keywords:</literal> header.  (If both are set, both will be used;
if both are unset, legacy headers are used.)  Additionally, <link
linkend="xlabel-delimiter">$xlabel_delimiter</link> is used to format
the X-Label: header on saves.
</para>

<para>
To migrate completely to the new standard,
unset <literal>$keywords_legacy</literal> and set
<literal>$keywords_standard</literal>, and set
<literal>$xlabel_delimiter</literal> either to what you currently use to
delimit keywords in X-Labels, or to <quote>,&nbsp;</quote> (comma
space).
</para>

<para>
Note that it is common practice to insert <literal>X-Label:</literal> or
other keyword headers from proxmail or other mail filters.  This is
a useful trick for categorizing messages en masse as they are delivered
to your inbox, and it is fully compatible with the new keywords code.
</para>

</sect1>

<sect1 id="new-mail">
<title>New Mail Detection</title>

<para>
Mutt supports setups with multiple folders, allowing all of them to be
monitored for new mail (see <xref linkend="mailboxes"/> for details).
</para>

<sect2 id="new-mail-formats">
<title>How New Mail Detection Works</title>

<para>
For Mbox and Mmdf folders, new mail is detected by comparing access
and/or modification times of files: Mutt assumes a folder has new mail
if it wasn't accessed after it was last modified. Utilities like
<literal>biff</literal> or <literal>frm</literal> or any other program
which accesses the mailbox might cause Mutt to never detect new mail for
that mailbox if they do not properly reset the access time. Other
possible causes of Mutt not detecting new mail in these folders are
backup tools (updating access times) or filesystems mounted without
access time update support (for Linux systems, see the
<literal>relatime</literal> option).
</para>

<note>
<para>
Contrary to older Mutt releases, it now maintains the new mail status of
a folder by properly resetting the access time if the folder contains at
least one message which is neither read, nor deleted, nor marked as old.
</para>
</note>

<para>
In cases where new mail detection for Mbox or Mmdf folders appears to be
unreliable, the <link linkend="check-mbox-size">$check_mbox_size</link>
option can be used to make Mutt track and consult file sizes for new
mail detection instead which won't work for size-neutral changes.
</para>

<para>
New mail for Maildir is assumed if there is one message in the
<literal>new/</literal> subdirectory which is not marked deleted (see
<link linkend="maildir-trash">$maildir_trash</link>). For MH folders, a
mailbox is considered having new mail if there's at least one message in
the <quote>unseen</quote> sequence as specified by <link
linkend="mh-seq-unseen">$mh_seq_unseen</link>.
</para>

<para>
Mutt does not poll POP3 folders for new mail, it only periodically
checks the currently opened folder (if it's a POP3 folder).
</para>

<para>
For IMAP, by default Mutt uses recent message counts provided by the
server to detect new mail. If the <link
linkend="imap-idle">$imap_idle</link> option is set, it'll use the IMAP
IDLE extension if advertised by the server.
</para>

<para>
The <link linkend="mail-check-recent">$mail_check_recent</link>
option changes whether Mutt will notify you of new mail in an
already visited mailbox.  When set (the default) it will only notify
you of new mail received since the last time you opened the mailbox.
When unset, Mutt will notify you of any new mail in the mailbox.
</para>

</sect2>

<sect2 id="new-mail-polling">
<title>Polling For New Mail</title>

<para>
When in the index menu and being idle (also see <link
linkend="timeout">$timeout</link>), Mutt periodically checks for new
mail in all folders which have been configured via the
<command>mailboxes</command> command. The interval depends on the folder
type: for local/IMAP folders it consults <link
linkend="mail-check">$mail_check</link> and <link
linkend="pop-checkinterval">$pop_checkinterval</link> for POP folders.
</para>

<para>
Outside the index menu the directory browser supports checking for new
mail using the <literal>&lt;check-new&gt;</literal> function which is
unbound by default. Pressing TAB will bring up a menu showing the files
specified by the <command>mailboxes</command> command, and indicate
which contain new messages. Mutt will automatically enter this mode when
invoked from the command line with the <literal>-y</literal> option.
</para>

<para>
For the pager, index and directory browser menus, Mutt contains the
<literal>&lt;buffy-list&gt;</literal> function (bound to
<quote>.</quote> by default) which will print a list of folders with new
mail in the command line at the bottom of the screen.
</para>

<para>
For the index, by default Mutt displays the number of mailboxes with new
mail in the status bar, please refer to the <link
linkend="status-format">$status_format</link> variable for details.
</para>

<para>
When changing folders, Mutt fills the prompt with the first folder from
the mailboxes list containing new mail (if any), pressing
<literal>&lt;Space&gt;</literal> will cycle through folders with new
mail.  The (by default unbound) function
<literal>&lt;next-unread-mailbox&gt;</literal> in the index can be used
to immediately open the next folder with unread mail (if any).
</para>

</sect2>

<sect2 id="calc-mailbox-counts">
<title>Calculating Mailbox Message Counts</title>

<para>
If <link linkend="mail-check-stats">$mail_check_stats</link> is set,
Mutt will periodically calculate the unread, flagged, and total
message counts for each mailbox watched by the
<command>mailboxes</command> command.  This calculation takes place at
the same time as new mail polling, but is controlled by a separate
timer: <link
linkend="mail-check-stats-interval">$mail_check_stats_interval</link>.
</para>

<para>
The sidebar can display these message counts.  See <link
linkend="sidebar-format">$sidebar_format</link>.
</para>

</sect2>

</sect1>

<sect1 id="editing-threads">
<title>Editing Threads</title>

<para>
Mutt has the ability to dynamically restructure threads that are broken
either by misconfigured software or bad behavior from some
correspondents. This allows to clean your mailboxes from these
annoyances which make it hard to follow a discussion.
</para>

<sect2 id="link-threads">
<title>Linking Threads</title>

<para>
Some mailers tend to <quote>forget</quote> to correctly set the
<quote>In-Reply-To:</quote> and <quote>References:</quote> headers when
replying to a message. This results in broken discussions because Mutt
has not enough information to guess the correct threading.  You can fix
this by tagging the reply, then moving to the parent message and using
the <literal>&lt;link-threads&gt;</literal> function (bound to &amp; by
default). The reply will then be connected to this parent message.
</para>

<para>
You can also connect multiple children at once, tagging them and using
the <literal>&lt;tag-prefix&gt;</literal> command (<quote>;</quote>) or
the <link linkend="auto-tag">$auto_tag</link> option.
</para>

</sect2>

<sect2 id="break-threads">
<title>Breaking Threads</title>

<para>
On mailing lists, some people are in the bad habit of starting a new
discussion by hitting <quote>reply</quote> to any message from the list
and changing the subject to a totally unrelated one.  You can fix such
threads by using the <literal>&lt;break-thread&gt;</literal> function
(bound by default to #), which will turn the subthread starting from the
current message into a whole different thread.
</para>

</sect2>

</sect1>

<sect1 id="dsn">
<title>Delivery Status Notification (DSN) Support</title>

<para>
RFC1894 defines a set of MIME content types for relaying information
about the status of electronic mail messages.  These can be thought of
as <quote>return receipts.</quote>
</para>

<para>
To support DSN, there are two variables. <link
linkend="dsn-notify">$dsn_notify</link> is used to request receipts for
different results (such as failed message, message delivered, etc.).
<link linkend="dsn-return">$dsn_return</link> requests how much of your
message should be returned with the receipt (headers or full message).
</para>

<para>
When using <link linkend="sendmail">$sendmail</link> for mail delivery,
you need to use either Berkeley sendmail 8.8.x (or greater) a MTA
supporting DSN command line options compatible to Sendmail: The -N and
-R options can be used by the mail client to make requests as to what
type of status messages should be returned. Please consider your MTA
documentation whether DSN is supported.
</para>

<para>
For SMTP delivery using <link linkend="smtp-url">$smtp_url</link>, it
depends on the capabilities announced by the server whether Mutt will
attempt to request DSN or not.
</para>

</sect1>

<sect1 id="urlview">
<title>Start a WWW Browser on URLs</title>

<para>
If a message contains URLs, it is efficient to get a menu with all the
URLs and start a WWW browser on one of them.  This functionality is
provided by the external urlview program which can be retrieved at
<ulink
url="ftp://ftp.mutt.org/mutt/contrib/">ftp://ftp.mutt.org/mutt/contrib/</ulink>
and the configuration commands:
</para>

<screen>
macro index \cb |urlview\n
macro pager \cb |urlview\n
</screen>

</sect1>

<sect1 id="misc-topics">
<title>Miscellany</title>

<para>
This section documents various features that fit nowhere else.
</para>

<variablelist>
<varlistentry>
<term>
Address normalization
</term>
<listitem>
<para>
Mutt normalizes all e-mail addresses to the simplest form possible. If
an address contains a realname, the form <emphasis>Joe User
&lt;joe@example.com&gt;</emphasis> is used and the pure e-mail address
without angle brackets otherwise, i.e. just
<emphasis>joe@example.com</emphasis>.
</para>
<para>
This normalization affects all headers Mutt generates including aliases.
</para>
</listitem>
</varlistentry>
<varlistentry>
<term>
Initial folder selection
</term>
<listitem>
<para>
The folder Mutt opens at startup is determined as follows: the folder
specified in the <literal>$MAIL</literal> environment variable if
present. Otherwise, the value of <literal>$MAILDIR</literal> is taken
into account. If that isn't present either, Mutt takes the user's
mailbox in the mailspool as determined at compile-time (which may also
reside in the home directory). The <link
linkend="spoolfile">$spoolfile</link> setting overrides this
selection. Highest priority has the mailbox given with the
<literal>-f</literal> command line option.
</para>
</listitem>
</varlistentry>
</variablelist>

</sect1>

</chapter>

<chapter id="mimesupport">
<title>Mutt's MIME Support</title>

<para>
Quite a bit of effort has been made to make Mutt the premier text-mode
MIME MUA.  Every effort has been made to provide the functionality that
the discerning MIME user requires, and the conformance to the standards
wherever possible.  When configuring Mutt for MIME, there are two extra
types of configuration files which Mutt uses.  One is the
<literal>mime.types</literal> file, which contains the mapping of file
extensions to IANA MIME types.  The other is the
<literal>mailcap</literal> file, which specifies the external commands
to use for handling specific MIME types.
</para>

<sect1 id="using-mime">
<title>Using MIME in Mutt</title>

<sect2 id="mime-overview">
<title>MIME Overview</title>

<para>
MIME is short for <quote>Multipurpose Internet Mail Extension</quote>
and describes mechanisms to internationalize and structure mail
messages. Before the introduction of MIME, messages had a single text
part and were limited to us-ascii header and content. With MIME,
messages can have attachments (and even attachments which itself have
attachments and thus form a tree structure), nearly arbitrary characters
can be used for sender names, recipients and subjects.
</para>

<para>
Besides the handling of non-ascii characters in message headers, to Mutt
the most important aspect of MIME are so-called MIME types. These are
constructed using a <emphasis>major</emphasis> and
<emphasis>minor</emphasis> type separated by a forward slash.  These
specify details about the content that follows. Based upon these, Mutt
decides how to handle this part. The most popular major type is
<quote><literal>text</literal></quote> with minor types for plain text,
HTML and various other formats. Major types also exist for images,
audio, video and of course general application data (e.g. to separate
cryptographically signed data with a signature, send office documents,
and in general arbitrary binary data). There's also the
<literal>multipart</literal> major type which represents the root of a
subtree of MIME parts. A list of supported MIME types can be found in
<xref linkend="supported-mime-types"/>.
</para>

<para>
MIME also defines a set of encoding schemes for transporting MIME
content over the network: <literal>7bit</literal>,
<literal>8bit</literal>, <literal>quoted-printable</literal>,
<literal>base64</literal> and <literal>binary</literal>. There're some
rules when to choose what for encoding headers and/or body (if needed),
and Mutt will in general make a good choice.
</para>

<para>
Mutt does most of MIME encoding/decoding behind the scenes to form
messages conforming to MIME on the sending side. On reception, it can be
flexibly configured as to how what MIME structure is displayed (and if
it's displayed): these decisions are based on the content's MIME type.
There are three areas/menus in dealing with MIME: the pager (while
viewing a message), the attachment menu and the compose menu.
</para>

</sect2>

<sect2 id="mime-pager">
<title>Viewing MIME Messages in the Pager</title>

<para>
When you select a message from the index and view it in the pager, Mutt
decodes as much of a message as possible to a text representation.  Mutt
internally supports a number of MIME types, including the
<literal>text</literal> major type (with all minor types), the
<literal>message/rfc822</literal> (mail messages) type and some
<literal>multipart</literal> types. In addition, it recognizes a variety
of PGP MIME types, including PGP/MIME and
<literal>application/pgp</literal>.
</para>

<para>
Mutt will denote attachments with a couple lines describing them.
These lines are of the form:
</para>

<screen>
[-- Attachment #1: Description --]
[-- Type: text/plain, Encoding: 7bit, Size: 10000 --]
</screen>

<para>
Where the <emphasis>Description</emphasis> is the description or
filename given for the attachment, and the <emphasis>Encoding</emphasis>
is one of the already mentioned content encodings.
</para>

<para>
If Mutt cannot deal with a MIME type, it will display a message like:
</para>

<screen>
[-- image/gif is unsupported (use 'v' to view this part) --]
</screen>

</sect2>

<sect2 id="attach-menu">
<title>The Attachment Menu</title>

<para>
The default binding for <literal>&lt;view-attachments&gt;</literal> is
<quote>v</quote>, which displays the attachment menu for a message.  The
attachment menu displays a list of the attachments in a message.  From
the attachment menu, you can save, print, pipe, delete, and view
attachments.  You can apply these operations to a group of attachments
at once, by tagging the attachments and by using the
<literal>&lt;tag-prefix&gt;</literal> operator.  You can also reply to
the current message from this menu, and only the current attachment (or
the attachments tagged) will be quoted in your reply.  You can view
attachments as text, or view them using the mailcap viewer definition
(the mailcap mechanism is explained later in detail).
</para>

<para>
Finally, you can apply the usual message-related functions (like <link
linkend="resend-message"><literal>&lt;resend-message&gt;</literal></link>,
and the <literal>&lt;reply&gt;</literal> and
<literal>&lt;forward&gt;</literal> functions) to attachments of type
<literal>message/rfc822</literal>.
</para>

<para>
See table <xref linkend="tab-attachment-bindings"/> for all available
functions.
</para>

</sect2>

<sect2 id="compose-menu">
<title>The Compose Menu</title>

<para>
The compose menu is the menu you see before you send a message.  It
allows you to edit the recipient list, the subject, and other aspects of
your message.  It also contains a list of the attachments of your
message, including the main body.  From this menu, you can print, copy,
filter, pipe, edit, compose, review, and rename an attachment or a list
of tagged attachments.  You can also modifying the attachment
information, notably the type, encoding and description.
</para>

<para>
Attachments appear as follows by default:
</para>

<screen>
- 1 [text/plain, 7bit, 1K]           /tmp/mutt-euler-8082-0 &lt;no description&gt;
  2 [applica/x-gunzip, base64, 422K] ~/src/mutt-0.85.tar.gz &lt;no description&gt;
</screen>

<para>
The <quote>-</quote> denotes that Mutt will delete the file after
sending (or postponing, or canceling) the message.  It can be toggled
with the <literal>&lt;toggle-unlink&gt;</literal> command (default: u).
The next field is the MIME content-type, and can be changed with the
<literal>&lt;edit-type&gt;</literal> command (default: ^T).  The next
field is the encoding for the attachment, which allows a binary message
to be encoded for transmission on 7bit links.  It can be changed with
the <literal>&lt;edit-encoding&gt;</literal> command (default: ^E).  The
next field is the size of the attachment, rounded to kilobytes or
megabytes.  The next field is the filename, which can be changed with
the <literal>&lt;rename-file&gt;</literal> command (default: R).  The
final field is the description of the attachment, and can be changed
with the <literal>&lt;edit-description&gt;</literal> command (default:
d). See <link linkend="attach-format">$attach_format</link> for a full
list of available expandos to format this display to your needs.
</para>

</sect2>

</sect1>

<sect1 id="mime-types">
<title>MIME Type Configuration with <literal>mime.types</literal></title>

<para>
To get most out of MIME, it's important that a MIME part's content type
matches the content as closely as possible so that the recipient's
client can automatically select the right viewer for the
content. However, there's no reliable for Mutt to know how to detect
every possible file type. Instead, it uses a simple plain text mapping
file that specifies what file extension corresponds to what MIME
type. This file is called <literal>mime.types</literal>.
</para>

<para>
When you add an attachment to your mail message, Mutt searches your
personal <literal>mime.types</literal> file at
<literal>$HOME/.mime.types</literal>, and then the system
<literal>mime.types</literal> file at
<literal>/usr/local/share/mutt/mime.types</literal> or
<literal>/etc/mime.types</literal>
</para>

<para>
Each line starts with the full MIME type, followed by a space and
space-separated list of file extensions. For example you could use:
</para>

<example id="ex-mime-types">
<title><literal>mime.types</literal></title>
<screen>
application/postscript          ps eps
application/pgp                 pgp
audio/x-aiff                    aif aifc aiff
</screen>
</example>

<para>
A sample <literal>mime.types</literal> file comes with the Mutt
distribution, and should contain most of the MIME types you are likely
to use.
</para>

<para>
If Mutt can not determine the MIME type by the extension of the file you
attach, it will look at the file.  If the file is free of binary
information, Mutt will assume that the file is plain text, and mark it
as <literal>text/plain</literal>.  If the file contains binary
information, then Mutt will mark it as
<literal>application/octet-stream</literal>.  You can change the MIME
type that Mutt assigns to an attachment by using the
<literal>&lt;edit-type&gt;</literal> command from the compose menu
(default: ^T), see <xref linkend="supported-mime-types"/> for supported
major types. Mutt recognizes all of these if the appropriate entry is
found in the <literal>mime.types</literal> file. Non-recognized mime
types should only be used if the recipient of the message is likely to
be expecting such attachments.
</para>

<table id="supported-mime-types">
<title>Supported MIME types</title>
<tgroup cols="3">
<thead>
<row><entry>MIME major type</entry><entry>Standard</entry><entry>Description</entry></row>
</thead>
<tbody>
<row><entry><literal>application</literal></entry><entry>yes</entry><entry>General application data</entry></row>
<row><entry><literal>audio</literal></entry><entry>yes</entry><entry>Audio data</entry></row>
<row><entry><literal>image</literal></entry><entry>yes</entry><entry>Image data</entry></row>
<row><entry><literal>message</literal></entry><entry>yes</entry><entry>Mail messages, message status information</entry></row>
<row><entry><literal>model</literal></entry><entry>yes</entry><entry>VRML and other modeling data</entry></row>
<row><entry><literal>multipart</literal></entry><entry>yes</entry><entry>Container for other MIME parts</entry></row>
<row><entry><literal>text</literal></entry><entry>yes</entry><entry>Text data</entry></row>
<row><entry><literal>video</literal></entry><entry>yes</entry><entry>Video data</entry></row>
<row><entry><literal>chemical</literal></entry><entry>no</entry><entry>Mostly molecular data</entry></row>
</tbody>
</tgroup>
</table>

<para>
MIME types are not arbitrary, they need to be assigned by <ulink
url="http://www.iana.org/assignments/media-types/">IANA</ulink>.
</para>

</sect1>

<sect1 id="mailcap">
<title>MIME Viewer Configuration with Mailcap</title>

<para>
Mutt supports RFC 1524 MIME Configuration, in particular the Unix
specific format specified in Appendix A of RFC 1524.  This file format
is commonly referred to as the <quote>mailcap</quote> format.  Many MIME
compliant programs utilize the mailcap format, allowing you to specify
handling for all MIME types in one place for all programs.  Programs
known to use this format include Firefox, lynx and metamail.
</para>

<para>
In order to handle various MIME types that Mutt doesn't have built-in
support for, it parses a series of external configuration files to find
an external handler. The default search string for these files is a
colon delimited list containing the following files:
</para>

<orderedlist>
<listitem><para><literal>$HOME/.mailcap</literal></para></listitem>
<listitem><para><literal>$PKGDATADIR/mailcap</literal></para></listitem>
<listitem><para><literal>$SYSCONFDIR/mailcap</literal></para></listitem>
<listitem><para><literal>/etc/mailcap</literal></para></listitem>
<listitem><para><literal>/usr/etc/mailcap</literal></para></listitem>
<listitem><para><literal>/usr/local/etc/mailcap</literal></para></listitem>
</orderedlist>

<para>
where <literal>$HOME</literal> is your home directory. The
<literal>$PKGDATADIR</literal> and the <literal>$SYSCONFDIR</literal>
directories depend on where Mutt is installed: the former is the default
for shared data, the latter for system configuration files.
</para>

<para>
The default search path can be obtained by running the following
command:
</para>

<screen>
mutt -nF /dev/null -Q mailcap_path
</screen>

<para>
In particular, the metamail distribution will install a mailcap file,
usually as <literal>/usr/local/etc/mailcap</literal>, which contains
some baseline entries.
</para>

<sect2 id="mailcap-basics">
<title>The Basics of the Mailcap File</title>

<para>
A mailcap file consists of a series of lines which are comments, blank,
or definitions.
</para>

<para>
A comment line consists of a # character followed by anything you want.
</para>

<para>
A blank line is blank.
</para>

<para>
A definition line consists of a content type, a view command, and any
number of optional fields.  Each field of a definition line is divided
by a semicolon <quote>;</quote> character.
</para>

<para>
The content type is specified in the MIME standard
<quote>type/subtype</quote> notation.  For example,
<literal>text/plain</literal>, <literal>text/html</literal>,
<literal>image/gif</literal>, etc.  In addition, the mailcap format
includes two formats for wildcards, one using the special
<quote>*</quote> subtype, the other is the implicit wild, where you only
include the major type.  For example, <literal>image/*</literal>, or
<literal>video</literal> will match all image types and video types,
respectively.
</para>

<para>
The view command is a Unix command for viewing the type specified. There
are two different types of commands supported. The default is to send
the body of the MIME message to the command on stdin. You can change
this behavior by using <literal>%s</literal> as a parameter to your view
command.  This will cause Mutt to save the body of the MIME message to a
temporary file, and then call the view command with the
<literal>%s</literal> replaced by the name of the temporary file. In
both cases, Mutt will turn over the terminal to the view program until
the program quits, at which time Mutt will remove the temporary file if
it exists. This means that mailcap does <emphasis>not</emphasis> work
out of the box with programs which detach themselves from the terminal
right after starting, like <literal>open</literal> on Mac OS X. In order
to nevertheless use these programs with mailcap, you probably need
custom shell scripts.
</para>

<para>
So, in the simplest form, you can send a <literal>text/plain</literal>
message to the external pager more on standard input:
</para>

<screen>
text/plain; more
</screen>

<para>
Or, you could send the message as a file:
</para>

<screen>
text/plain; more %s
</screen>

<para>
Perhaps you would like to use lynx to interactively view a
<literal>text/html</literal> message:
</para>

<screen>
text/html; lynx %s
</screen>

<para>
In this case, lynx does not support viewing a file from standard input,
so you must use the <literal>%s</literal> syntax.
</para>

<note>
<para>
<emphasis>Some older versions of lynx contain a bug where they will
check the mailcap file for a viewer for <literal>text/html</literal>.
They will find the line which calls lynx, and run it.  This causes lynx
to continuously spawn itself to view the object.</emphasis>
</para>
</note>

<para>
On the other hand, maybe you don't want to use lynx interactively, you
just want to have it convert the <literal>text/html</literal> to
<literal>text/plain</literal>, then you can use:
</para>

<screen>
text/html; lynx -dump %s | more
</screen>

<para>
Perhaps you wish to use lynx to view <literal>text/html</literal> files,
and a pager on all other text formats, then you would use the following:
</para>

<screen>
text/html; lynx %s
text/*; more
</screen>

</sect2>

<sect2 id="secure-mailcap">
<title>Secure Use of Mailcap</title>

<para>
The interpretation of shell meta-characters embedded in MIME parameters
can lead to security problems in general.  Mutt tries to quote
parameters in expansion of <literal>%s</literal> syntaxes properly, and
avoids risky characters by substituting them, see the <link
linkend="mailcap-sanitize">$mailcap_sanitize</link> variable.
</para>

<para>
Although Mutt's procedures to invoke programs with mailcap seem to be
safe, there are other applications parsing mailcap, maybe taking less
care of it.  Therefore you should pay attention to the following rules:
</para>

<para>
<emphasis>Keep the %-expandos away from shell quoting.</emphasis> Don't
quote them with single or double quotes.  Mutt does this for you, the
right way, as should any other program which interprets mailcap.  Don't
put them into backtick expansions.  Be highly careful with evil
statements, and avoid them if possible at all.  Trying to fix broken
behavior with quotes introduces new leaks &mdash; there is no
alternative to correct quoting in the first place.
</para>

<para>
If you have to use the %-expandos' values in context where you need
quoting or backtick expansions, put that value into a shell variable and
reference the shell variable where necessary, as in the following
example (using <literal>$charset</literal> inside the backtick expansion
is safe, since it is not itself subject to any further expansion):
</para>

<screen>
text/test-mailcap-bug; cat %s; copiousoutput; test=charset=%{charset} \
        &amp;&amp; test "`echo $charset | tr '[A-Z]' '[a-z]'`" != iso-8859-1
</screen>

</sect2>

<sect2 id="advanced-mailcap">
<title>Advanced Mailcap Usage</title>

<sect3 id="optional-mailcap-fields">
<title>Optional Fields</title>

<para>
In addition to the required content-type and view command fields, you
can add semi-colon <quote>;</quote> separated fields to set flags and
other options.  Mutt recognizes the following optional fields:
</para>

<variablelist>

<varlistentry>
<term>copiousoutput</term>
<listitem>
<para>
This flag tells Mutt that the command passes possibly large amounts of
text on standard output.  This causes Mutt to invoke a pager (either
the internal pager or the external pager defined by the pager variable)
on the output of the view command.  Without this flag, Mutt assumes that
the command is interactive.  One could use this to replace the pipe to
<literal>more</literal> in the <literal>lynx -dump</literal> example in
the Basic section:
</para>

<screen>
text/html; lynx -dump %s ; copiousoutput
</screen>

<para>
This will cause lynx to format the <literal>text/html</literal> output
as <literal>text/plain</literal> and Mutt will use your standard pager
to display the results.
</para>

<para>
Mutt will set the <literal>COLUMNS</literal> environment variable to
the width of the pager.  Some programs make use of this environment
variable automatically.  Others provide a command line argument that
can use this to set the output width:
</para>

<screen>
text/html; lynx -dump -width ${COLUMNS:-80} %s; copiousoutput
</screen>

<para>
Note that when using the built-in pager, <emphasis>only</emphasis>
entries with this flag will be considered a handler for a MIME type
&mdash; all other entries will be ignored.
</para>
</listitem>
</varlistentry>
<varlistentry>
<term>needsterminal</term>
<listitem>
<para>
Mutt uses this flag when viewing attachments with <link
linkend="auto-view"><command>auto_view</command></link>, in order to
decide whether it should honor the setting of the <link
linkend="wait-key">$wait_key</link> variable or not.  When an attachment
is viewed using an interactive program, and the corresponding mailcap
entry has a <emphasis>needsterminal</emphasis> flag, Mutt will use <link
linkend="wait-key">$wait_key</link> and the exit status of the program
to decide if it will ask you to press a key after the external program
has exited.  In all other situations it will not prompt you for a key.
</para>
</listitem>
</varlistentry>
<varlistentry>
<term>compose=&lt;command&gt;</term>
<listitem>
<para>
This flag specifies the command to use to create a new attachment of a
specific MIME type.  Mutt supports this from the compose menu.
</para>
</listitem>
</varlistentry>
<varlistentry>
<term>composetyped=&lt;command&gt;</term>
<listitem>
<para>
This flag specifies the command to use to create a new attachment of a
specific MIME type.  This command differs from the compose command in
that Mutt will expect standard MIME headers on the data.  This can be
used to specify parameters, filename, description, etc. for a new
attachment.  Mutt supports this from the compose menu.
</para>
</listitem>
</varlistentry>
<varlistentry>
<term>print=&lt;command&gt;</term>
<listitem>
<para>
This flag specifies the command to use to print a specific MIME type.
Mutt supports this from the attachment and compose menus.
</para>
</listitem>
</varlistentry>
<varlistentry>
<term>edit=&lt;command&gt;</term>
<listitem>
<para>
This flag specifies the command to use to edit a specific MIME type.
Mutt supports this from the compose menu, and also uses it to compose
new attachments.  Mutt will default to the defined <link
linkend="editor">$editor</link> for text attachments.
</para>
</listitem>
</varlistentry>
<varlistentry>
<term>nametemplate=&lt;template&gt;</term>
<listitem>
<para>
This field specifies the format for the file denoted by
<literal>%s</literal> in the command fields.  Certain programs will
require a certain file extension, for instance, to correctly view a
file.  For instance, lynx will only interpret a file as
<literal>text/html</literal> if the file ends in
<literal>.html</literal>.  So, you would specify lynx as a
<literal>text/html</literal> viewer with a line in the mailcap file
like:
</para>

<screen>
text/html; lynx %s; nametemplate=%s.html
</screen>

</listitem>
</varlistentry>
<varlistentry>
<term>test=&lt;command&gt;</term>
<listitem>
<para>
This field specifies a command to run to test whether this mailcap entry
should be used.  The command is defined with the command expansion rules
defined in the next section.  If the command returns 0, then the test
passed, and Mutt uses this entry.  If the command returns non-zero, then
the test failed, and Mutt continues searching for the right entry.  Note
that the content-type must match before Mutt performs the test.  For
example:
</para>

<screen>
text/html; firefox -remote 'openURL(%s)' ; test=RunningX
text/html; lynx %s
</screen>

<para>
In this example, Mutt will run the program <literal>RunningX</literal>
which will return 0 if the X Window manager is running, and non-zero if
it isn't.  If <literal>RunningX</literal> returns 0, then Mutt will run
firefox to display the <literal>text/html</literal> object.  If RunningX
doesn't return 0, then Mutt will go on to the next entry and use lynx to
display the <literal>text/html</literal> object.
</para>
</listitem>
</varlistentry>
</variablelist>

</sect3>

<sect3 id="mailcap-search-order">
<title>Search Order</title>

<para>
When searching for an entry in the mailcap file, Mutt will search for
the most useful entry for its purpose.  For instance, if you are
attempting to print an <literal>image/gif</literal>, and you have the
following entries in your mailcap file, Mutt will search for an entry
with the print command:
</para>

<screen>
image/*;        xv %s
image/gif;      ; print= anytopnm %s | pnmtops | lpr; \
                nametemplate=%s.gif
</screen>

<para>
Mutt will skip the <literal>image/*</literal> entry and use the
<literal>image/gif</literal> entry with the print command.
</para>

<para>
In addition, you can use this with <link
linkend="auto-view"><command>auto_view</command></link> to denote two
commands for viewing an attachment, one to be viewed automatically, the
other to be viewed interactively from the attachment menu using the
<literal>&lt;view-mailcap&gt;</literal> function (bound to
<quote>m</quote> by default). In addition, you can then use the test
feature to determine which viewer to use interactively depending on your
environment.
</para>

<screen>
text/html;      firefox -remote 'openURL(%s)' ; test=RunningX
text/html;      lynx %s; nametemplate=%s.html
text/html;      lynx -dump %s; nametemplate=%s.html; copiousoutput
</screen>

<para>
For <link linkend="auto-view"><command>auto_view</command></link>, Mutt
will choose the third entry because of the
<literal>copiousoutput</literal> tag.  For interactive viewing, Mutt
will run the program <literal>RunningX</literal> to determine if it
should use the first entry.  If the program returns non-zero, Mutt will
use the second entry for interactive viewing. The last entry is for
inline display in the pager and the
<literal>&lt;view-attach&gt;</literal> function in the attachment menu.
</para>

<para>
Entries with the <literal>copiousoutput</literal> tag should always be
specified as the last one per type. For non-interactive use, the last
entry will then actually be the first matching one with the tag set.
For non-interactive use, only <literal>copiousoutput</literal>-tagged
entries are considered. For interactive use, Mutt ignores this tag and
treats all entries equally. Therefore, if not specified last, all
following entries without this tag would never be considered for
<literal>&lt;view-attach&gt;</literal> because the
<literal>copiousoutput</literal> before them matched already.
</para>

</sect3>

<sect3 id="mailcap-command-expansion">
<title>Command Expansion</title>

<para>
The various commands defined in the mailcap files are passed to the
<literal>/bin/sh</literal> shell using the <literal>system(3)</literal>
function.  Before the command is passed to <literal>/bin/sh
-c</literal>, it is parsed to expand various special parameters with
information from Mutt.  The keywords Mutt expands are:
</para>

<variablelist>

<varlistentry>
<term>%s</term>
<listitem>
<para>
As seen in the basic mailcap section, this variable is expanded to a
filename specified by the calling program.  This file contains the body
of the message to view/print/edit or where the composing program should
place the results of composition.  In addition, the use of this keyword
causes Mutt to not pass the body of the message to the view/print/edit
program on stdin.
</para>
</listitem>
</varlistentry>
<varlistentry>
<term>%t</term>
<listitem>
<para>
Mutt will expand <literal>%t</literal> to the text representation of the
content type of the message in the same form as the first parameter of
the mailcap definition line, i.e. <literal>text/html</literal> or
<literal>image/gif</literal>.
</para>
</listitem>
</varlistentry>
<varlistentry>
<term>%{&lt;parameter&gt;}</term>
<listitem>
<para>
Mutt will expand this to the value of the specified parameter from the
Content-Type: line of the mail message.  For instance, if your mail
message contains:
</para>

<screen>
Content-Type: text/plain; charset=iso-8859-1
</screen>

<para>
then Mutt will expand <literal>%{charset}</literal> to
<quote>iso-8859-1</quote>.  The default metamail mailcap file uses this
feature to test the charset to spawn an xterm using the right charset to
view the message.
</para>
</listitem>
</varlistentry>
<varlistentry>
<term>\%</term>
<listitem>
<para>
This will be replaced by a literal <literal>%</literal>.
</para>
</listitem>
</varlistentry>
</variablelist>

<para>
Mutt does not currently support the <literal>%F</literal> and
<literal>%n</literal> keywords specified in RFC 1524.  The main purpose
of these parameters is for multipart messages, which is handled
internally by Mutt.
</para>

</sect3>

</sect2>

<sect2 id="mailcap-example">
<title>Example Mailcap Files</title>

<para>
This mailcap file is fairly simple and standard:
</para>

<screen>
<emphasis role="comment"># I'm always running X :)</emphasis>
video/*;        xanim %s &gt; /dev/null
image/*;        xv %s &gt; /dev/null

<emphasis role="comment"># I'm always running firefox (if my computer had more memory, maybe)</emphasis>
text/html;      firefox -remote 'openURL(%s)'
</screen>

<para>
This mailcap file shows quite a number of examples:
</para>

<screen>
<emphasis role="comment"># Use xanim to view all videos   Xanim produces a header on startup,
# send that to /dev/null so I don't see it</emphasis>
video/*;        xanim %s &gt; /dev/null

<emphasis role="comment"># Send html to a running firefox by remote</emphasis>
text/html;      firefox -remote 'openURL(%s)'; test=RunningFirefox

<emphasis role="comment"># If I'm not running firefox but I am running X, start firefox on the
# object</emphasis>
text/html;      firefox %s; test=RunningX

<emphasis role="comment"># Else use lynx to view it as text</emphasis>
text/html;      lynx %s

<emphasis role="comment"># This version would convert the text/html to text/plain</emphasis>
text/html;      lynx -dump %s; copiousoutput

<emphasis role="comment"># I use enscript to print text in two columns to a page</emphasis>
text/*;         more %s; print=enscript -2Gr %s

<emphasis role="comment"># Firefox adds a flag to tell itself to view jpegs internally</emphasis>
image/jpeg;xv %s; x-mozilla-flags=internal

<emphasis role="comment"># Use xv to view images if I'm running X</emphasis>
<emphasis role="comment"># In addition, this uses the \ to extend the line and set my editor</emphasis>
<emphasis role="comment"># for images</emphasis>
image/*;xv %s; test=RunningX; \
        edit=xpaint %s

<emphasis role="comment"># Convert images to text using the netpbm tools</emphasis>
image/*;  (anytopnm %s | pnmscale -xysize 80 46 | ppmtopgm | pgmtopbm |
pbmtoascii -1x2 ) 2&gt;&amp;1 ; copiousoutput

<emphasis role="comment"># Send excel spreadsheets to my NT box</emphasis>
application/ms-excel; open.pl %s
</screen>

</sect2>

</sect1>

<sect1 id="auto-view">
<title>MIME Autoview</title>

<para>
Usage:
</para>

<cmdsynopsis>
<command>auto_view</command>
<arg choice="plain">
<replaceable>mimetype</replaceable>
</arg>
<arg choice="opt" rep="repeat">
<replaceable>mimetype</replaceable>
</arg>

<command>unauto_view</command>
<group choice="req">
<arg choice="plain">
<replaceable>*</replaceable>
</arg>
<arg choice="plain" rep="repeat">
<replaceable>mimetype</replaceable>
</arg>
</group>
</cmdsynopsis>

<para>
In addition to explicitly telling Mutt to view an attachment with the
MIME viewer defined in the mailcap file from the attachments menu, Mutt
has support for automatically viewing MIME attachments while in the
pager.
</para>

<para>
For this to work, you must define a viewer in the mailcap file which
uses the <literal>copiousoutput</literal> option to denote that it is
non-interactive.  Usually, you also use the entry to convert the
attachment to a text representation which you can view in the pager.
</para>

<para>
You then use the <command>auto_view</command> configuration command to
list the content-types that you wish to view automatically.  For
instance, if you set it to:
</para>

<screen>
auto_view text/html application/x-gunzip \
  application/postscript image/gif application/x-tar-gz
</screen>

<para>
...Mutt would try to find corresponding entries for rendering
attachments of these types as text. A corresponding mailcap could look
like:
</para>

<screen>
text/html;      lynx -dump %s; copiousoutput; nametemplate=%s.html
image/*;        anytopnm %s | pnmscale -xsize 80 -ysize 50 | ppmtopgm | \
                pgmtopbm | pbmtoascii ; copiousoutput
application/x-gunzip;   gzcat; copiousoutput
application/x-tar-gz; gunzip -c %s | tar -tf - ; copiousoutput
application/postscript; ps2ascii %s; copiousoutput
</screen>

<para>
<command>unauto_view</command> can be used to remove previous entries
from the <command>auto_view</command> list.  This can be used with <link
linkend="message-hook"><command>message-hook</command></link> to
autoview messages based on size, etc.
<quote><command>unauto_view</command> *</quote> will remove all previous
entries.
</para>

</sect1>

<sect1 id="alternative-order">
<title>MIME Multipart/Alternative</title>

<para>
The <literal>multipart/alternative</literal> container type only has
child MIME parts which represent the same content in an alternative
way. This is often used to send HTML messages which contain an
alternative plain text representation.
</para>

<para>
Mutt has some heuristics for determining which attachment of a
<literal>multipart/alternative</literal> type to display:
</para>

<orderedlist>
<listitem>
<para>
First, Mutt will check the <command>alternative_order</command> list to
determine if one of the available types is preferred.  It consists of a
number of MIME types in order, including support for implicit and
explicit wildcards. For example:
</para>

<screen>
alternative_order text/enriched text/plain text \
  application/postscript image/*
</screen>
</listitem>
<listitem>
<para>
Next, Mutt will check if any of the types have a defined <link
linkend="auto-view"><command>auto_view</command></link>, and use that.
</para>
</listitem>
<listitem>
<para>
Failing that, Mutt will look for any text type.
</para>
</listitem>
<listitem>
<para>
As a last attempt, Mutt will look for any type it knows how to handle.
</para>
</listitem>
</orderedlist>

<para>
To remove a MIME type from the <command>alternative_order</command>
list, use the <command>unalternative_order</command> command.
</para>

</sect1>

<sect1 id="attachments">
<title>Attachment Searching and Counting</title>

<para>
If you ever lose track of attachments in your mailboxes, Mutt's
attachment-counting and -searching support might be for you.  You can
make your message index display the number of qualifying attachments in
each message, or search for messages by attachment count.  You also can
configure what kinds of attachments qualify for this feature with the
<command>attachments</command> and <command>unattachments</command>
commands.
</para>

<para>
In order to provide this information, Mutt needs to fully MIME-parse all
messages affected first. This can slow down operation especially for
remote mail folders such as IMAP because all messages have to be
downloaded first regardless whether the user really wants to view them
or not though using <xref linkend="body-caching"/> usually means to
download the message just once.
</para>

<para>
The syntax is:
</para>

<cmdsynopsis>
<command>attachments</command>
<arg choice="plain">
<replaceable>{ + | - }disposition</replaceable>
</arg>
<arg choice="plain">
<replaceable>mime-type</replaceable>
</arg>

<command>unattachments</command>
<arg choice="plain">
<replaceable>{ + | - }disposition</replaceable>
</arg>
<arg choice="plain">
<replaceable>mime-type</replaceable>
</arg>

<command>attachments</command>
<arg choice="plain">
<replaceable>?</replaceable>
</arg>
</cmdsynopsis>

<para>
<emphasis>disposition</emphasis> is the attachment's Content-Disposition
type &mdash; either <literal>inline</literal> or
<literal>attachment</literal>.  You can abbreviate this to
<literal>I</literal> or <literal>A</literal>.
</para>

<para>
Disposition is prefixed by either a <quote>+</quote> symbol or a
<quote>-</quote> symbol.  If it's a <quote>+</quote>, you're saying that
you want to allow this disposition and MIME type to qualify.  If it's a
<quote>-</quote>, you're saying that this disposition and MIME type is
an exception to previous <quote>+</quote> rules.  There are examples
below of how this is useful.
</para>

<para>
<emphasis>mime-type</emphasis> is the MIME type of the attachment you
want the command to affect.  A MIME type is always of the format
<literal>major/minor</literal>, where <literal>major</literal> describes
the broad category of document you're looking at, and
<literal>minor</literal> describes the specific type within that
category.  The major part of mime-type must be literal text (or the
special token <quote><literal>*</literal></quote>), but the minor part
may be a regular expression.  (Therefore,
<quote><literal>*/.*</literal></quote> matches any MIME type.)
</para>

<para>
The MIME types you give to the <command>attachments</command> directive
are a kind of pattern.  When you use the <command>attachments</command>
directive, the patterns you specify are added to a list.  When you use
<command>unattachments</command>, the pattern is removed from the list.
The patterns are not expanded and matched to specific MIME types at this
time &mdash; they're just text in a list.  They're only matched when
actually evaluating a message.
</para>

<para>
Some examples might help to illustrate.  The examples that are not
commented out define the default configuration of the lists.
</para>

<example id="ex-attach-count">
<title>Attachment counting</title>
<screen>
<emphasis role="comment">
# Removing a pattern from a list removes that pattern literally. It
# does not remove any type matching the pattern.
#
#  attachments   +A */.*
#  attachments   +A image/jpeg
#  unattachments +A */.*
#
# This leaves "attached" image/jpeg files on the allowed attachments
# list. It does not remove all items, as you might expect, because the
# second */.* is not a matching expression at this time.
#
# Remember: "unattachments" only undoes what "attachments" has done!
# It does not trigger any matching on actual messages.

# Qualify any MIME part with an "attachment" disposition, EXCEPT for
# text/x-vcard and application/pgp parts. (PGP parts are already known
# to mutt, and can be searched for with ~g, ~G, and ~k.)
#
# I've added x-pkcs7 to this, since it functions (for S/MIME)
# analogously to PGP signature attachments. S/MIME isn't supported
# in a stock mutt build, but we can still treat it specially here.
#
</emphasis>
attachments   +A */.*
attachments   -A text/x-vcard application/pgp.*
attachments   -A application/x-pkcs7-.*

<emphasis role="comment">
# Discount all MIME parts with an "inline" disposition, unless they're
# text/plain. (Why inline a text/plain part unless it's external to the
# message flow?)
</emphasis>
attachments   +I text/plain

<emphasis role="comment">
# These two lines make Mutt qualify MIME containers.  (So, for example,
# a message/rfc822 forward will count as an attachment.)  The first
# line is unnecessary if you already have "attach-allow */.*", of
# course.  These are off by default!  The MIME elements contained
# within a message/* or multipart/* are still examined, even if the
# containers themselves don't qualify.

#attachments  +A message/.* multipart/.*
#attachments  +I message/.* multipart/.*
</emphasis>

<emphasis role="comment">## You probably don't really care to know about deleted attachments.</emphasis>
attachments   -A message/external-body
attachments   -I message/external-body
</screen>
</example>

<para>
Entering the command <quote><command>attachments</command> ?</quote> as
a command will list your current settings in Muttrc format, so that it
can be pasted elsewhere.
</para>

</sect1>

<sect1 id="mime-lookup">
<title>MIME Lookup</title>

<para>
Usage:
</para>

<cmdsynopsis>
<command>mime_lookup</command>
<arg choice="plain">
<replaceable>mimetype</replaceable>
</arg>
<arg choice="opt" rep="repeat">
<replaceable>mimetype</replaceable>
</arg>

<command>unmime_lookup</command>
<group choice="req">
<arg choice="plain">
<replaceable>*</replaceable>
</arg>
<arg choice="plain" rep="repeat">
<replaceable>mimetype</replaceable>
</arg>
</group>
</cmdsynopsis>

<para>
Mutt's <command>mime_lookup</command> list specifies a list of MIME
types that should <emphasis>not</emphasis> be treated according to their
mailcap entry.  This option is designed to deal with binary types such
as <literal>application/octet-stream</literal>.  When an attachment's
MIME type is listed in <command>mime_lookup</command>, then the
extension of the filename will be compared to the list of extensions in
the <literal>mime.types</literal> file.  The MIME type associated with
this extension will then be used to process the attachment according to
the rules in the mailcap file and according to any other configuration
options (such as <command>auto_view</command>) specified.  Common usage
would be:
</para>

<screen>
mime_lookup application/octet-stream application/X-Lotus-Manuscript
</screen>

<para>
In addition, the <literal>unmime_lookup</literal> command may be used to
disable this feature for any particular MIME type if it had been set,
for example, in a global <literal>.muttrc</literal>.
</para>

</sect1>

</chapter>

<chapter id="optionalfeatures">
<title>Optional Features</title>

<sect1 id="optionalfeatures-notes">
<title>General Notes</title>

<sect2 id="compile-time-features">
<title>Enabling/Disabling Features</title>

<para>
Mutt supports several of optional features which can be enabled or
disabled at compile-time by giving the <emphasis>configure</emphasis>
script certain arguments. These are listed in the <quote>Optional
features</quote> section of the <emphasis>configure --help</emphasis>
output.
</para>

<para>
Which features are enabled or disabled can later be determined from the
output of <literal>mutt -v</literal>. If a compile option starts with
<quote>+</quote> it is enabled and disabled if prefixed with
<quote>-</quote>. For example, if Mutt was compiled using GnuTLS for
encrypted communication instead of OpenSSL, <literal>mutt -v</literal>
would contain:
</para>

<screen>
-USE_SSL_OPENSSL +USE_SSL_GNUTLS</screen>

</sect2>

<sect2 id="mutt-patches">
<title>Mutt Patches</title>
<para>
Mutt may also be <quote>patched</quote> to support smaller features.
These patches should add a free-form string to the end Mutt's version string.
Running <literal>mutt -v</literal> might show:
<screen>patch-1.6.1.sidebar.20160502</screen>
</para>
</sect2>

<sect2 id="url-syntax">
<title>URL Syntax</title>

<para>
Mutt optionally supports the IMAP, POP3 and SMTP protocols which require
to access servers using URLs. The canonical syntax for specifying URLs
in Mutt is (an item enclosed in <literal>[]</literal> means it is
optional and may be omitted):
</para>

<screen>
proto[s]://[username[:password]@]server[:port][/path]
</screen>

<para>
<emphasis>proto</emphasis> is the communication protocol:
<literal>imap</literal> for IMAP, <literal>pop</literal> for POP3 and
<literal>smtp</literal> for SMTP. If <quote>s</quote> for <quote>secure
communication</quote> is appended, Mutt will attempt to establish an
encrypted communication using SSL or TLS.
</para>

<para>
Since all protocols supported by Mutt support/require authentication,
login credentials may be specified in the URL. This has the advantage
that multiple IMAP, POP3 or SMTP servers may be specified (which isn't
possible using, for example, <link
linkend="imap-user">$imap_user</link>). The username may contain the
<quote>@</quote> symbol being used by many mail systems as part of the
login name. The special characters <quote>/</quote>
(<literal>%2F</literal>), <quote>:</quote> (<literal>%3A</literal>) and
<quote>%</quote> (<literal>%25</literal>) have to be URL-encoded in
usernames using the <literal>%</literal>-notation.
</para>

<para>
A password can be given, too but is not recommended if the URL is
specified in a configuration file on disk.
</para>

<para>
If no port number is given, Mutt will use the system's default for the
given protocol (usually consulting <literal>/etc/services</literal>).
</para>

<para>
The optional path is only relevant for IMAP and ignored elsewhere.
</para>

<example id="ex-url">
<title>URLs</title>
<screen>
pops://host/
imaps://user@host/INBOX/Sent
smtp://user@host:587/
</screen>
</example>

</sect2>

</sect1>

<sect1 id="ssl">
<title>SSL/TLS Support</title>

<para>
If Mutt is compiled with IMAP, POP3 and/or SMTP support, it can also be
compiled with support for SSL or TLS using either OpenSSL or GnuTLS ( by
running the <emphasis>configure</emphasis> script with the
<emphasis>--enable-ssl=...</emphasis> option for OpenSSL or
<emphasis>--enable-gnutls=...</emphasis> for GnuTLS). Mutt can then
attempt to encrypt communication with remote servers if these protocols
are suffixed with <quote>s</quote> for <quote>secure
communication</quote>.
</para>

</sect1>

<sect1 id="pop">
<title>POP3 Support</title>

<para>
If Mutt is compiled with POP3 support (by running the
<emphasis>configure</emphasis> script with the
<emphasis>--enable-pop</emphasis> flag), it has the ability to work with
mailboxes located on a remote POP3 server and fetch mail for local
browsing.
</para>

<para>
Remote POP3 servers can be accessed using URLs with the
<literal>pop</literal> protocol for unencrypted and
<literal>pops</literal> for encrypted communication, see <xref
linkend="url-syntax"/> for details.
</para>

<para>
Polling for new mail is more expensive over POP3 than locally. For this
reason the frequency at which Mutt will check for mail remotely can be
controlled by the <link
linkend="pop-checkinterval">$pop_checkinterval</link> variable, which
defaults to every 60 seconds.
</para>

<para>
POP is read-only which doesn't allow for some features like editing
messages or changing flags. However, using <xref
linkend="header-caching"/> and <xref linkend="body-caching"/> Mutt
simulates the new/old/read flags as well as flagged and replied.  Mutt
applies some logic on top of remote messages but cannot change them so
that modifications of flags are lost when messages are downloaded from
the POP server (either by Mutt or other tools).
</para>

<anchor id="fetch-mail"/>
<para>
Another way to access your POP3 mail is the
<literal>&lt;fetch-mail&gt;</literal> function (default: G).  It allows
to connect to <link linkend="pop-host">$pop_host</link>, fetch all your
new mail and place it in the local <link
linkend="spoolfile">$spoolfile</link>.  After this point, Mutt runs
exactly as if the mail had always been local.
</para>

<note>
<para>
If you only need to fetch all messages to a local mailbox you should
consider using a specialized program, such as
<literal>fetchmail(1)</literal>, <literal>getmail(1)</literal> or
similar.
</para>
</note>

</sect1>

<sect1 id="imap">
<title>IMAP Support</title>

<para>
If Mutt was compiled with IMAP support (by running the
<emphasis>configure</emphasis> script with the
<emphasis>--enable-imap</emphasis> flag), it has the ability to work
with folders located on a remote IMAP server.
</para>

<para>
You can access the remote inbox by selecting the folder by its URL (see
<xref linkend="url-syntax"/> for details) using the
<literal>imap</literal> or <literal>imaps</literal> protocol.
Alternatively, a pine-compatible notation is also supported, i.e.
<literal>{[username@]imapserver[:port][/ssl]}path/to/folder</literal>
</para>

<para>
Note that not all servers use <quote>/</quote> as the hierarchy
separator.  Mutt should correctly notice which separator is being used
by the server and convert paths accordingly.
</para>

<para>
When browsing folders on an IMAP server, you can toggle whether to look
at only the folders you are subscribed to, or all folders with the
<emphasis>toggle-subscribed</emphasis> command.  See also the <link
linkend="imap-list-subscribed">$imap_list_subscribed</link> variable.
</para>

<para>
Polling for new mail on an IMAP server can cause noticeable delays. So,
you'll want to carefully tune the <link
linkend="mail-check">$mail_check</link> and <link
linkend="timeout">$timeout</link> variables. Reasonable values are:
</para>

<screen>
set mail_check=90
set timeout=15
</screen>

<para>
with relatively good results even over slow modem lines.
</para>

<note>
<para>
Note that if you are using mbox as the mail store on UW servers prior to
v12.250, the server has been reported to disconnect a client if another
client selects the same folder.
</para>
</note>

<sect2 id="imap-browser">
<title>The IMAP Folder Browser</title>

<para>
As of version 1.2, Mutt supports browsing mailboxes on an IMAP
server. This is mostly the same as the local file browser, with the
following differences:
</para>

<itemizedlist>
<listitem>

<para>
In lieu of file permissions, Mutt displays the string
<quote>IMAP</quote>, possibly followed by the symbol <quote>+</quote>,
indicating that the entry contains both messages and subfolders. On
Cyrus-like servers folders will often contain both messages and
subfolders.
</para>
</listitem>
<listitem>

<para>
For the case where an entry can contain both messages and subfolders,
the selection key (bound to <literal>enter</literal> by default) will
choose to descend into the subfolder view. If you wish to view the
messages in that folder, you must use <literal>view-file</literal>
instead (bound to <literal>space</literal> by default).
</para>
</listitem>
<listitem>

<para>
You can create, delete and rename mailboxes with the
<literal>&lt;create-mailbox&gt;</literal>,
<literal>&lt;delete-mailbox&gt;</literal>, and
<literal>&lt;rename-mailbox&gt;</literal> commands (default bindings:
<literal>C</literal>, <literal>d</literal> and <literal>r</literal>,
respectively). You may also <literal>&lt;subscribe&gt;</literal> and
<literal>&lt;unsubscribe&gt;</literal> to mailboxes (normally these are
bound to <literal>s</literal> and <literal>u</literal>, respectively).
</para>
</listitem>

</itemizedlist>

</sect2>

<sect2 id="imap-authentication">
<title>Authentication</title>

<para>
Mutt supports four authentication methods with IMAP servers: SASL,
GSSAPI, CRAM-MD5, and LOGIN (there is a patch by Grant Edwards to add
NTLM authentication for you poor exchange users out there, but it has
yet to be integrated into the main tree). There is also support for the
pseudo-protocol ANONYMOUS, which allows you to log in to a public IMAP
server without having an account. To use ANONYMOUS, simply make your
username blank or <quote>anonymous</quote>.
</para>

<para>
SASL is a special super-authenticator, which selects among several
protocols (including GSSAPI, CRAM-MD5, ANONYMOUS, and DIGEST-MD5) the
most secure method available on your host and the server. Using some of
these methods (including DIGEST-MD5 and possibly GSSAPI), your entire
session will be encrypted and invisible to those teeming network
snoops. It is the best option if you have it. To use it, you must have
the Cyrus SASL library installed on your system and compile Mutt with
the <emphasis>--with-sasl</emphasis> flag.
</para>

<para>
Mutt will try whichever methods are compiled in and available on the
server, in the following order: SASL, ANONYMOUS, GSSAPI, CRAM-MD5,
LOGIN.
</para>

<para>
There are a few variables which control authentication:
</para>

<itemizedlist>
<listitem>

<para>
<link linkend="imap-user">$imap_user</link> - controls the username
under which you request authentication on the IMAP server, for all
authenticators. This is overridden by an explicit username in the
mailbox path (i.e. by using a mailbox name of the form
<literal>{user@host}</literal>).
</para>
</listitem>
<listitem>

<para>
<link linkend="imap-pass">$imap_pass</link> - a password which you may
preset, used by all authentication methods where a password is needed.
</para>
</listitem>
<listitem>

<para>
<link linkend="imap-authenticators">$imap_authenticators</link> - a
colon-delimited list of IMAP authentication methods to try, in the order
you wish to try them. If specified, this overrides Mutt's default
(attempt everything, in the order listed above).
</para>
</listitem>

</itemizedlist>

</sect2>

</sect1>

<sect1 id="smtp">
<title>SMTP Support</title>

<para>
Besides supporting traditional mail delivery through a
sendmail-compatible program, Mutt supports delivery through SMTP if it
was configured and built with <literal>--enable-smtp</literal>.
</para>

<para>
If the configuration variable <link linkend="smtp-url">$smtp_url</link>
is set, Mutt will contact the given SMTP server to deliver messages; if
it is unset, Mutt will use the program specified by <link
linkend="sendmail">$sendmail</link>.
</para>

<para>
For details on the URL syntax, please see <xref linkend="url-syntax"/>.
</para>

<para>
The built-in SMTP support supports encryption (the
<literal>smtps</literal> protocol using SSL or TLS) as well as SMTP
authentication using SASL. The authentication mechanisms for SASL are
specified in <link
linkend="smtp-authenticators">$smtp_authenticators</link> defaulting to
an empty list which makes Mutt try all available methods from
most-secure to least-secure.
</para>

</sect1>

<sect1 id="account-hook">
<title>Managing Multiple Accounts</title>

<para>
Usage:
</para>

<cmdsynopsis>
<command>account-hook</command>
<arg choice="plain">
<replaceable class="parameter">regexp</replaceable>
</arg>
<arg choice="plain">
<replaceable class="parameter">command</replaceable>
</arg>
</cmdsynopsis>

<para>
If you happen to have accounts on multiple IMAP, POP and/or SMTP
servers, you may find managing all the authentication settings
inconvenient and error-prone. The <link
linkend="account-hook"><command>account-hook</command></link> command
may help. This hook works like <link
linkend="folder-hook"><command>folder-hook</command></link> but is
invoked whenever Mutt needs to access a remote mailbox (including inside
the folder browser), not just when you open the mailbox. This includes
(for example) polling for new mail, storing Fcc messages and saving
messages to a folder. As a consequence, <link
linkend="account-hook"><command>account-hook</command></link> should
only be used to set connection-related settings such as passwords or
tunnel commands but not settings such as sender address or name (because
in general it should be considered unpredictable which <link
linkend="account-hook"><command>account-hook</command></link> was last
used).
</para>

<para>
Some examples:
</para>

<screen>
account-hook . 'unset imap_user; unset imap_pass; unset tunnel'
account-hook imap://host1/ 'set imap_user=me1 imap_pass=foo'
account-hook imap://host2/ 'set tunnel="ssh host2 /usr/libexec/imapd"'
account-hook smtp://user@host3/ 'set tunnel="ssh host3 /usr/libexec/smtpd"'
</screen>

<para>
To manage multiple accounts with, for example, different values of <link
linkend="record">$record</link> or sender addresses, <link
linkend="folder-hook"><command>folder-hook</command></link> has to be be
used together with the <link
linkend="mailboxes"><command>mailboxes</command></link> command.
</para>

<example id="ex-multiaccount">
<title>Managing multiple accounts</title>
<screen>
mailboxes imap://user@host1/INBOX
folder-hook imap://user@host1/ 'set folder=imap://host1/ ; set record=+INBOX/Sent'

mailboxes imap://user@host2/INBOX
folder-hook imap://user@host2/ 'set folder=imap://host2/ ; set record=+INBOX/Sent'
</screen>
</example>

<para>
In example <xref linkend="ex-multiaccount"/> the folders are defined
using <link linkend="mailboxes"><command>mailboxes</command></link> so
Mutt polls them for new mail. Each <link
linkend="folder-hook"><command>folder-hook</command></link> triggers
when one mailbox below each IMAP account is opened and sets <link
linkend="folder">$folder</link> to the account's root folder. Next, it
sets <link linkend="record">$record</link> to the
<emphasis>INBOX/Sent</emphasis> folder below the newly set <link
linkend="folder">$folder</link>. Please notice that the value the
<quote>+</quote> <link linkend="shortcuts">mailbox shortcut</link>
refers to depends on the <emphasis>current</emphasis> value of <link
linkend="folder">$folder</link> and therefore has to be set separately
per account. Setting other values like <link linkend="from">$from</link>
or <link linkend="signature">$signature</link> is analogous to setting
<link linkend="record">$record</link>.
</para>

</sect1>

<sect1 id="caching">
<title>Local Caching</title>

<para>
Mutt contains two types of local caching: <emphasis>(1)</emphasis> the
so-called <quote>header caching</quote> and <emphasis>(2)</emphasis> the
so-called <quote>body caching</quote> which are both described in this
section.
</para>

<para>
Header caching is optional as it depends on external libraries, body
caching is always enabled if Mutt is compiled with POP and/or IMAP
support as these use it (body caching requires no external library).
</para>

<sect2 id="header-caching">
<title>Header Caching</title>

<para>
Mutt provides optional support for caching message headers for the
following types of folders: IMAP, POP, Maildir and MH. Header caching
greatly speeds up opening large folders because for remote folders,
headers usually only need to be downloaded once. For Maildir and MH,
reading the headers from a single file is much faster than looking at
possibly thousands of single files (since Maildir and MH use one file
per message.)
</para>

<para>
Header caching can be enabled via the configure script and the
<emphasis>--enable-hcache</emphasis> option. It's not turned on by
default because external database libraries are required: one of
tokyocabinet, qdbm, gdbm or bdb must be present.
</para>

<para>
If enabled, <link linkend="header-cache">$header_cache</link> can be
used to either point to a file or a directory. If set to point to a
file, one database file for all folders will be used (which may result
in lower performance), but one file per folder if it points to a
directory.
</para>

</sect2>

<sect2 id="body-caching">
<title>Body Caching</title>

<para>
Both cache methods can be combined using the same directory for storage
(and for IMAP/POP even provide meaningful file names) which simplifies
manual maintenance tasks.
</para>

<para>
In addition to caching message headers only, Mutt can also cache whole
message bodies. This results in faster display of messages for POP and
IMAP folders because messages usually have to be downloaded only once.
</para>

<para>
For configuration, the variable <link linkend="message-cachedir"
>$message_cachedir</link> must point to a directory. There, Mutt will
create a hierarchy of subdirectories named like the account and mailbox
path the cache is for.
</para>

</sect2>

<sect2 id="cache-dirs">
<title>Cache Directories</title>

<para>
For using both, header and body caching, <link
linkend="header-cache">$header_cache</link> and <link
linkend="message-cachedir" >$message_cachedir</link> can be safely set
to the same value.
</para>

<para>
In a header or body cache directory, Mutt creates a directory hierarchy
named like: <literal>proto:user@hostname</literal> where
<literal>proto</literal> is either <quote>pop</quote> or
<quote>imap.</quote> Within there, for each folder, Mutt stores messages
in single files and header caches in files with the
<quote>.hcache</quote> extension.  All files can be removed as needed if
the consumed disk space becomes an issue as Mutt will silently fetch
missing items again. Pathnames are always stored in UTF-8 encoding.
</para>

<para>
For Maildir and MH, the header cache files are named after the MD5
checksum of the path.
</para>

</sect2>

<sect2 id="maint-cache">
<title>Maintenance</title>

<para>
Mutt does not (yet) support maintenance features for header cache
database files so that files have to be removed in case they grow too
big. It depends on the database library used for header caching whether
disk space freed by removing messages is re-used.
</para>

<para>
For body caches, Mutt can keep the local cache in sync with the remote
mailbox if the <link
linkend="message-cache-clean">$message_cache_clean</link> variable is
set. Cleaning means to remove messages from the cache which are no
longer present in the mailbox which only happens when other mail clients
or instances of Mutt using a different body cache location delete
messages (Mutt itself removes deleted messages from the cache when
syncing a mailbox). As cleaning can take a noticeable amount of time, it
should not be set in general but only occasionally.
</para>

</sect2>

</sect1>

<sect1 id="exact-address">
<title>Exact Address Generation</title>

<para>
Mutt supports the <quote>Name &lt;user@host&gt;</quote> address syntax
for reading and writing messages, the older <quote>user@host
(Name)</quote> syntax is only supported when reading messages. The
<emphasis>--enable-exact-address</emphasis> switch can be given to
configure to build it with write-support for the latter
syntax. <literal>EXACT_ADDRESS</literal> in the output of <literal>mutt
-v</literal> indicates whether it's supported.
</para>

</sect1>

<sect1 id="sending-mixmaster">
<title>Sending Anonymous Messages via Mixmaster</title>

<para>
You may also have compiled Mutt to co-operate with Mixmaster, an
anonymous remailer.  Mixmaster permits you to send your messages
anonymously using a chain of remailers. Mixmaster support in Mutt is for
mixmaster version 2.04 or later.
</para>

<para>
To use it, you'll have to obey certain restrictions.  Most important,
you cannot use the <literal>Cc</literal> and <literal>Bcc</literal>
headers.  To tell Mutt to use mixmaster, you have to select a remailer
chain, using the mix function on the compose menu.
</para>

<para>
The chain selection screen is divided into two parts.  In the (larger)
upper part, you get a list of remailers you may use.  In the lower part,
you see the currently selected chain of remailers.
</para>

<para>
You can navigate in the chain using the
<literal>&lt;chain-prev&gt;</literal> and
<literal>&lt;chain-next&gt;</literal> functions, which are by default
bound to the left and right arrows and to the <literal>h</literal> and
<literal>l</literal> keys (think vi keyboard bindings).  To insert a
remailer at the current chain position, use the
<literal>&lt;insert&gt;</literal> function.  To append a remailer behind
the current chain position, use <literal>&lt;select-entry&gt;</literal>
or <literal>&lt;append&gt;</literal>.  You can also delete entries from
the chain, using the corresponding function.  Finally, to abandon your
changes, leave the menu, or <literal>&lt;accept&gt;</literal> them
pressing (by default) the <literal>Return</literal> key.
</para>

<para>
Note that different remailers do have different capabilities, indicated
in the %c entry of the remailer menu lines (see <link
linkend="mix-entry-format">$mix_entry_format</link>).  Most important is
the <quote>middleman</quote> capability, indicated by a capital
<quote>M</quote>: This means that the remailer in question cannot be
used as the final element of a chain, but will only forward messages to
other mixmaster remailers.  For details on the other capabilities,
please have a look at the mixmaster documentation.
</para>

</sect1>

<<<<<<< HEAD
<sect1 id="quasi-delete">
	<title>Quasi-Delete Patch</title>
	<subtitle>Mark emails that should be hidden, but not deleted</subtitle>

	<sect2 id="quasi-delete-patch">
		<title>Patch</title>

		<para>
			To check if Mutt supports <quote>Quasi-Delete</quote>, look for
			<quote>patch-quasi-delete</quote> in the mutt version.
=======
<sect1 id="lmdb">
	<title>LMDB Patch</title>
	<subtitle>LMDB backend for the header cache</subtitle>

	<sect2 id="lmdb-patch">
		<title>Patch</title>

		<para>
			To check if Mutt supports <quote>lmdb</quote>, look for
			<quote>patch-lmdb</quote> in the mutt version.
>>>>>>> e9f527f4
			See: <xref linkend="mutt-patches"/>.
		</para>

		<itemizedlist>
			<title>Dependencies:</title>
			<listitem><para>mutt-1.6.1</para></listitem>
		</itemizedlist>

		<para>This patch is part of the <ulink url="http://www.neomutt.org/">NeoMutt Project</ulink>.</para>
	</sect2>

<<<<<<< HEAD
	<sect2 id="quasi-delete-intro">
		<title>Introduction</title>

        <para>
		The <quote>quasi-delete</quote> function marks an email that should be
		hidden from the index, but NOT deleted.
        </para>

        <para>
		On its own, this patch isn't very useful.  It forms a useful part of
		the notmuch plugin.
        </para>
	</sect2>

<!--
	<sect2 id="quasi-delete-variables">
		<title>Variables</title>
		<para>None</para>
	</sect2>
-->

	<sect2 id="quasi-delete-functions">
		<title>Functions</title>
		<table id="table-quasi-delete-functions">
			<title>Quasi-Delete Functions</title>
			<tgroup cols="4">
				<thead>
					<row>
						<entry>Menus</entry>
						<entry>Default Key</entry>
						<entry>Function</entry>
						<entry>Description</entry>
					</row>
				</thead>
				<tbody>
					<row>
						<entry>index,pager</entry>
						<entry>(none)</entry>
						<entry><literal>&lt;quasi-delete&gt;</literal></entry>
						<entry>delete from mutt, don't touch on disk</entry>
					</row>
				</tbody>
			</tgroup>
		</table>
	</sect2>

<!--
	<sect2 id="quasi-delete-commands">
		<title>Commands</title>
		<para>None</para>
	</sect2>

	<sect2 id="quasi-delete-colors">
		<title>Colors</title>
		<para>None</para>
	</sect2>

	<sect2 id="quasi-delete-sort">
		<title>Sort</title>
		<para>None</para>
	</sect2>
-->

	<sect2 id="quasi-delete-muttrc">
		<title>Muttrc</title>
<screen>
<emphasis role="comment"># Example Mutt config file for the 'quasi-delete' feature.
 
# The 'quasi-delete' function marks an email that should be hidden
# from the index, but NOT deleted.</emphasis>
bind index,pager Q quasi-delete
 
<emphasis role="comment"># vim: syntax=muttrc</emphasis>
</screen>
	</sect2>

	<sect2 id="quasi-delete-see-also">
		<title>See Also</title>

		<itemizedlist>
			<listitem><para><ulink url="http://www.neomutt.org/">NeoMutt Project</ulink></para></listitem>
			<listitem><para><link linkend="notmuch">notmuch patch</link></para></listitem>
		</itemizedlist>
	</sect2>

	<sect2 id="quasi-delete-known-bugs">
		<title>Known Bugs</title>
		<para>None</para>
	</sect2>

	<sect2 id="quasi-delete-credits">
		<title>Credits</title>
		<itemizedlist>
		<listitem><para>Karel Zak <email>kzak@redhat.com</email></para></listitem>
		<listitem><para>Richard Russon <email>rich@flatcap.org</email></para></listitem>
		</itemizedlist>
	</sect2>
</sect1>

<sect1 id="progress">
	<title>Progress Bar Patch</title>
	<subtitle>Show a visual progress bar on slow operations</subtitle>

	<sect2 id="progress-patch">
		<title>Patch</title>

		<para>
			To check if Mutt supports <quote>Progress Bar</quote>, look for
			<quote>patch-progress</quote> in the mutt version.
			See: <xref linkend="mutt-patches"/>.
		</para>

		<itemizedlist>
			<title>Dependencies:</title>
			<listitem><para>mutt-1.6.1</para></listitem>
		</itemizedlist>

		<para>This patch is part of the <ulink url="http://www.neomutt.org/">NeoMutt Project</ulink>.</para>
	</sect2>

	<sect2 id="progress-intro">
		<title>Introduction</title>

        <para>
		The <quote>progress</quote> patch shows a visual progress bar on slow
		tasks, such as indexing a large folder over the net.
        </para>
	</sect2>

<!--
	<sect2 id="progress-variables">
		<title>Variables</title>
		<para>None</para>
	</sect2>

	<sect2 id="progress-functions">
		<title>Functions</title>
		<para>None</para>
	</sect2>

	<sect2 id="progress-commands">
		<title>Commands</title>
		<para>None</para>
	</sect2>
-->

	<sect2 id="progress-colors">
		<title>Colors</title>
		<table id="table-progress-colors">
			<title>Progress Colors</title>
			<tgroup cols="3">
				<thead>
					<row>
						<entry>Name</entry>
						<entry>Default Color</entry>
						<entry>Description</entry>
					</row>
				</thead>
				<tbody>
					<row>
						<entry><literal>progress</literal></entry>
						<entry>default</entry>
						<entry>Visual progress bar</entry>
					</row>
				</tbody>
			</tgroup>
		</table>
	</sect2>

<!--
	<sect2 id="progress-sort">
		<title>Sort</title>
		<para>None</para>
	</sect2>
-->

	<sect2 id="progress-muttrc">
		<title>Muttrc</title>
<screen>
<emphasis role="comment"># Example Mutt config file for the 'progress' patch.
 
# The 'progress' patch provides clear visual feedback for
# slow tasks, such as indexing a large folder over the net.
 
# Set the color of the progress bar
# White text on a red background</emphasis>
color progress white red
 
<emphasis role="comment"># vim: syntax=muttrc</emphasis>
</screen>
	</sect2>

	<sect2 id="progress-see-also">
		<title>See Also</title>

		<itemizedlist>
			<listitem><para><ulink url="http://www.neomutt.org/">NeoMutt Project</ulink></para></listitem>
			<listitem><para><link linkend="color">Color command</link></para></listitem>
		</itemizedlist>
	</sect2>

	<sect2 id="progress-known-bugs">
		<title>Known Bugs</title>
		<para>None</para>
	</sect2>

	<sect2 id="progress-credits">
		<title>Credits</title>
		<itemizedlist>
		<listitem><para>Rocco Rutte <email>pdmef@gmx.net</email></para></listitem>
		<listitem><para>Vincent Lefevre <email>vincent@vinc17.org</email></para></listitem>
		<listitem><para>Stefan Kuhn <email>wuodan@hispeed.ch</email></para></listitem>
		<listitem><para>Karel Zak <email>kzak@redhat.com</email></para></listitem>
		<listitem><para>Richard Russon <email>rich@flatcap.org</email></para></listitem>
		</itemizedlist>
	</sect2>
</sect1>

<sect1 id="status-color">
	<title>Status Color Patch</title>
	<subtitle>Custom rules for theming the status bar</subtitle>

	<sect2 id="status-color-patch">
		<title>Patch</title>

		<para>
			To check if Mutt supports <quote>Status Color</quote>, look for
			<quote>patch-status-color</quote> in the mutt version.
			See: <xref linkend="mutt-patches"/>.
		</para>

		<itemizedlist>
			<title>Dependencies:</title>
			<listitem><para>mutt-1.6.1</para></listitem>
		</itemizedlist>

		<para>This patch is part of the <ulink url="http://www.neomutt.org/">NeoMutt Project</ulink>.</para>
	</sect2>

	<sect2 id="status-color-intro">
		<title>Introduction</title>

        <para>
		The <quote>status-color</quote> patch allows you to theme different
		parts of the status bar (also when it's used by the index).
        </para>

        <para>
		Unlike normal color commands, <literal>color status</literal> can now
		take up to 2 extra parameters (regex, num).
        </para>
	</sect2>

<!--
	<sect2 id="status-color-variables">
		<title>Variables</title>
		<para>None</para>
	</sect2>

	<sect2 id="status-color-functions">
		<title>Functions</title>
		<para>None</para>
	</sect2>
-->

	<sect2 id="status-color-commands">
		<title>Commands</title>
		<cmdsynopsis>
			<command>color</command>
			<arg choice="plain">
				<option>status</option>
			</arg>
			<arg choice="plain">
				<replaceable class="parameter">foreground</replaceable>
			</arg>
			<arg choice="plain">
				<replaceable class="parameter">background</replaceable>
			</arg>
			<group choice="opt">
				<arg choice="plain">
					<replaceable class="parameter">regex</replaceable>
				</arg>
				<group choice="opt">
					<arg choice="plain">
						<replaceable class="parameter">num</replaceable>
					</arg>
				</group>
			</group>
		</cmdsynopsis>

		<para>
			With zero parameters, Mutt will set the default color for the entire
			status bar.
		</para>

		<para>
			With one parameter, Mutt will only color the parts matching the
			regex.
		</para>

		<para>
			With two parameters, Mutt will only color the num'th sub-match of
			the regex.
		</para>
	</sect2>

	<sect2 id="status-color-colors">
		<title>Colors</title>

		<table id="table-status-color-colors">
			<title>Status Colors</title>
			<tgroup cols="3">
				<thead>
					<row>
						<entry>Name</entry>
						<entry>Default Color</entry>
						<entry>Description</entry>
					</row>
				</thead>
				<tbody>
					<row>
						<entry>status</entry>
						<entry><literal>reverse</literal></entry>
						<entry>Status bar</entry>
					</row>
				</tbody>
			</tgroup>
		</table>
	</sect2>

<!--
	<sect2 id="status-color-sort">
		<title>Sort</title>
		<para>None</para>
	</sect2>
-->

	<sect2 id="status-color-muttrc">
		<title>Muttrc</title>
<screen>
<emphasis role="comment"># Example Mutt config file for the 'status-color' patch.
 
# The 'status-color' patch allows you to theme different parts of
# the status bar (also when it's used by the index).
 
# For the examples below, set some defaults</emphasis>
set status_format='-%r-Mutt: %f [Msgs:%?M?%M/?%m%?n? New:%n?%?o? Old:%o?%?d? Del:%d?%?F? Flag:%F?%?t? Tag:%t?%?p? Post:%p?%?b? Inc:%b?%?l? %l?]---(%s/%S)-%&gt;-(%P)---'
set index_format='%4C %Z %{%b %d} %-15.15L (%?l?%4l&amp;%4c?) %s'
set sort=threads
set sort_aux=last-date-received
 
<emphasis role="comment"># 'status color' can take up to 2 extra parameters
 
# color status foreground background [ regex [ num ]]
 
# 0 extra parameters
# Set the default color for the entire status line</emphasis>
color status blue white
 
<emphasis role="comment"># 1 extra parameter
# Set the color for a matching pattern
# color status foreground background regexp
 
# Highlight New, Deleted, or Flagged emails</emphasis>
color status brightred white '(New|Del|Flag):[0-9]+'
 
<emphasis role="comment"># Highlight mailbox ordering if it's different from the default
# First, highlight anything (*/*)</emphasis>
color status brightred default '\([^)]+/[^)]+\)'
 
<emphasis role="comment"># Then override the color for one specific case</emphasis>
color status default   default '\(threads/last-date-received\)'
 
<emphasis role="comment"># 2 extra parameters
# Set the color for the nth submatch of a pattern
# color status foreground background regexp num
 
# Highlight the contents of the []s but not the [] themselves</emphasis>
color status red default '\[([^]]+)\]' 1
 
<emphasis role="comment"># The '1' refers to the first regex submatch, which is the inner
# part in ()s
 
# Highlight the mailbox</emphasis>
color status brightwhite default 'Mutt: ([^ ]+)' 1
 
<emphasis role="comment"># Search for 'Mutt: ' but only highlight what comes after it
 
# vim: syntax=muttrc</emphasis>
</screen>
	</sect2>

	<sect2 id="status-color-see-also">
		<title>See Also</title>

		<itemizedlist>
			<listitem><para><ulink url="http://www.neomutt.org/">NeoMutt Project</ulink></para></listitem>
			<listitem><para><link linkend="compile-time-features">Compile-Time Features</link></para></listitem>
			<listitem><para><link linkend="regexp">Regular Expressions</link></para></listitem>
			<listitem><para><link linkend="patterns">Patterns</link></para></listitem>
			<listitem><para><link linkend="index-color">index-color patch</link></para></listitem>
			<listitem><para><link linkend="color">Color command</link></para></listitem>
		</itemizedlist>
	</sect2>

	<sect2 id="status-color-known-bugs">
		<title>Known Bugs</title>
		<para>None</para>
	</sect2>

	<sect2 id="status-color-credits">
		<title>Credits</title>
		<itemizedlist>
		<listitem><para>David Sterba <email>dsterba@suse.cz</email></para></listitem>
		<listitem><para>Thomas Glanzmann <email>thomas@glanzmann.de</email></para></listitem>
		<listitem><para>Kirill A. Shutemov <email>kirill@shutemov.name</email></para></listitem>
		<listitem><para>Richard Russon <email>rich@flatcap.org</email></para></listitem>
		</itemizedlist>
	</sect2>
</sect1>

<sect1 id="index-color">
	<title>Index Color Patch</title>
	<subtitle>Custom rules for theming the email index</subtitle>

	<sect2 id="index-color-patch">
		<title>Patch</title>

		<para>
			To check if Mutt supports <quote>Index Color</quote>, look for
			<quote>patch-index-color</quote> in the mutt version.
			See: <xref linkend="mutt-patches"/>.
		</para>

		<itemizedlist>
			<title>Dependencies:</title>
			<listitem><para>mutt-1.6.1</para></listitem>
			<listitem><para><link linkend="status-color">status-color patch</link></para></listitem>
		</itemizedlist>

		<para>This patch is part of the <ulink url="http://www.neomutt.org/">NeoMutt Project</ulink>.</para>
	</sect2>

	<sect2 id="index-color-intro">
		<title>Introduction</title>

        <para>
		The <quote>index-color</quote> patch allows you to specify colors for
		individual parts of the email index. e.g. Subject, Author, Flags.
        </para>

        <para>
		First choose which part of the index you'd like to color.
		Then, if needed, pick a pattern to match.
        </para>

		<para>
		Note: The pattern does not have to refer to the object you wish to
		color.  e.g.
		</para>

<screen>
color index_author red default &quot;~smutt&quot;
</screen>

        <para>
		The author appears red when the subject (~s) contains <quote>mutt</quote>.
        </para>
	</sect2>

<!--
	<sect2 id="index-color-variables">
		<title>Variables</title>
		<para>None</para>
	</sect2>

	<sect2 id="index-color-functions">
		<title>Functions</title>
		<para>None</para>
	</sect2>

	<sect2 id="index-color-commands">
		<title>Commands</title>
		<para>None</para>
	</sect2>
-->

	<sect2 id="index-color-colors">
		<title>Colors</title>

        <para>
		All the colors default to <literal>default</literal>, i.e. unset.
        </para>

        <para>
		The index objects can be themed using the <literal>color</literal> command.
		Some objects require a pattern.
        </para>

<screen>
color index-object foreground background
color index-object foreground background pattern
</screen>

		<table id="table-index-color-colors">
			<title>Index Colors</title>
			<tgroup cols="3">
				<thead>
					<row>
						<entry>Object</entry>
						<entry>Pattern</entry>
						<entry>Highlights</entry>
					</row>
				</thead>
				<tbody>
					<row>
						<entry><literal>index</literal></entry>
						<entry>yes</entry>
						<entry>Entire index line</entry>
					</row>
					<row>
						<entry><literal>index_author</literal></entry>
						<entry>yes</entry>
						<entry>Author name, %A %a %F %L %n</entry>
					</row>
					<row>
						<entry><literal>index_collapsed</literal></entry>
						<entry>no</entry>
						<entry>Number of messages in a collapsed thread, %M</entry>
					</row>
					<row>
						<entry><literal>index_date</literal></entry>
						<entry>no</entry>
						<entry>Date field</entry>
					</row>
					<row>
						<entry><literal>index_flags</literal></entry>
						<entry>yes</entry>
						<entry>Message flags, %S %Z</entry>
					</row>
					<row>
						<entry><literal>index_label</literal></entry>
						<entry>no</entry>
						<entry>Message label, %y %Y</entry>
					</row>
					<row>
						<entry><literal>index_number</literal></entry>
						<entry>no</entry>
						<entry>Message number, %C</entry>
					</row>
					<row>
						<entry><literal>index_size</literal></entry>
						<entry>no</entry>
						<entry>Message size, %c %l</entry>
					</row>
					<row>
						<entry><literal>index_subject</literal></entry>
						<entry>yes</entry>
						<entry>Subject, %s</entry>
					</row>
				</tbody>
			</tgroup>
		</table>
	</sect2>

<!--
	<sect2 id="index-color-sort">
		<title>Sort</title>
		<para>None</para>
	</sect2>
-->

	<sect2 id="index-color-muttrc">
		<title>Muttrc</title>
<screen>
<emphasis role="comment"># Example Mutt config file for the 'index-color' feature.
 
# Entire index line</emphasis>
color index white black '.*'
 
<emphasis role="comment"># Author name, %A %a %F %L %n
 
# Give the author column a dark grey background</emphasis>
color index_author default color234 '.*'
 
<emphasis role="comment"># Highlight a particular from (~f)</emphasis>
color index_author brightyellow color234 '~fRay Charles'
 
<emphasis role="comment"># Message flags, %S %Z
# Highlight the flags for flagged (~F) emails</emphasis>
color index_flags default red '~F'
 
<emphasis role="comment"># Subject, %s
# Look for a particular subject (~s)</emphasis>
color index_subject brightcyan default '~s\(closes #[0-9]+\)'
 
<emphasis role="comment"># Number of messages in a collapsed thread, %M</emphasis>
color index_collapsed default brightblue
 
<emphasis role="comment"># Date field</emphasis>
color index_date green default
 
<emphasis role="comment"># Message label, %y %Y</emphasis>
color index_label default brightgreen
 
<emphasis role="comment"># Message number, %C</emphasis>
color index_number red default
 
<emphasis role="comment"># Message size, %c %l</emphasis>
color index_size cyan default
 
<emphasis role="comment"># vim: syntax=muttrc</emphasis>
</screen>
	</sect2>

	<sect2 id="index-color-see-also">
		<title>See Also</title>

		<itemizedlist>
			<listitem><para><ulink url="http://www.neomutt.org/">NeoMutt Project</ulink></para></listitem>
			<listitem><para><link linkend="regexp">Regular Expressions</link></para></listitem>
			<listitem><para><link linkend="patterns">Patterns</link></para></listitem>
			<listitem><para><link linkend="index-format">$index_format</link></para></listitem>
			<listitem><para><link linkend="color">Color command</link></para></listitem>
			<listitem><para><link linkend="status-color">Status-Color patch</link></para></listitem>
			<listitem><para><link linkend="keywords">Keywords patch</link></para></listitem>
		</itemizedlist>
	</sect2>

	<sect2 id="index-color-known-bugs">
		<title>Known Bugs</title>
		<para>None</para>
	</sect2>

	<sect2 id="index-color-credits">
		<title>Credits</title>
		<itemizedlist>
		<listitem><para>Christian Aichinger <email>Greek0@gmx.net</email></para></listitem>
		<listitem><para>Christoph <quote>Myon</quote> Berg <email>myon@debian.org</email></para></listitem>
		<listitem><para>Elimar Riesebieter <email>riesebie@lxtec.de</email></para></listitem>
		<listitem><para>Eric Davis <email>edavis@insanum.com</email></para></listitem>
		<listitem><para>Vladimir Marek <email>Vladimir.Marek@oracle.com</email></para></listitem>
		<listitem><para>Richard Russon <email>rich@flatcap.org</email></para></listitem>
		</itemizedlist>
	</sect2>
</sect1>

<sect1 id="nested-if">
	<title>Nested If Patch</title>
	<subtitle>Allow complex nested conditions in format strings</subtitle>

	<sect2 id="nested-if-patch">
		<title>Patch</title>

		<para>
			To check if Mutt supports <quote>Nested If</quote>, look for
			<quote>patch-nested-if</quote> in the mutt version.
			See: <xref linkend="mutt-patches"/>.
		</para>

		<itemizedlist>
			<title>Dependencies:</title>
			<listitem><para>mutt-1.6.1</para></listitem>
		</itemizedlist>

		<para>This patch is part of the <ulink url="http://www.neomutt.org/">NeoMutt Project</ulink>.</para>
	</sect2>

	<sect2 id="nested-if-intro">
		<title>Introduction</title>

		<para>
			Mutt's format strings can contain embedded if-then-else conditions.
			They are of the form:
		</para>

<screen>
%?VAR?TRUE&amp;FALSE?
</screen>

		<para>
			If the variable <quote>VAR</quote> has a value greater than zero,
			print the <quote>TRUE</quote> string, otherwise print the
			<quote>FALSE</quote> string.
		</para>

		<para>
			e.g.  <literal>%?S?Size: %S&amp;Empty?</literal>
		</para>

		<para>Which can be read as:</para>

		<literallayout>
		    if (%S &gt; 0) {
		        print &quot;Size: %S&quot;
		    } else {
		        print &quot;Empty&quot;
		    }
		</literallayout>

		<para>
			These conditions are useful, but in Mutt they cannot be nested
			within one another.  This patch uses the notation
			<literal>%&lt;VAR?TRUE&amp;FALSE&gt;</literal> and allows them to be nested.
		</para>

		<para>
			The <literal>%&lt;...&gt;</literal> notation was used to format the
			current local time.  but that's not really very useful since mutt
			has no means of refreshing the screen periodically.
		</para>

		<para>
			A simple nested condition might be:
			(Some whitespace has been introduced for clarity)
		</para>

		<literallayout>
		    %&lt;x? %&lt;y? XY &amp; X &gt; &amp; %&lt;y? Y &amp; NONE &gt; &gt;  Conditions
		         %&lt;y? XY &amp; X &gt;                      x&gt;0
		              XY                            x&gt;0,y&gt;0
		                   X                        x&gt;0,y=0
		</literallayout>

		<literallayout>
		    %&lt;x? %&lt;y? XY &amp; X &gt; &amp; %&lt;y? Y &amp; NONE &gt; &gt;  Conditions
		                         %&lt;y? Y &amp; NONE &gt;    x=0
		                              Y             x=0,y&gt;0
		                                  NONE      x=0,y=0
		</literallayout>

		<para>Equivalent to:</para>

		<literallayout>
		    if (x &gt; 0) {
		        if (y &gt; 0) {
		            print 'XY'
		        } else {
		            print 'X'
		        }
		    } else {
		        if (y &gt; 0) {
		            print 'Y'
		        } else {
		            print 'NONE'
		        }
		    }
		</literallayout>

		<para>Examples:</para>

<screen>
set index_format='%4C %Z %{%b %d} %-25.25n %s%&gt; %&lt;M?%M Msgs &amp;%&lt;l?%l Lines&amp;%c Bytes&gt;&gt;'
</screen>

		<literallayout>
		    if a thread is folded
		        display the number of messages (%M)
		    else if we know how many lines in the message
		        display lines in message (%l)
		    else
		        display the size of the message in bytes (%c)
		</literallayout>

<screen>
set index_format='%4C %Z %{%b %d} %-25.25n %&lt;M?[%M] %s&amp;%s%* %&lt;l?%l&amp;%c&gt;&gt;'
</screen>

		<literallayout>
		    if a thread is folded
		        display the number of messages (%M)
		        display the subject (%s)
		    else if we know how many lines in the message
		        display lines in message (%l)
		    else
		        display the size of the message in bytes (%c)
		</literallayout>

	</sect2>

	<sect2 id="nested-if-variables">
		<title>Variables</title>
		The <quote>nested-if</quote> patch doesn't have any config of its own.
		It modifies the behavior of the format strings.
	</sect2>

<!--
	<sect2 id="nested-if-functions">
		<title>Functions</title>
		<para>None</para>
	</sect2>

	<sect2 id="nested-if-commands">
		<title>Commands</title>
		<para>None</para>
	</sect2>

	<sect2 id="nested-if-colors">
		<title>Colors</title>
		<para>None</para>
	</sect2>

	<sect2 id="nested-if-sort">
		<title>Sort</title>
		<para>None</para>
	</sect2>
-->

	<sect2 id="nested-if-muttrc">
		<title>Muttrc</title>
<screen>
<emphasis role="comment"># Example Mutt config file for the 'nested-if' feature.
 
# This patch uses the format: '%&lt;VAR?TRUE&amp;FALSE&gt;' for conditional
# format strings that can be nested.
 
# Example 1
# if a thread is folded
#       display the number of messages (%M)
# else if we know how many lines in the message
#       display lines in message (%l)
# else display the size of the message in bytes (%c)</emphasis>
set index_format='%4C %Z %{%b %d} %-25.25n %s%&gt; %&lt;M?%M Msgs &amp;%&lt;l?%l Lines&amp;%c Bytes&gt;&gt;'
 
<emphasis role="comment"># Example 2
# if a thread is folded
#       display the number of messages (%M)
#       display the subject (%s)
# else if we know how many lines in the message
#       display lines in message (%l)
# else
#       display the size of the message in bytes (%c)</emphasis>
set index_format='%4C %Z %{%b %d} %-25.25n %&lt;M?[%M] %s&amp;%s%* %&lt;l?%l&amp;%c&gt;&gt;'
 
<emphasis role="comment"># vim: syntax=muttrc</emphasis>
</screen>
	</sect2>

	<sect2 id="nested-if-see-also">
		<title>See Also</title>

		<itemizedlist>
			<listitem><para><ulink url="http://www.neomutt.org/">NeoMutt Project</ulink></para></listitem>
			<listitem><para><link linkend="cond-date">cond-date patch</link></para></listitem>
			<listitem><para><link linkend="index-format">$index_format</link></para></listitem>
			<listitem><para><link linkend="status-format">$status_format</link></para></listitem>
		</itemizedlist>
	</sect2>

	<sect2 id="nested-if-known-bugs">
		<title>Known Bugs</title>
		Patch overwrites $&lt;fmt&gt; handler in <literal>$index_format</literal>
	</sect2>

	<sect2 id="nested-if-credits">
		<title>Credits</title>
		<itemizedlist>
		<listitem><para>David Champion <email>dgc@uchicago.edu</email></para></listitem>
		<listitem><para>Richard Russon <email>rich@flatcap.org</email></para></listitem>
		</itemizedlist>
	</sect2>
</sect1>

<sect1 id="cond-date">
	<title>Conditional Dates Patch</title>
	<subtitle>Use rules to choose date format</subtitle>

	<sect2 id="cond-date-patch">
		<title>Patch</title>

		<para>
			To check if Mutt supports <quote>Conditional Dates</quote>, look for
			<quote>patch-cond-date</quote> in the mutt version.
			See: <xref linkend="mutt-patches"/>.
		</para>

		<itemizedlist>
			<title>Dependencies:</title>
			<listitem><para>mutt-1.6.1</para></listitem>
			<listitem><para><link linkend="nested-if">nested-if patch</link></para></listitem>
		</itemizedlist>

		<para>
			This patch is part of the <ulink url="http://www.neomutt.org/">NeoMutt Project</ulink>.
		</para>
	</sect2>

	<sect2 id="cond-date-intro">
		<title>Introduction</title>

		<para>
		The <quote>cond-date</quote> patch allows you to construct
		<link linkend="index-format">$index_format</link> expressions based on the age of the email.
		</para>

		<para>
		Mutt's default <literal>$index_format</literal> displays email dates in the
		form: abbreviated-month day-of-month &mdash; <quote>Jan 14</quote>.
		</para>

		<para>
		The format is configurable but only per-mailbox.  This patch allows you
		to configure the display depending on the age of the email.
		</para>

		<table id="table-cond-date-scheme">
			<title>Potential Formatting Scheme</title>
			<tgroup cols="3">
				<thead>
					<row>
						<entry>Email Sent</entry>
						<entry>Format</entry>
						<entry>Example</entry>
					</row>
				</thead>
				<tbody>
					<row>
						<entry>Today</entry>
						<entry><literal>%H:%M</literal></entry>
						<entry>13:23</entry>
					</row>
					<row>
						<entry>This Month</entry>
						<entry><literal>%a %d</literal></entry>
						<entry>Thu 17</entry>
					</row>
					<row>
						<entry>This Year</entry>
						<entry><literal>%b %d</literal></entry>
						<entry>Dec 10</entry>
					</row>
					<row>
						<entry>Older than 1 Year</entry>
						<entry><literal>%m/%y</literal></entry>
						<entry>06/14</entry>
					</row>
				</tbody>
			</tgroup>
		</table>

		<para>
        For an explanation of the date formatting strings, see
        <literal>strftime(3).</literal>
		</para>

		<para>
        By carefully picking your formats, the dates can remain
        unambiguous and compact.
		</para>

		<para>
		Mutt's conditional format strings have the form:
		(whitespace introduced for clarity)
		</para>

		<screen>%? TEST ? TRUE &amp; FALSE ?</screen>

		<para>
		The examples below use the test <quote>%[</quote> &mdash; the date
		of the message in the local timezone.  They will also work with
		<quote>%(</quote> &mdash; the local time that the message arrived.
		</para>

		<para>
		The date tests are of the form:
		</para>

		<screen>%[nX? TRUE &amp; FALSE ?</screen>

		<itemizedlist>
		<listitem><para><quote>n</quote> is an optional count (defaults to 1 if missing)</para></listitem>
		<listitem><para><quote>X</quote> is the time period</para></listitem>
		</itemizedlist>

		<table id="table-cond-date-format-codes">
			<title>Date Formatting Codes</title>
			<tgroup cols="2">
				<thead>
					<row>
						<entry>Letter</entry>
						<entry>Time Period</entry>
					</row>
				</thead>
				<tbody>
					<row>
						<entry>y</entry>
						<entry>Years</entry>
					</row>
					<row>
						<entry>m</entry>
						<entry>Months</entry>
					</row>
					<row>
						<entry>w</entry>
						<entry>Weeks</entry>
					</row>
					<row>
						<entry>d</entry>
						<entry>Days</entry>
					</row>
					<row>
						<entry>H</entry>
						<entry>Hours</entry>
					</row>
					<row>
						<entry>M</entry>
						<entry>Minutes</entry>
					</row>
				</tbody>
			</tgroup>
		</table>

		<table id="table-cond-date-example-tests">
			<title>Example Date Tests</title>
			<tgroup cols="2">
				<thead>
					<row>
						<entry>Test</entry>
						<entry>Meaning</entry>
					</row>
				</thead>
				<tbody>
					<row>
						<entry><literal>%[y</literal></entry>
						<entry>This year</entry>
					</row>
					<row>
						<entry><literal>%[1y</literal></entry>
						<entry>This year</entry>
					</row>
					<row>
						<entry><literal>%[6m</literal></entry>
						<entry>In the last 6 months</entry>
					</row>
					<row>
						<entry><literal>%[w</literal></entry>
						<entry>This week</entry>
					</row>
					<row>
						<entry><literal>%[d</literal></entry>
						<entry>Today</entry>
					</row>
					<row>
						<entry><literal>%[4H</literal></entry>
						<entry>In the last 4 hours</entry>
					</row>
				</tbody>
			</tgroup>
		</table>

		<sect3 id="cond-date-example1">
			<title>Example 1</title>

			<para>We start with a one-condition test.</para>

			<table id="table-cond-date-example1">
				<title>Example 1</title>
				<tgroup cols="4">
					<thead>
						<row>
							<entry>Test</entry>
							<entry>Date Range</entry>
							<entry>Format String</entry>
							<entry>Example</entry>
						</row>
					</thead>
					<tbody>
						<row>
							<entry><literal>%[1m</literal></entry>
							<entry>This month</entry>
							<entry><literal>%[%b %d]</literal></entry>
							<entry>Dec 10</entry>
						</row>
						<row>
							<entry></entry>
							<entry>Older</entry>
							<entry><literal>%[%Y-%m-%d]</literal></entry>
							<entry>2015-04-23</entry>
						</row>
					</tbody>
				</tgroup>
			</table>

			<para>The $index_format string would contain:</para>
<screen>
%?[1m?%[%b %d]&amp;%[%Y-%m-%d]?
</screen>
 
			<para>
				Reparsed a little, for clarity, you can see the
				test condition and the two format strings.
			</para>

<screen>
%?[1m?        &amp;           ?
      %[%b %d] %[%Y-%m-%d]
</screen>

		</sect3>

		<sect3 id="cond-date-example2">
			<title>Example 2</title>

			<para>
			This example contains three test conditions and four date formats.
			</para>

			<table id="table-cond-date-example2">
				<title>Example 2</title>
				<tgroup cols="4">
					<thead>
						<row>
							<entry>Test</entry>
							<entry>Date Range</entry>
							<entry>Format String</entry>
							<entry>Example</entry>
						</row>
					</thead>
					<tbody>
						<row>
							<entry><literal>%[d</literal></entry>
							<entry>Today</entry>
							<entry><literal>%[%H:%M ] </literal></entry>
							<entry>12:34</entry>
						</row>
						<row>
							<entry><literal>%[m</literal></entry>
							<entry>This month</entry>
							<entry><literal>%[%a %d]</literal></entry>
							<entry>Thu 12</entry>
						</row>
						<row>
							<entry><literal>%[y</literal></entry>
							<entry>This year</entry>
							<entry><literal>%[%b %d]</literal></entry>
							<entry>Dec 10</entry>
						</row>
						<row>
							<entry></entry>
							<entry>Older</entry>
							<entry><literal>%[%m/%y ]</literal></entry>
							<entry>06/15</entry>
						</row>
					</tbody>
				</tgroup>
			</table>

			<para>The $index_format string would contain:</para>
 
<screen>
%&lt;[y?%&lt;[m?%&lt;[d?%[%H:%M ]&amp;%[%a %d]&gt;&amp;%[%b %d]&gt;&amp;%[%m/%y ]&gt;
</screen>

			<para>
				Reparsed a little, for clarity, you can see the
				test conditions and the four format strings.
			</para>

<screen>
%&lt;[y?                                       &amp;%[%m/%y ]&gt;  Older
     %&lt;[m?                        &amp;%[%b %d]&gt;             This year
          %&lt;[d?         &amp;%[%a %d]&gt;                       This month
               %[%H:%M ]                                 Today
</screen>

			<para>
			This a another view of the same example, with some whitespace
			for clarity.
			</para>

<screen>
%&lt;[y? %&lt;[m? %&lt;[d? AAA &amp; BBB &gt; &amp; CCC &gt; &amp; DDD &gt;
</screen>

			<literallayout>
AAA = %[%H:%M ]
BBB = %[%a %d]
CCC = %[%b %d]
DDD = %[%m/%y ]
			</literallayout>
		</sect3>
	</sect2>

	<sect2 id="cond-date-variables">
		<title>Variables</title>

        <para>
		The <quote>cond-date</quote> patch doesn't have any config of its own.
		It modifies the behavior of the format strings.
        </para>
	</sect2>

<!--
	<sect2 id="cond-date-functions">
		<title>Functions</title>
		<para>None</para>
	</sect2>

	<sect2 id="cond-date-commands">
		<title>Commands</title>
		<para>None</para>
	</sect2>

	<sect2 id="cond-date-colors">
		<title>Colors</title>
		<para>None</para>
	</sect2>

	<sect2 id="cond-date-sort">
		<title>Sort</title>
		<para>None</para>
	</sect2>
-->

	<sect2 id="cond-date-muttrc">
		<title>Muttrc</title>
<screen>
<emphasis role="comment"># Example Mutt config file for the 'index-color' feature.
#
# The default index_format is:
#       '%4C %Z %{%b %d} %-15.15L (%?l?%4l&amp;%4c?) %s'
#
# We replace the date field '%{%b %d}', giving:</emphasis>
set index_format='%4C %Z %&lt;[y?%&lt;[m?%&lt;[d?%[%H:%M ]&amp;%[%a %d]&gt;&amp;%[%b %d]&gt;&amp;%[%m/%y ]&gt; %-15.15L (%?l?%4l&amp;%4c?) %s'
 
<emphasis role="comment"># Test  Date Range  Format String  Example
# --------------------------------------------
# %[d   Today       %[%H:%M ]      12:34
# %[m   This month  %[%a %d]       Thu 12
# %[y   This year   %[%b %d]       Dec 10
# -     Older       %[%m/%y ]      06/15
 
# vim: syntax=muttrc</emphasis>
</screen>
	</sect2>

	<sect2 id="cond-date-see-also">
		<title>See Also</title>

		<itemizedlist>
			<listitem><para><ulink url="http://www.neomutt.org/">NeoMutt Project</ulink></para></listitem>
			<listitem><para><link linkend="index-format">$index_format</link></para></listitem>
			<listitem><para><link linkend="nested-if">nested-if patch</link></para></listitem>
			<listitem><para><literal>strftime(3)</literal></para></listitem>
		</itemizedlist>
	</sect2>

	<sect2 id="cond-date-known-bugs">
		<title>Known Bugs</title>

		<para>
			Date parsing doesn't quite do what you expect.
			<quote>1w</quote> doesn't mean the <quote>in the last 7 days</quote>, but
			<quote><emphasis>this</emphasis> week</quote>.  This doesn't match
			the normal Mutt behaviour: for example <literal>~d>1w</literal>
			means emails dated in the last 7 days.
		</para>

	</sect2>

	<sect2 id="cond-date-credits">
		<title>Credits</title>
		<itemizedlist>
		<listitem><para>Aaron Schrab <email>aaron@schrab.com</email></para></listitem>
		<listitem><para>Eric Davis <email>edavis@insanum.com</email></para></listitem>
		<listitem><para>Richard Russon <email>rich@flatcap.org</email></para></listitem>
		</itemizedlist>
	</sect2>
</sect1>

<sect1 id="tls-sni">
	<title>TLS-SNI Patch</title>
	<subtitle>Negotiate with a server for a TSL/SSL certificate</subtitle>

	<sect2 id="tls-sni-patch">
		<title>Patch</title>

		<para>
			To check if Mutt supports <quote>TLS-SNI</quote>, look for
			<quote>patch-tls-sni</quote> in the mutt version.
			See: <xref linkend="mutt-patches"/>.
		</para>

		<itemizedlist>
			<title>Dependencies:</title>
			<listitem><para>mutt-1.6.1</para></listitem>
			<listitem><para>OpenSSL</para></listitem>
		</itemizedlist>

		<para>This patch is part of the <ulink url="http://www.neomutt.org/">NeoMutt Project</ulink>.</para>
	</sect2>

	<sect2 id="tls-sni-intro">
		<title>Introduction</title>

		<para>
		The <quote>TLS-SNI</quote> patch adds support for TLS virtual hosting.
		If your mail server doesn't support this everything will still work
		normally.
		</para>

		<para>
		TLS supports sending the expected server hostname during the
		handshake, via the SNI extension.  This can be used to select a
		server certificate to issue to the client, permitting
		virtual-hosting without requiring multiple IP addresses.
		</para>

		<para>
		This has been tested against Exim 4.80, which optionally logs SNI
		and can perform vhosting.
		</para>

        <para>
		To verify TLS SNI support by a server, you can use:
        </para>

<screen>
openssl s_client -host &lt;imap server&gt; -port &lt;port&gt; -tls1 -servername &lt;imap server&gt;
</screen>
	</sect2>

<!--
	<sect2 id="tls-sni-variables">
		<title>Variables</title>
		<para>None</para>
	</sect2>

	<sect2 id="tls-sni-functions">
		<title>Functions</title>
		<para>None</para>
	</sect2>

	<sect2 id="tls-sni-commands">
		<title>Commands</title>
		<para>None</para>
	</sect2>

	<sect2 id="tls-sni-colors">
		<title>Colors</title>
		<para>None</para>
	</sect2>

	<sect2 id="tls-sni-sort">
		<title>Sort</title>
		<para>None</para>
	</sect2>
-->

	<sect2 id="tls-sni-muttrc">
		<title>Muttrc</title>
		<para>None</para>
	</sect2>

	<sect2 id="tls-sni-see-also">
		<title>See Also</title>

		<itemizedlist>
			<listitem><para><ulink url="http://www.neomutt.org/">NeoMutt Project</ulink></para></listitem>
		</itemizedlist>
	</sect2>

	<sect2 id="tls-sni-known-bugs">
		<title>Known Bugs</title>
		<para>None</para>
	</sect2>

	<sect2 id="tls-sni-credits">
		<title>Credits</title>
		<itemizedlist>
		<listitem><para>Jeremy Katz <email>katzj@linuxpower.org</email></para></listitem>
		<listitem><para>Phil Pennock <email>mutt-dev@spodhuis.demon.nl</email></para></listitem>
		<listitem><para>Richard Russon <email>rich@flatcap.org</email></para></listitem>
		</itemizedlist>
	</sect2>
</sect1>

<sect1 id="sidebar">
  <title>Sidebar Patch</title>
  <subtitle>Overview of mailboxes</subtitle>

  <sect2 id="sidebar-patch">
    <title>Patch</title>

    <para>
      To check if Mutt supports <quote>Sidebar</quote>, look for
      <quote>+USE_SIDEBAR</quote> in the mutt version.
      See: <xref linkend="compile-time-features"/>.
    </para>

    <itemizedlist>
      <title>Dependencies:</title>
      <listitem><para>mutt-1.6.1</para></listitem>
    </itemizedlist>

    <para>This patch is part of the <ulink url="http://www.neomutt.org/">NeoMutt Project</ulink>.</para>
  </sect2>

  <sect2 id="sidebar-intro">
    <title>Introduction</title>

    <para>
      The Sidebar shows a list of all your mailboxes.  The list can be
      turned on and off, it can be themed and the list style can be
      configured.
    </para>

    <para>
      This part of the manual is a reference guide.
      If you want a simple introduction with examples see the
      <link linkend="intro-sidebar">Sidebar Howto</link>.
      If you just want to get started, you could use the sample
      <link linkend="sidebar-muttrc">Sidebar muttrc</link>.
    </para>

    <para>
      This version of Sidebar is based on Terry Chan's
      <ulink url="http://www.lunar-linux.org/mutt-sidebar/">2015-11-11 release</ulink>.
      It contains many
      <emphasis role="bold"><link linkend="intro-sidebar-features">new features</link></emphasis>,
      lots of
      <emphasis role="bold"><link linkend="intro-sidebar-bugfixes">bugfixes</link></emphasis>.
    </para>
  </sect2>

  <sect2 id="sidebar-variables">
    <title>Variables</title>

    <table id="table-sidebar-variables">
      <title>Sidebar Variables</title>
      <tgroup cols="3">
	<thead>
	  <row>
	    <entry>Name</entry>
	    <entry>Type</entry>
	    <entry>Default</entry>
	  </row>
	</thead>
	<tbody>
	  <row>
	    <entry><literal>sidebar_delim_chars</literal></entry>
	    <entry>string</entry>
	    <entry><literal>/.</literal></entry>
	  </row>
	  <row>
	    <entry><literal>sidebar_divider_char</literal></entry>
	    <entry>string</entry>
	    <entry><literal>|</literal></entry>
	  </row>
	  <row>
	    <entry><literal>sidebar_folder_indent</literal></entry>
	    <entry>boolean</entry>
	    <entry><literal>no</literal></entry>
	  </row>
	  <row>
	    <entry><literal>sidebar_format</literal></entry>
	    <entry>string</entry>
	    <entry><literal>%B%*  %n</literal></entry>
	  </row>
	  <row>
	    <entry><literal>sidebar_indent_string</literal></entry>
	    <entry>string</entry>
	    <entry><literal>&nbsp;&nbsp;</literal> (two spaces)</entry>
	  </row>
	  <row>
	    <entry><literal>sidebar_new_mail_only</literal></entry>
	    <entry>boolean</entry>
	    <entry><literal>no</literal></entry>
	  </row>
	  <row>
	    <entry><literal>sidebar_next_new_wrap</literal></entry>
	    <entry>boolean</entry>
	    <entry><literal>no</literal></entry>
	  </row>
	  <row>
	    <entry><literal>sidebar_short_path</literal></entry>
	    <entry>boolean</entry>
	    <entry><literal>no</literal></entry>
	  </row>
	  <row>
	    <entry><literal>sidebar_sort_method</literal></entry>
	    <entry>enum</entry>
	    <entry><literal>unsorted</literal></entry>
	  </row>
	  <row>
	    <entry><literal>sidebar_visible</literal></entry>
	    <entry>boolean</entry>
	    <entry><literal>no</literal></entry>
	  </row>
	  <row>
	    <entry><literal>sidebar_whitelist</literal></entry>
	    <entry>list</entry>
	    <entry>(empty)</entry>
	  </row>
	  <row>
	    <entry><literal>sidebar_width</literal></entry>
	    <entry>number</entry>
	    <entry><literal>20</literal></entry>
	  </row>
	</tbody>
      </tgroup>
    </table>
  </sect2>

  <sect2 id="sidebar-functions">
    <title>Functions</title>

    <para>
      Sidebar adds the following functions to Mutt.
      By default, none of them are bound to keys.
    </para>

    <table id="table-sidebar-functions">
      <title>Sidebar Functions</title>
      <tgroup cols="3">
        <thead>
          <row>
            <entry>Menus</entry>
            <entry>Function</entry>
            <entry>Description</entry>
          </row>
        </thead>
        <tbody>
          <row>
            <entry>index,pager</entry>
            <entry><literal>&lt;sidebar-next&gt;</literal></entry>
            <entry>Move the highlight to next mailbox</entry>
          </row>
          <row>
            <entry>index,pager</entry>
            <entry><literal>&lt;sidebar-next-new&gt;</literal></entry>
            <entry>Move the highlight to next mailbox with new mail</entry>
          </row>
          <row>
            <entry>index,pager</entry>
            <entry><literal>&lt;sidebar-open&gt;</literal></entry>
            <entry>Open highlighted mailbox</entry>
          </row>
          <row>
            <entry>index,pager</entry>
            <entry><literal>&lt;sidebar-page-down&gt;</literal></entry>
            <entry>Scroll the Sidebar down 1 page</entry>
          </row>
          <row>
            <entry>index,pager</entry>
            <entry><literal>&lt;sidebar-page-up&gt;</literal></entry>
            <entry>Scroll the Sidebar up 1 page</entry>
          </row>
          <row>
            <entry>index,pager</entry>
            <entry><literal>&lt;sidebar-prev&gt;</literal></entry>
            <entry>Move the highlight to previous mailbox</entry>
          </row>
          <row>
            <entry>index,pager</entry>
            <entry><literal>&lt;sidebar-prev-new&gt;</literal></entry>
            <entry>Move the highlight to previous mailbox with new mail</entry>
          </row>
          <row>
            <entry>index,pager</entry>
            <entry><literal>&lt;sidebar-toggle-visible&gt;</literal></entry>
            <entry>Make the Sidebar (in)visible</entry>
          </row>
        </tbody>
      </tgroup>
    </table>
  </sect2>

  <sect2 id="sidebar-commands">
    <title>Commands</title>
    <cmdsynopsis>
      <command>sidebar_whitelist<anchor id="sidebar-whitelist"/></command>
      <arg choice="plain">
        <replaceable class="parameter">mailbox</replaceable>
      </arg>
      <arg choice="opt" rep="repeat">
        <replaceable class="parameter">mailbox</replaceable>
      </arg>
    </cmdsynopsis>
  </sect2>

  <sect2 id="sidebar-colors">
    <title>Colors</title>

    <table id="table-sidebar-colors">
      <title>Sidebar Colors</title>
      <tgroup cols="3">
        <thead>
          <row>
            <entry>Name</entry>
            <entry>Default Color</entry>
            <entry>Description</entry>
          </row>
        </thead>
        <tbody>
          <row>
            <entry><literal>sidebar_divider</literal></entry>
            <entry>default</entry>
            <entry>The dividing line between the Sidebar and the Index/Pager panels</entry>
          </row>
          <row>
            <entry><literal>sidebar_flagged</literal></entry>
            <entry>default</entry>
            <entry>Mailboxes containing flagged mail</entry>
          </row>
          <row>
            <entry><literal>sidebar_highlight</literal></entry>
            <entry>underline</entry>
            <entry>Cursor to select a mailbox</entry>
          </row>
          <row>
            <entry><literal>sidebar_indicator</literal></entry>
            <entry>mutt <literal>indicator</literal></entry>
            <entry>The mailbox open in the Index panel</entry>
          </row>
          <row>
            <entry><literal>sidebar_new</literal></entry>
            <entry>default</entry>
            <entry>Mailboxes containing new mail</entry>
          </row>
          <row>
            <entry><literal>sidebar_spoolfile</literal></entry>
            <entry>default</entry>
            <entry>Mailbox that receives incoming mail</entry>
          </row>
        </tbody>
      </tgroup>
    </table>

    <para>
    If the <literal>sidebar_indicator</literal> color isn't set, then the default Mutt
    indicator color will be used (the color used in the index panel).
    </para>
  </sect2>

  <sect2 id="sidebar-sort">
    <title>Sort</title>

    <table id="table-sidebar-sort">
      <title>Sidebar Sort</title>
      <tgroup cols="2">
        <thead>
          <row>
            <entry>Sort</entry>
            <entry>Description</entry>
          </row>
        </thead>
        <tbody>
          <row>
            <entry><literal>alpha</literal></entry>
            <entry>Alphabetically by path</entry>
          </row>
          <row>
            <entry><literal>count</literal></entry>
            <entry>Total number of messages</entry>
          </row>
          <row>
            <entry><literal>flagged</literal></entry>
            <entry>Number of flagged messages</entry>
          </row>
          <row>
            <entry><literal>name</literal></entry>
            <entry>Alphabetically by path</entry>
          </row>
          <row>
            <entry><literal>new</literal></entry>
            <entry>Number of new messages</entry>
          </row>
          <row>
            <entry><literal>path</literal></entry>
            <entry>Alphabetically by path</entry>
          </row>
          <row>
            <entry><literal>unsorted</literal></entry>
            <entry>Do not resort the paths</entry>
          </row>
        </tbody>
      </tgroup>
    </table>
  </sect2>

  <sect2 id="sidebar-muttrc">
    <title>Muttrc</title>
<screen>
<emphasis role="comment"># This is a complete list of sidebar-related configuration.
 
# --------------------------------------------------------------------------
# VARIABLES - shown with their default values
# --------------------------------------------------------------------------
 
# Should the Sidebar be shown?</emphasis>
set sidebar_visible = no
 
<emphasis role="comment"># How wide should the Sidebar be in screen columns?
# Note: Some characters, e.g. Chinese, take up two columns each.</emphasis>
set sidebar_width = 20
 
<emphasis role="comment"># Should the mailbox paths be abbreviated?</emphasis>
set sidebar_short_path = no
 
<emphasis role="comment"># When abbreviating mailbox path names, use any of these characters as path
# separators.  Only the part after the last separators will be shown.
# For file folders '/' is good.  For IMAP folders, often '.' is useful.</emphasis>
set sidebar_delim_chars = '/.'
 
<emphasis role="comment"># If the mailbox path is abbreviated, should it be indented?</emphasis>
set sidebar_folder_indent = no
 
<emphasis role="comment"># Indent mailbox paths with this string.</emphasis>
set sidebar_indent_string = '  '
 
<emphasis role="comment"># Make the Sidebar only display mailboxes that contain new, or flagged,
# mail.</emphasis>
set sidebar_new_mail_only = no
 
<emphasis role="comment"># Any mailboxes that are whitelisted will always be visible, even if the
# sidebar_new_mail_only option is enabled.</emphasis>
sidebar_whitelist '/home/user/mailbox1'
sidebar_whitelist '/home/user/mailbox2'
 
<emphasis role="comment"># When searching for mailboxes containing new mail, should the search wrap
# around when it reaches the end of the list?</emphasis>
set sidebar_next_new_wrap = no
 
<emphasis role="comment"># The character to use as the divider between the Sidebar and the other Mutt
# panels.
# Note: Only the first character of this string is used.</emphasis>
set sidebar_divider_char = '|'
 
<emphasis role="comment"># Display the Sidebar mailboxes using this format string.</emphasis>
set sidebar_format = '%B%?F? [%F]?%* %?N?%N/?%S'
 
<emphasis role="comment"># Sidebar will not refresh its list of mailboxes any more frequently than
# this number of seconds.  This will help reduce disk/network traffic.</emphasis>
set sidebar_refresh_time = 60
 
<emphasis role="comment"># Sort the mailboxes in the Sidebar using this method:
#       count    - total number of messages
#       flagged  - number of flagged messages
#       new      - number of new messages
#       path     - mailbox path
#       unsorted - do not sort the mailboxes</emphasis>
set sidebar_sort_method = 'unsorted'
 
<emphasis role="comment"># --------------------------------------------------------------------------
# FUNCTIONS - shown with an example mapping
# --------------------------------------------------------------------------
 
# Move the highlight to the previous mailbox</emphasis>
bind index,pager \Cp sidebar-prev
 
<emphasis role="comment"># Move the highlight to the next mailbox</emphasis>
bind index,pager \Cn sidebar-next
 
<emphasis role="comment"># Open the highlighted mailbox</emphasis>
bind index,pager \Co sidebar-open
 
<emphasis role="comment"># Move the highlight to the previous page
# This is useful if you have a LOT of mailboxes.</emphasis>
bind index,pager &lt;F3&gt; sidebar-page-up
 
<emphasis role="comment"># Move the highlight to the next page
# This is useful if you have a LOT of mailboxes.</emphasis>
bind index,pager &lt;F4&gt; sidebar-page-down
 
<emphasis role="comment"># Move the highlight to the previous mailbox containing new, or flagged,
# mail.</emphasis>
bind index,pager &lt;F5&gt; sidebar-prev-new
 
<emphasis role="comment"># Move the highlight to the next mailbox containing new, or flagged, mail.</emphasis>
bind index,pager &lt;F6&gt; sidebar-next-new
 
<emphasis role="comment"># Toggle the visibility of the Sidebar.</emphasis>
bind index,pager B sidebar-toggle-visible
 
<emphasis role="comment"># --------------------------------------------------------------------------
# COLORS - some unpleasant examples are given
# --------------------------------------------------------------------------
# Note: All color operations are of the form:
#       color OBJECT FOREGROUND BACKGROUND
 
# Color of the current, open, mailbox
# Note: This is a general Mutt option which colors all selected items.</emphasis>
color indicator cyan black
 
<emphasis role="comment"># Color of the highlighted, but not open, mailbox.</emphasis>
color sidebar_highlight black color8
 
<emphasis role="comment"># Color of the divider separating the Sidebar from Mutt panels</emphasis>
color sidebar_divider color8 black
 
<emphasis role="comment"># Color to give mailboxes containing flagged mail</emphasis>
color sidebar_flagged red black
 
<emphasis role="comment"># Color to give mailboxes containing new mail</emphasis>
color sidebar_new green black
 
<emphasis role="comment"># --------------------------------------------------------------------------
 
# vim: syntax=muttrc</emphasis>
</screen>
  </sect2>

  <sect2 id="sidebar-see-also">
    <title>See Also</title>

    <itemizedlist>
      <listitem><para><link linkend="regexp">Regular Expressions</link></para></listitem>
      <listitem><para><link linkend="patterns">Patterns</link></para></listitem>
      <listitem><para><link linkend="color">Color command</link></para></listitem>
      <listitem><para><link linkend="notmuch">notmuch patch</link></para></listitem>
    </itemizedlist>
  </sect2>

  <sect2 id="sidebar-known-bugs">
    <title>Known Bugs</title>
    Unsorted isn't
  </sect2>

  <sect2 id="sidebar-credits">
    <title>Credits</title>
    <itemizedlist>
    <listitem><para>Justin Hibbits <email>jrh29@po.cwru.edu</email></para></listitem>
    <listitem><para>Thomer M. Gil <email>mutt@thomer.com</email></para></listitem>
    <listitem><para>David Sterba <email>dsterba@suse.cz</email></para></listitem>
    <listitem><para>Evgeni Golov <email>evgeni@debian.org</email></para></listitem>
    <listitem><para>Fabian Groffen <email>grobian@gentoo.org</email></para></listitem>
    <listitem><para>Jason DeTiberus <email>jdetiber@redhat.com</email></para></listitem>
    <listitem><para>Stefan Assmann <email>sassmann@kpanic.de</email></para></listitem>
    <listitem><para>Steve Kemp <email>steve@steve.org.uk</email></para></listitem>
    <listitem><para>Terry Chan <email>tchan@lunar-linux.org</email></para></listitem>
    <listitem><para>Tyler Earnest <email>tylere@rne.st</email></para></listitem>
    <listitem><para>Richard Russon <email>rich@flatcap.org</email></para></listitem>
    </itemizedlist>
  </sect2>
</sect1>

<sect1 id="ifdef">
	<title>Ifdef Patch</title>
	<subtitle>Conditional config options</subtitle>

	<sect2 id="ifdef-patch">
		<title>Patch</title>

		<para>
			To check if Mutt supports <quote>ifdef</quote>, look for
			<quote>patch-ifdef</quote> in the mutt version.
			See: <xref linkend="mutt-patches"/>.
		</para>

		<itemizedlist>
			<title>Dependencies:</title>
			<listitem><para>mutt-1.6.1</para></listitem>
		</itemizedlist>

		<para>This patch is part of the <ulink url="http://www.neomutt.org/">NeoMutt Project</ulink>.</para>
	</sect2>

	<sect2 id="ifdef-intro">
		<title>Introduction</title>

		<para>
			The <quote>ifdef</quote> patch introduces three new commands to
			Mutt and allow you to share one config file between versions of Mutt
			that may have different features compiled in.
		</para>

<screen>
ifdef  symbol config-command [args...]  <emphasis role="comment"># If a symbol is defined</emphasis>
ifndef symbol config-command [args...]  <emphasis role="comment"># If a symbol is not defined</emphasis>
finish                                  <emphasis role="comment"># Finish reading the current file</emphasis>
</screen>

		<para>
			Here a symbol can be a <link linkend="variables">$variable</link>,
			<link linkend="functions">&lt;function&gt;</link>,
			<link linkend="commands">command</link> or compile-time symbol, such
			as <quote>USE_IMAP</quote>.
		</para>

        <para>
            <literal>finish</literal> is particularly useful when combined with
            <literal>ifndef</literal>. e.g.
        </para>

<screen>
<emphasis role="comment"># Sidebar config file</emphasis>
ifndef USE_SIDEBAR finish
</screen>

	</sect2>

<!--
	<sect2 id="ifdef-variables">
		<title>Variables</title>
		<para>None</para>
	</sect2>

	<sect2 id="ifdef-functions">
		<title>Functions</title>
		<para>None</para>
	</sect2>
-->

	<sect2 id="ifdef-commands">
		<title>Commands</title>
		<cmdsynopsis>
			<command>ifdef</command>
			<arg choice="plain">
				<replaceable class="parameter">symbol</replaceable>
			</arg>
			<arg choice="plain">
				<replaceable class="parameter">"config-command [args]"</replaceable>
			</arg>
			<command>ifndef</command>
			<arg choice="plain">
				<replaceable class="parameter">symbol</replaceable>
			</arg>
			<arg choice="plain">
				<replaceable class="parameter">"config-command [args]"</replaceable>
			</arg>
			<command>finish</command>
		</cmdsynopsis>
	</sect2>

<!--
	<sect2 id="ifdef-colors">
		<title>Colors</title>
		<para>None</para>
	</sect2>

	<sect2 id="ifdef-sort">
		<title>Sort</title>
		<para>None</para>
	</sect2>
-->

	<sect2 id="ifdef-muttrc">
		<title>Muttrc</title>
<screen>
<emphasis role="comment"># Example Mutt config file for the 'ifdef' feature.
 
# This feature introduces three useful commands which allow you to share
# one config file between versions of Mutt that may have different
# features compiled in.
 
#	ifdef  symbol config-command [args...]
#	ifndef symbol config-command [args...]
#	finish                                
 
# The 'ifdef' command tests whether Mutt understands the name of
# a variable, function, command or compile-time symbol.
# If it does, then it executes a config command.
 
# The 'ifndef' command tests whether a symbol does NOT exist.
 
# The 'finish' command tells Mutt to stop reading current config file.
 
# If the 'trash' variable exists, set it.</emphasis>
ifdef trash 'set trash=~/Mail/trash'
 
<emphasis role="comment"># If the 'tag-pattern' function exists, bind a key to it.</emphasis>
ifdef tag-pattern 'bind index &lt;F6&gt; tag-pattern'
 
<emphasis role="comment"># If the 'imap-fetch-mail' command exists, read my IMAP config.</emphasis>
ifdef imap-fetch-mail 'source ~/.mutt/imap.rc'
 
<emphasis role="comment"># If the compile-time symbol 'USE_SIDEBAR' does not exist, then
# stop reading the current config file.</emphasis>
ifndef USE_SIDEBAR finish
 
<emphasis role="comment"># vim: syntax=muttrc</emphasis>
</screen>
	</sect2>

	<sect2 id="ifdef-see-also">
		<title>See Also</title>

		<itemizedlist>
			<listitem><para><ulink url="http://www.neomutt.org/">NeoMutt Project</ulink></para></listitem>
		</itemizedlist>
	</sect2>

	<sect2 id="ifdef-known-bugs">
		<title>Known Bugs</title>
		<para>None</para>
	</sect2>

	<sect2 id="ifdef-credits">
		<title>Credits</title>
		<itemizedlist>
		<listitem><para>Cedric Duval <email>cedricduval@free.fr</email></para></listitem>
		<listitem><para>Matteo F. Vescovi <email>mfvescovi@gmail.com</email></para></listitem>
		<listitem><para>Richard Russon <email>rich@flatcap.org</email></para></listitem>
		</itemizedlist>
	</sect2>
</sect1>

<sect1 id="fmemopen">
	<title>Fmemopen Patch</title>
	<subtitle>Replace some temporary files with memory buffers</subtitle>

	<sect2 id="fmemopen-patch">
		<title>Patch</title>

		<para>
			To check if Mutt supports <quote>fmemopen</quote>, look for
			<quote>patch-fmemopen</quote> in the mutt version.
			See: <xref linkend="mutt-patches"/>.
		</para>

		<itemizedlist>
			<title>Dependencies:</title>
			<listitem><para>mutt-1.6.1</para></listitem>
			<listitem><para><literal>open_memstream()</literal>, <literal>fmemopen()</literal> from glibc</para></listitem>
		</itemizedlist>

		<para>This patch is part of the <ulink url="http://www.neomutt.org/">NeoMutt Project</ulink>.</para>
	</sect2>

	<sect2 id="fmemopen-intro">
		<title>Introduction</title>

        <para>
		The <quote>fmemopen</quote> patch speeds up some searches.
        </para>

        <para>
		This patch changes a few places where Mutt creates temporary files.
		It replaces them with in-memory buffers.  This should improve the
		performance when searching the header or body using the
		<link linkend="thorough-search">$thorough_search</link> option.
        </para>

        <para>
		There are no user-configurable parts.
        </para>

        <para>
		This patch depends on <literal>open_memstream()</literal> and
		<literal>fmemopen()</literal>.  They are provided by glibc.  Without
		them, Mutt will simply create temporary files.
        </para>
	</sect2>

<!--
	<sect2 id="fmemopen-variables">
		<title>Variables</title>
		<para>None</para>
	</sect2>

	<sect2 id="fmemopen-functions">
		<title>Functions</title>
		<para>None</para>
	</sect2>

	<sect2 id="fmemopen-commands">
		<title>Commands</title>
		<para>None</para>
	</sect2>

	<sect2 id="fmemopen-colors">
		<title>Colors</title>
		<para>None</para>
	</sect2>

	<sect2 id="fmemopen-sort">
		<title>Sort</title>
		<para>None</para>
	</sect2>
-->

	<sect2 id="fmemopen-muttrc">
		<title>Muttrc</title>
		<para>None</para>
	</sect2>

	<sect2 id="fmemopen-see-also">
		<title>See Also</title>

		<itemizedlist>
			<listitem><para><ulink url="http://www.neomutt.org/">NeoMutt Project</ulink></para></listitem>
			<listitem><para><link linkend="compile-time-features">Compile-Time Features</link></para></listitem>
			<listitem><para><literal>fmemopen(3)</literal></para></listitem>
		</itemizedlist>
	</sect2>

	<sect2 id="fmemopen-known-bugs">
		<title>Known Bugs</title>
		<para>None</para>
	</sect2>

	<sect2 id="fmemopen-credits">
		<title>Credits</title>
		<itemizedlist>
		<listitem><para>Julius Plenz <email>plenz@cis.fu-berlin.de</email></para></listitem>
		<listitem><para>Richard Russon <email>rich@flatcap.org</email></para></listitem>
		</itemizedlist>
	</sect2>
</sect1>

<sect1 id="initials">
	<title>Initials Expando Patch</title>
	<subtitle>Expando for author's initials</subtitle>

	<sect2 id="initials-patch">
		<title>Patch</title>

		<para>
			To check if Mutt supports <quote>Initials</quote>, look for
			<quote>patch-initials</quote> in the mutt version.
			See: <xref linkend="mutt-patches"/>.
		</para>

		<itemizedlist>
			<title>Dependencies:</title>
			<listitem><para>mutt-1.6.1</para></listitem>
		</itemizedlist>

		<para>This patch is part of the <ulink url="http://www.neomutt.org/">NeoMutt Project</ulink>.</para>
	</sect2>

	<sect2 id="initials-intro">
		<title>Introduction</title>

        <para>
		The <quote>initials</quote> patch adds an expando (%I) for an author's
		initials.
        </para>

		<para>
		The index panel displays a list of emails.  Its layout is controlled by
		the <link linkend="index-format">$index_format</link> variable.  Using
		this expando saves space in the index panel.  This can be useful if you
		are regularly working with a small set of people.
		</para>
	</sect2>

	<sect2 id="initials-variables">
		<title>Variables</title>

        <para>
        This patch has no config of its own.  It adds an expando which can be
		used in the <link linkend="index-format">$index_format</link> variable.
        </para>
	</sect2>

<!--
	<sect2 id="initials-functions">
		<title>Functions</title>
		<para>None</para>
	</sect2>

	<sect2 id="initials-commands">
		<title>Commands</title>
		<para>None</para>
	</sect2>

	<sect2 id="initials-colors">
		<title>Colors</title>
		<para>None</para>
	</sect2>

	<sect2 id="initials-sort">
		<title>Sort</title>
		<para>None</para>
	</sect2>
-->

	<sect2 id="initials-muttrc">
		<title>Muttrc</title>
<screen>
<emphasis role="comment"># Example Mutt config file for the 'initials' patch.
 
# The 'initials' patch has no config of its own.
# It adds an expando for an author's initials,
# which can be used in the 'index_format' variable.
 
# The default 'index_format' is:</emphasis>
set index_format='%4C %Z %{%b %d} %-15.15L (%?l?%4l&amp;%4c?) %s'
 
<emphasis role="comment"># Where %L represents the author/recipient
 
# This might look like:
#       1   + Nov 17 David Bowie   Changesbowie    ( 689)
#       2   ! Nov 17 Stevie Nicks  Rumours         ( 555)
#       3   + Nov 16 Jimi Hendrix  Voodoo Child    ( 263)
#       4   + Nov 16 Debbie Harry  Parallel Lines  ( 540)
 
# Using the %I expando:</emphasis>
set index_format='%4C %Z %{%b %d} %I (%?l?%4l&amp;%4c?) %s'
 
<emphasis role="comment"># This might look like:
#       1   + Nov 17 DB Changesbowie    ( 689)
#       2   ! Nov 17 SN Rumours         ( 555)
#       3   + Nov 16 JH Voodoo Child    ( 263)
#       4   + Nov 16 DH Parallel Lines  ( 540)
 
# vim: syntax=muttrc</emphasis>
</screen>
	</sect2>

	<sect2 id="initials-see-also">
		<title>See Also</title>

		<itemizedlist>
			<listitem><para><ulink url="http://www.neomutt.org/">NeoMutt Project</ulink></para></listitem>
			<listitem><para><link linkend="index-format">$index_format</link></para></listitem>
			<listitem><para><link linkend="index-color">index-color patch</link></para></listitem>
			<listitem><para><link linkend="folder-hook">folder-hook</link></para></listitem>
		</itemizedlist>
	</sect2>

	<sect2 id="initials-known-bugs">
		<title>Known Bugs</title>
		<para>None</para>
	</sect2>

	<sect2 id="initials-credits">
		<title>Credits</title>
		<itemizedlist>
		<listitem><para>Vsevolod Volkov <email>vvv@mutt.org.ua</email></para></listitem>
		<listitem><para>Richard Russon <email>rich@flatcap.org</email></para></listitem>
		</itemizedlist>
	</sect2>
</sect1>

<sect1 id="trash-folder">
	<title>Trash Folder Patch</title>
	<subtitle>Automatically move "deleted" emails to a trash bin</subtitle>

	<sect2 id="trash-folder-patch">
		<title>Patch</title>

		<para>
			To check if Mutt supports <quote>Trash Folder</quote>, look for
			<quote>patch-trash</quote> in the mutt version.
			See: <xref linkend="mutt-patches"/>.
		</para>

		If IMAP is enabled, this patch will use it

		<itemizedlist>
			<title>Dependencies:</title>
			<listitem><para>mutt-1.6.1</para></listitem>
			<listitem><para>IMAP support</para></listitem>
		</itemizedlist>

		<para>This patch is part of the <ulink url="http://www.neomutt.org/">NeoMutt Project</ulink>.</para>
	</sect2>

	<sect2 id="trash-folder-intro">
		<title>Introduction</title>

		<para>
		In Mutt, when you <quote>delete</quote> an email it is first marked
		deleted.  The email isn't really gone until
		<link linkend="index-map">&lt;sync-mailbox&gt;</link> is called.
		This happens when the user leaves the folder, or the function is called
		manually.
		</para>

		<para>
		After <literal>&lt;sync-mailbox&gt;</literal> has been called the email is gone forever.
		</para>

		<para>
		The <link linkend="trash">$trash</link> variable defines a folder in
		which to keep old emails.  As before, first you mark emails for
		deletion.  When &lt;sync-mailbox&gt; is called the emails are moved to
		the trash folder.
		</para>

		<para>
		The <literal>$trash</literal> path can be either a full directory,
		or be relative to the <link linkend="folder">$folder</link>
		variable, like the <literal>mailboxes</literal> command.
		</para>

		<note>
		Emails deleted from the trash folder are gone forever.
		</note>
	</sect2>

	<sect2 id="trash-folder-variables">
		<title>Variables</title>
		<table id="table-trash-variables">
			<title>Trash Variables</title>
			<tgroup cols="3">
				<thead>
					<row>
						<entry>Name</entry>
						<entry>Type</entry>
						<entry>Default</entry>
					</row>
				</thead>
				<tbody>
					<row>
						<entry>trash</entry>
						<entry>string</entry>
						<entry>(none)</entry>
					</row>
				</tbody>
			</tgroup>
		</table>
	</sect2>

	<sect2 id="trash-folder-functions">
		<title>Functions</title>
		<table id="table-trash-functions">
			<title>Trash Functions</title>
			<tgroup cols="4">
				<thead>
					<row>
						<entry>Menus</entry>
						<entry>Default Key</entry>
						<entry>Function</entry>
						<entry>Description</entry>
					</row>
				</thead>
				<tbody>
					<row>
						<entry>index,pager</entry>
						<entry>(none)</entry>
						<entry><literal>&lt;purge-message&gt;</literal></entry>
						<entry>really delete the current entry, bypassing the trash folder</entry>
					</row>
				</tbody>
			</tgroup>
		</table>
	</sect2>

<!--
	<sect2 id="trash-folder-commands">
		<title>Commands</title>
		<para>None</para>
	</sect2>

	<sect2 id="trash-folder-colors">
		<title>Colors</title>
		<para>None</para>
	</sect2>

	<sect2 id="trash-folder-sort">
		<title>Sort</title>
		<para>None</para>
	</sect2>
-->

	<sect2 id="trash-folder-muttrc">
		<title>Muttrc</title>
<screen>
<emphasis role="comment"># Example Mutt config file for the 'trash' feature.
 
# This feature defines a new 'trash' folder.
# When mail is deleted it will be moved to this folder.
 
# Folder in which to put deleted emails</emphasis>
set trash='+Trash'
set trash='/home/flatcap/Mail/Trash'
 
<emphasis role="comment"># The default delete key 'd' will move an email to the 'trash' folder
# Bind 'D' to REALLY delete an email</emphasis>
bind index D purge-message
 
<emphasis role="comment"># Note: Deleting emails from the 'trash' folder will REALLY delete them.
 
# vim: syntax=muttrc</emphasis>
</screen>
	</sect2>

	<sect2 id="trash-folder-see-also">
		<title>See Also</title>

		<itemizedlist>
			<listitem><para><ulink url="http://www.neomutt.org/">NeoMutt Project</ulink></para></listitem>
			<listitem><para><link linkend="folder-hook">folder-hook</link></para></listitem>
		</itemizedlist>
	</sect2>

	<sect2 id="trash-folder-known-bugs">
		<title>Known Bugs</title>
		<para>None</para>
	</sect2>

	<sect2 id="trash-folder-credits">
		<title>Credits</title>
		<itemizedlist>
		<listitem><para>Cedric Duval <email>cedricduval@free.fr</email></para></listitem>
		<listitem><para>Benjamin Kuperman <email>kuperman@acm.org</email></para></listitem>
		<listitem><para>Paul Miller <email>paul@voltar.org</email></para></listitem>
		<listitem><para>Richard Russon <email>rich@flatcap.org</email></para></listitem>
		</itemizedlist>
	</sect2>
</sect1>

<sect1 id="limit-current-thread">
	<title>Limit-Current-Thread Patch</title>
	<subtitle>Focus on one Email Thread</subtitle>

	<sect2 id="limit-current-thread-patch">
		<title>Patch</title>

		<para>
			To check if Mutt supports <quote>limit-current-thread</quote>, look for
			<quote>patch-limit-current-thread</quote> in the mutt version.
			See: <xref linkend="mutt-patches"/>.
		</para>

		<itemizedlist>
			<title>Dependencies:</title>
			<listitem><para>mutt-1.6.1</para></listitem>
		</itemizedlist>

		<para>This patch is part of the <ulink url="http://www.neomutt.org/">NeoMutt Project</ulink>.</para>
	</sect2>

	<sect2 id="limit-current-thread-intro">
		<title>Introduction</title>

		<para>
			This patch adds a new way of using the
			<link linkend="tuning-search">Limit Command</link>.
                        The <literal>&lt;limit-current-thread&gt;</literal>
                        function restricts the view to just the current thread.
                        Setting the limit (the <literal>l</literal> key) to
                        <quote>all</quote> will restore the full email list.
		</para>

	</sect2>

<!--
	<sect2 id="limit-current-thread-variables">
		<title>Variables</title>
		<para>None</para>
	</sect2>
-->
	<sect2 id="limit-current-thread-functions">
		<title>Functions</title>

		<table id="table-limit-current-thread-functions">
			<title>Limit-Current-Thread Functions</title>
			<tgroup cols="4">
				<thead>
					<row>
						<entry>Menus</entry>
						<entry>Default Key</entry>
						<entry>Function</entry>
						<entry>Description</entry>
					</row>
				</thead>
				<tbody>
					<row>
						<entry>index</entry>
                                                <entry><literal>&lt;Esc&gt; L</literal></entry>
						<entry><literal>&lt;limit-current-thread&gt;</literal></entry>
						<entry>Limit view to current thread</entry>
					</row>
				</tbody>
			</tgroup>
		</table>

	</sect2>
<!--
	<sect2 id="limit-current-thread-commands">
		<title>Commands</title>
		<para>None</para>
	</sect2>

	<sect2 id="limit-current-thread-colors">
		<title>Colors</title>
		<para>None</para>
	</sect2>

	<sect2 id="limit-current-thread-sort">
		<title>Sort</title>
		<para>None</para>
	</sect2>
-->

	<sect2 id="limit-current-thread-muttrc">
		<title>Muttrc</title>

<screen>
<emphasis role="comment"># Example Mutt config file for the 'limit-current-thread' patch.
 
# Limit view to current thread</emphasis>
bind index &lt;esc&gt;L limit-current-thread
 
<emphasis role="comment"># vim: syntax=muttrc</emphasis>
</screen>
	</sect2>

	<sect2 id="limit-current-thread-see-also">
		<title>See Also</title>

		<itemizedlist>
			<listitem><para><ulink url="http://www.neomutt.org/">NeoMutt Project</ulink></para></listitem>
		</itemizedlist>
	</sect2>

	<sect2 id="limit-current-thread-known-bugs">
		<title>Known Bugs</title>
		<para>None</para>
	</sect2>

	<sect2 id="limit-current-thread-credits">
		<title>Credits</title>
		<itemizedlist>
		<listitem><para>David Sterba <email>dsterba@suse.cz</email></para></listitem>
		<listitem><para>Richard Russon <email>rich@flatcap.org</email></para></listitem>
		</itemizedlist>
	</sect2>
</sect1>

<sect1 id="skip-quoted-patch">
	<title>Skip-Quoted Patch</title>
	<subtitle>Leave some context visible</subtitle>

	<sect2 id="skip-quoted-patch2">
		<title>Patch</title>

		<para>
			To check if Mutt supports <quote>skip-quoted</quote>, look for
			<quote>patch-skip-quoted</quote> in the mutt version.
			See: <xref linkend="mutt-patches"/>.
		</para>

		<itemizedlist>
			<title>Dependencies:</title>
			<listitem><para>mutt-1.6.1</para></listitem>
		</itemizedlist>

		<para>This patch is part of the <ulink url="http://www.neomutt.org/">NeoMutt Project</ulink>.</para>
	</sect2>

	<sect2 id="skip-quoted-intro">
		<title>Introduction</title>

		<para>
			When viewing an email, the
			<literal>&lt;skip-to-quoted&gt;</literal> function (by default the
			<literal>S</literal> key) will scroll past any quoted text.
			Sometimes, a little context is useful.
		</para>

		<para>
			By setting the <literal>$skip_quoted_offset</literal> variable, you
			can select how much of the quoted text is left visible.
		</para>
	</sect2>

	<sect2 id="skip-quoted-variables">
		<title>Variables</title>
		<table id="table-skip-quoted-variables">
			<title>Skip-Quoted Variables</title>
			<tgroup cols="3">
				<thead>
					<row>
						<entry>Name</entry>
						<entry>Type</entry>
						<entry>Default</entry>
					</row>
				</thead>
				<tbody>
					<row>
						<entry><literal>skip_quoted_offset</literal></entry>
						<entry>number</entry>
						<entry>0</entry>
					</row>
				</tbody>
			</tgroup>
		</table>
	</sect2>

<!--
	<sect2 id="skip-quoted-functions">
		<title>Functions</title>
		<para>None</para>
	</sect2>

	<sect2 id="skip-quoted-commands">
		<title>Commands</title>
		<para>None</para>
	</sect2>

	<sect2 id="skip-quoted-colors">
		<title>Colors</title>
		<para>None</para>
	</sect2>

	<sect2 id="skip-quoted-sort">
		<title>Sort</title>
		<para>None</para>
	</sect2>
-->

	<sect2 id="skip-quoted-muttrc">
		<title>Muttrc</title>

<screen>
<emphasis role="comment"># Example Mutt config file for the 'skip-quoted' patch.
 
# The 'S' (skip-quoted) command scrolls the pager past the quoted text (usually
# indented with '&gt; '.  Setting 'skip_quoted_offset' leaves some lines of quoted
# text on screen for context.
 
# Show three quoted lines before the reply</emphasis>
set skip_quoted_offset = 3
 
<emphasis role="comment"># vim: syntax=muttrc</emphasis>
</screen>
	</sect2>

	<sect2 id="skip-quoted-see-also">
=======
	<sect2 id="lmdb-intro">
		<title>Introduction</title>

		<para>
			This patch adds support for using LMDB as a storage backend for
			Mutt's header cache (hcache). It is enabled at configure time with
			the <emphasis>--with-lmdb=&lt;path&gt;</emphasis> switch.
		</para>
	</sect2>

	<sect2 id="lmdb-see-also">
>>>>>>> e9f527f4
		<title>See Also</title>

		<itemizedlist>
			<listitem><para><ulink url="http://www.neomutt.org/">NeoMutt Project</ulink></para></listitem>
<<<<<<< HEAD
		</itemizedlist>
	</sect2>

	<sect2 id="skip-quoted-known-bugs">
		<title>Known Bugs</title>
		<para>None</para>
	</sect2>

	<sect2 id="skip-quoted-credits">
		<title>Credits</title>
		<itemizedlist>
		<listitem><para>David Sterba <email>dsterba@suse.cz</email></para></listitem>
		<listitem><para>Richard Russon <email>rich@flatcap.org</email></para></listitem>
		</itemizedlist>
	</sect2>
</sect1>

<sect1 id="compress">
	<title>Compressed Folders Patch</title>
	<subtitle>Read from/write to compressed mailboxes</subtitle>

	<sect2 id="compress-patch">
		<title>Patch</title>

		<para>
			To check if Mutt supports <quote>Compress Folders</quote>, look for
			<quote>+USE_COMPRESSED</quote> in the mutt version.
			See: <xref linkend="compile-time-features"/>.
		</para>

		<itemizedlist>
			<title>Dependencies:</title>
			<listitem><para>mutt-1.6.1</para></listitem>
		</itemizedlist>

		<para>This patch is part of the <ulink url="http://www.neomutt.org/">NeoMutt Project</ulink>.</para>
	</sect2>

	<sect2 id="compress-intro">
		<title>Introduction</title>

		<para>
			The Compressed Folder patch allows Mutt to read mailbox files that are
			compressed.  But it isn't limited to compressed files.  It works well
			with encrypted files, too.  In fact, if you can create a program/script
			to convert to and from your format, then Mutt can read it.
		</para>

		<para>
			The patch adds three hooks to Mutt: <literal>open-hook</literal>,
			<literal>close-hook</literal> and <literal>append-hook</literal>.  They
			define commands to: uncompress a file; compress a file; append
			messages to an already compressed file.
		</para>

		<para>
			There are some examples of both compressed and encrypted files,
			later.  For now, the documentation will just concentrate on
			compressed files.
		</para>

	</sect2>

<!--
	<sect2 id="compress-variables">
		<title>Variables</title>
		<para>None</para>
	</sect2>

	<sect2 id="compress-functions">
		<title>Functions</title>
		<para>None</para>
	</sect2>
-->

	<sect2 id="compress-commands">
		<title>Commands</title>
		<cmdsynopsis>
			<command>open-hook</command>
			<arg choice="plain">
				<replaceable class="parameter">pattern</replaceable>
			</arg>
			<arg choice="plain">
				<replaceable class="parameter">shell-command</replaceable>
			</arg>
			<command>close-hook</command>
			<arg choice="plain">
				<replaceable class="parameter">pattern</replaceable>
			</arg>
			<arg choice="plain">
				<replaceable class="parameter">shell-command</replaceable>
			</arg>
			<command>append-hook</command>
			<arg choice="plain">
				<replaceable class="parameter">pattern</replaceable>
			</arg>
			<arg choice="plain">
				<replaceable class="parameter">shell-command</replaceable>
			</arg>
		</cmdsynopsis>

		<para>
			The shell-command must contain two placeholders for filenames:
			<literal>%f</literal> and <literal>%t</literal>.  These represent
			<quote>from</quote> and <quote>to</quote> filenames.  It's a good idea to
			put quotes around these placeholders.
		</para>

		<para>
			If you need the exact string <quote>%f</quote> or <quote>%t</quote> in your
			command, simply double up the <quote>%</quote> character, e.g.
			<quote>%%f</quote> or <quote>%%t</quote>.
		</para>

		<table id="table-compress-optional">
			<title>Not all Hooks are Required</title>
			<tgroup cols="5">
				<thead>
					<row>
						<entry>Open</entry>
						<entry>Close</entry>
						<entry>Append</entry>
						<entry>Effect</entry>
						<entry>Useful if</entry>
					</row>
				</thead>
				<tbody>
					<row>
						<entry>Open</entry>
						<entry>-</entry>
						<entry>-</entry>
						<entry>Folder is readonly</entry>
						<entry>The folder is just a backup</entry>
					</row>
					<row>
						<entry>Open</entry>
						<entry>Close</entry>
						<entry>-</entry>
						<entry>Folder is read/write, but the entire folder must be
							written if anything is changed</entry>
						<entry>Your compression format doesn't support appending</entry>
					</row>
					<row>
						<entry>Open</entry>
						<entry>Close</entry>
						<entry>Append</entry>
						<entry>Folder is read/write and emails can be efficiently added
							to the end</entry>
						<entry>Your compression format supports appending</entry>
					</row>
					<row>
						<entry>Open</entry>
						<entry>-</entry>
						<entry>Append</entry>
						<entry>Folder is readonly, but can be appended to</entry>
						<entry>You want to store emails, but never change them</entry>
					</row>
				</tbody>
			</tgroup>
		</table>

		<note>
			The command:
			<itemizedlist>
				<listitem><para>should return a non-zero exit status on failure</para></listitem>
				<listitem><para>should not delete any files</para></listitem>
			</itemizedlist>
		</note>

		<sect3 id="open-hook">
			<title>Read from compressed mailbox</title>

			<screen>open-hook regexp shell-command</screen>

			<para>
				If Mutt is unable to open a file, it then looks for
				<literal>open-hook</literal> that matches the filename.
			</para>

			<para>
				If your compression program doesn't have a well-defined extension,
				then you can use <literal>.</literal> as the regexp.
			</para>

			<sect4 id="compress-open-hook-example">
				<title>Example of open-hook</title>

				<screen>open-hook '\.gz$' &quot;gzip -cd '%f' &gt; '%t'&quot;</screen>

				<itemizedlist>
					<listitem><para>Mutt finds a file, <quote>example.gz</quote>,
							that it can't read</para></listitem>
					<listitem><para>Mutt has an <literal>open-hook</literal>
							whose regexp matches the filename:
							<literal>\.gz$</literal></para></listitem>
					<listitem><para>Mutt uses the command <literal>gzip -cd</literal>
							to create a temporary file that it <emphasis>can</emphasis>
							read</para></listitem>
				</itemizedlist>
			</sect4>
		</sect3>

		<sect3 id="close-hook">
			<title>Write to a compressed mailbox</title>

			<screen>close-hook regexp shell-command</screen>

			<para>
				When Mutt has finished with a compressed mail folder, it will look
				for a matching <literal>close-hook</literal> to recompress the file.
				This hook is <link linkend="table-compress-optional">optional</link>.
			</para>

			<note>
				If the folder has not been modifed, the
				<literal>close-hook</literal> will not be called.
			</note>

			<sect4 id="compress-close-hook-example">
				<title>Example of close-hook</title>

				<screen>close-hook '\.gz$' &quot;gzip -c '%t' &gt; '%f'&quot;</screen>

				<itemizedlist>
					<listitem><para>Mutt has finished with a folder, <quote>example.gz</quote>,
							that it opened with <literal>open-hook</literal></para></listitem>
					<listitem><para>The folder has been modified</para></listitem>
					<listitem><para>Mutt has a <literal>close-hook</literal> whose regexp
							matches the filename: <literal>\.gz$</literal></para></listitem>
					<listitem><para>Mutt uses the command <literal>gzip -c</literal>
							to create a new compressed file</para></listitem>
				</itemizedlist>
			</sect4>
		</sect3>

		<sect3 id="append-hook">
			<title>Append to a compressed mailbox</title>

			<screen>append-hook regexp shell-command</screen>

			<para>
				When Mutt wants to append an email to a compressed mail folder, it
				will look for a matching <literal>append-hook</literal>.
				This hook is <link linkend="table-compress-optional">optional</link>.
			</para>

			<para>
				Using the <literal>append-hook</literal> will save time, but
				Mutt won't be able to determine the type of the mail folder
				inside the compressed file.
			</para>

			<para>
				Mutt will <emphasis>assume</emphasis> the type to be that of
				the <literal>$mbox_type</literal> variable.  Mutt also uses
				this type for temporary files.
			</para>

			<para>
				Mutt will only use the <literal>append-hook</literal> for existing files.
				The <literal>close-hook</literal> will be used for empty, or missing files.
			</para>

			<sect4 id="compress-append-hook-example">
				<title>Example of append-hook</title>

				<screen>append-hook '\.gz$' &quot;gzip -c '%t' &gt;&gt; '%f'&quot;</screen>

				<itemizedlist>
					<listitem><para>Mutt wants to append an email to a folder, <quote>example.gz</quote>,
							that it opened with <literal>open-hook</literal></para></listitem>
					<listitem><para>Mutt has an <literal>append-hook</literal> whose regexp matches
							the filename: <literal>\.gz$</literal></para></listitem>
					<listitem><para>Mutt knows the mailbox type from the <literal>$mbox</literal>
							variable</para></listitem>
					<listitem><para>Mutt uses the command <literal>gzip -c</literal>
							to append to an existing compressed file</para></listitem>
				</itemizedlist>
			</sect4>

		</sect3>

		<sect3 id="compress-empty">
			<title>Empty Files</title>

			<para>
				Mutt assumes that an empty file is not compressed.  In this
				situation, unset <link linkend="save-empty">$save_empty</link>, so
				that the compressed file will be removed if you delete all of the
				messages.
			</para>
		</sect3>

		<sect3 id="compress-security">
			<title>Security</title>

			<para>
				Encrypted files are decrypted into temporary files which are
				stored in the <link linkend="tmpdir">$tmpdir</link> directory.
				This could be a security risk.
			</para>
		</sect3>
	</sect2>

<!--
	<sect2 id="compress-colors">
		<title>Colors</title>
		<para>None</para>
	</sect2>

	<sect2 id="compress-sort">
		<title>Sort</title>
		<para>None</para>
	</sect2>
-->

	<sect2 id="compress-muttrc">
		<title>Muttrc</title>
<screen>
<emphasis role="comment"># Example Mutt config file for the 'compressed folders' feature.
 
# This feature adds three hooks to Mutt which allow it to
# work with compressed, or encrypted, mailboxes.
 
# The hooks are of the form:
#       open-hook   regexp &quot;shell-command&quot;
#       close-hook  regexp &quot;shell-command&quot;
#       append-hook regexp &quot;shell-command&quot;
 
# The 'append-hook' is optional.
 
# Hander for gzip compressed mailboxes</emphasis>
open-hook   '\.gz$'  &quot;gzip -cd  '%f' &gt;  '%t'&quot;
close-hook  '\.gz$'  &quot;gzip -c   '%t' &gt;  '%f'&quot;
append-hook '\.gz$'  &quot;gzip -c   '%t' &gt;&gt; '%f'&quot;
 
<emphasis role="comment"># Hander for bzip2 compressed mailboxes</emphasis>
open-hook   '\.bz2$' &quot;bzip2 -cd '%f' &gt;  '%t'&quot;
close-hook  '\.bz2$' &quot;bzip2 -c  '%t' &gt;  '%f'&quot;
append-hook '\.bz2$' &quot;bzip2 -c  '%t' &gt;&gt; '%f'&quot;
 
<emphasis role="comment"># Hander for xz compressed mailboxes</emphasis>
open-hook   '\.xz$'  &quot;xz    -cd '%f' &gt;  '%t'&quot;
close-hook  '\.xz$'  &quot;xz    -c  '%t' &gt;  '%f'&quot;
append-hook '\.xz$'  &quot;xz    -c  '%t' &gt;&gt; '%f'&quot;
 
<emphasis role="comment"># Hander for pgp encrypted mailboxes
# PGP does not support appending to an encrypted file</emphasis>
open-hook   '\.pgp$' &quot;pgp -f &lt; '%f' &gt; '%t'&quot;
close-hook  '\.pgp$' &quot;pgp -fe YourPgpUserIdOrKeyId &lt; '%t' &gt; '%f'&quot;
 
<emphasis role="comment"># Hander for gpg encrypted mailboxes
# gpg does not support appending to an encrypted file</emphasis>
open-hook   '\.gpg$' &quot;gpg --decrypt &lt; '%f' &gt; '%t'&quot;
close-hook  '\.gpg$' &quot;gpg --encrypt --recipient YourGpgUserIdOrKeyId &lt; '%t' &gt; '%f'&quot;
 
<emphasis role="comment"># vim: syntax=muttrc</emphasis>
</screen>
	</sect2>

	<sect2 id="compress-see-also">
		<title>See Also</title>

		<itemizedlist>
			<listitem><para><ulink url="https://github.com/neomutt/neomutt/wiki">NeoMutt Project</ulink></para></listitem>
			<listitem><para><link linkend="compile-time-features">Compile-Time Features</link></para></listitem>
			<listitem><para><link linkend="regexp">Regular Expressions</link></para></listitem>
			<listitem><para><link linkend="tmpdir">$tmpdir</link></para></listitem>
			<listitem><para><link linkend="mbox-type">$mbox_type</link></para></listitem>
			<listitem><para><link linkend="save-empty">$save_empty</link></para></listitem>
			<listitem><para><link linkend="folder-hook">folder-hook</link></para></listitem>
		</itemizedlist>
	</sect2>

	<sect2 id="compress-known-bugs">
		<title>Known Bugs</title>

		<itemizedlist>
			<listitem><para>The Compressed Folder hooks cannot deal with filenames that contains quotes/apostrophes.</para></listitem>
		</itemizedlist>
	</sect2>

	<sect2 id="compress-credits">
		<title>Credits</title>
		<itemizedlist>
		<listitem><para>Roland Rosenfeld <email>roland@spinnaker.de</email></para></listitem>
		<listitem><para>Alain Penders <email>Alain@Finale-Dev.com</email></para></listitem>
		<listitem><para>Christoph <quote>Myon</quote> Berg <email>myon@debian.org</email></para></listitem>
		<listitem><para>Evgeni Golov <email>evgeni@debian.org</email></para></listitem>
		<listitem><para>Richard Russon <email>rich@flatcap.org</email></para></listitem>
		</itemizedlist>
	</sect2>
</sect1>

<sect1 id="keywords">
	<title>Keywords Patch</title>
	<subtitle>Labels/Tagging for emails</subtitle>

	<sect2 id="keywords-patch">
		<title>Patch</title>

		<para>
			To check if Mutt supports <quote>Keywords</quote>, look for
			<quote>patch-keywords</quote> in the mutt version.
			See: <xref linkend="mutt-patches"/>.
		</para>

		<itemizedlist>
			<title>Dependencies:</title>
			<listitem><para>mutt-1.6.1</para></listitem>
		</itemizedlist>

		<para>This patch is part of the <ulink url="http://www.neomutt.org/">NeoMutt Project</ulink>.</para>
	</sect2>

	<sect2 id="keywords-intro">
		<title>Introduction</title>

		<para>
		Unify label/keyword handling.
		</para>

		<para>
		Since x-labels were added to mutt in 2000, a number of other approaches
		to what we now call <quote>tagging</quote> have also emerged.
		One of them was even made standard in RFC 2822.
		This update unifies the handling of all these strategies.
		</para>

		<para>
		We start by changing mutt's internal keyword storage from a single
		string which may contain whitespace to a list of discrete keywords.
		This has advantages for keyword completion as well as for portabilty
		among varying "standards" for keyword storage.  This may represent
		a significant change for existing mutt users who have set x-labels
		containing spaces, and should be regarded with suspicion.  The
		advantages are significant, though.
		</para>

		<para>
		Next we allow mutt to parse keywords into this internal list from
		any of the following headers: X-Label (freeform), X-Keywords
		(space-delimited), X-Mozilla-Keys (space-delimited), and Keywords (RFC
		2822, comma-space-delimited).  Mutt remembers which headers it sourced
		keywords from, and can rewrite those headers when saving messages for
		compatibility with the mailer of origin.
		</para>

		<para>
		(X-Label was specified as freeform text by mutt, its only known
		implementation.  X-Labels have been used both as a
		<quote>tagging</quote> device, probably with space delimiting, and as a
		<quote>memo</quote> field, where space-delimited parsing would ruin the
		semantics of the memo.  By default mutt will not split X-Labels at all.
		Set $xlabel_delimiter if your needs vary.)
		</para>

		<para>
		Finally we add two booleans: $keywords_legacy=true and
		$keywords_standard=FALSE.  When $keywords_legacy is true, mutt will
		always save keyword to whatever original header it came from.  When
		$keywords_standard=true, mutt will save to the Keywords: header.  If
		both are true mutt saves to both; if neither is true, mutt saves only
		to legacy headers to avoid complete loss of keywords.
		</para>

		<para>
		Overall this represents convergence path for all competing
		labelling/tagging/keywording systems toward one that is specified by
		RFC.
		</para>

		<para>
		You can change or delete the X-Label: field within
		Mutt using the edit-label command, bound to the
		y key by default.  This works for tagged messages, too.
		</para>
	</sect2>

	<sect2 id="keywords-variables">
		<title>Variables</title>

		<table id="table-keywords-variables">
			<title>Keywords Variables</title>
			<tgroup cols="3">
				<thead>
					<row>
						<entry>Name</entry>
						<entry>Type</entry>
						<entry>Default</entry>
					</row>
				</thead>
				<tbody>
					<row>
						<entry><literal>keywords_legacy</literal></entry>
						<entry>boolean</entry>
						<entry><literal>yes</literal></entry>
					</row>
					<row>
						<entry><literal>keywords_standard</literal></entry>
						<entry>boolean</entry>
						<entry><literal>no</literal></entry>
					</row>
					<row>
						<entry><literal>xlabel_delimiter</literal></entry>
						<entry>string</entry>
						<entry>(empty)</entry>
					</row>
				</tbody>
			</tgroup>
		</table>
	</sect2>

	<sect2 id="keywords-functions">
		<title>Functions</title>

		<table id="table-keywords-funcions">
			<title>Keyword Functions</title>
			<tgroup cols="4">
				<thead>
					<row>
						<entry>Menus</entry>
						<entry>Default Key</entry>
						<entry>Function</entry>
						<entry>Description</entry>
					</row>
				</thead>
				<tbody>
					<row>
						<entry>index,pager</entry>
						<entry>y</entry>
						<entry><literal>&lt;edit-label&gt;</literal></entry>
						<entry>add, change, or delete a message's label</entry>
					</row>
				</tbody>
			</tgroup>
		</table>
	</sect2>

<!--
	<sect2 id="keywords-commands">
		<title>Commands</title>
	</sect2>

	<sect2 id="keywords-colors">
		<title>Colors</title>
		<para>None</para>
	</sect2>
-->

	<sect2 id="keywords-sort">
		<title>Sort</title>
		<table id="table-keywords-sort">
			<title>Keywords Sort</title>
			<tgroup cols="2">
				<thead>
					<row>
						<entry>Sort</entry>
						<entry>Description</entry>
					</row>
				</thead>
				<tbody>
					<row>
						<entry><literal>label</literal></entry>
						<entry>Sort by label</entry>
					</row>
				</tbody>
			</tgroup>
		</table>
	</sect2>

	<sect2 id="keywords-muttrc">
		<title>Muttrc</title>
	</sect2>

	<sect2 id="keywords-see-also">
		<title>See Also</title>

		<itemizedlist>
			<listitem><para><ulink url="https://github.com/neomutt/neomutt/wiki">NeoMutt Project</ulink></para></listitem>
			<listitem><para><link linkend="index-format">$index_format</link></para></listitem>
			<listitem><para><link linkend="index-color">index-color patch</link></para></listitem>
			<listitem><para><link linkend="folder-hook">folder-hook</link></para></listitem>
		</itemizedlist>
	</sect2>

	<sect2 id="keywords-known-bugs">
		<title>Known Bugs</title>
	</sect2>

	<sect2 id="keywords-credits">
		<title>Credits</title>
		<itemizedlist>
		<listitem><para>David Champion <email>dgc@uchicago.edu</email></para></listitem>
		<listitem><para>Richard Russon <email>rich@flatcap.org</email></para></listitem>
		</itemizedlist>
	</sect2>
</sect1>

<sect1 id="nntp">
	<title>NNTP Patch</title>
	<subtitle>Talk to a Usenet news server</subtitle>

	<sect2 id="nntp-patch">
		<title>Patch</title>

		<para>
			To check if Mutt supports <quote>NNTP</quote>, look for
			<quote>+USE_NNTP</quote> in the mutt version.
			See: <xref linkend="compile-time-features"/>.
		</para>

		<itemizedlist>
			<title>Dependencies:</title>
			<listitem><para>mutt-1.6.1</para></listitem>
		</itemizedlist>

		<para>This patch is part of the <ulink url="http://www.neomutt.org/">NeoMutt Project</ulink>.</para>
	</sect2>

	<sect2 id="nntp-intro">
		<title>Introduction</title>

		<para>Reading news via NNTP</para>
		<para>
		If compiled with <emphasis>--enable-nntp</emphasis> option, Mutt can
		read news from news server via NNTP.  You can open a newsgroup with
		function ``change-newsgroup'' (default: ``i'').  Default news server
		can be obtained from <literal>$NNTPSERVER</literal> environment
		variable or from <literal>/etc/nntpserver</literal> file.  Like other
		news readers, info about subscribed newsgroups is saved in file by
		<link linkend="newsrc">$newsrc</link> variable.  The variable <link
		linkend="news-cache-dir">$news_cache_dir</link> can be used to point
		to a directory.  Mutt will create a hierarchy of subdirectories named
		like the account and newsgroup the cache is for.  Also the hierarchy
		is used to store header cache if Mutt was compiled with <link
		linkend="header-caching">header cache</link> support.
		</para>
	</sect2>

	<sect2 id="nntp-variables">
		<title>Variables</title>

		<table id="table-nntp-variables">
			<title>NNTP Variables</title>
			<tgroup cols="3">
				<thead>
					<row>
						<entry>Name</entry>
						<entry>Type</entry>
						<entry>Default</entry>
					</row>
				</thead>
				<tbody>
					<row>
						<entry><literal>ask_follow_up</literal></entry>
						<entry>boolean</entry>
						<entry><literal>no</literal></entry>
					</row>
					<row>
						<entry><literal>ask_x_comment_to</literal></entry>
						<entry>boolean</entry>
						<entry><literal>no</literal></entry>
					</row>
					<row>
						<entry><literal>catchup_newsgroup</literal></entry>
						<entry>quad</entry>
						<entry><literal>ask-yes</literal></entry>
					</row>
					<row>
						<entry><literal>followup_to_poster</literal></entry>
						<entry>quad</entry>
						<entry><literal>ask-yes</literal></entry>
					</row>
					<row>
						<entry><literal>group_index_format</literal></entry>
						<entry>string</entry>
						<entry><literal>%4C %M%N %5s  %-45.45f %d</literal></entry>
					</row>
					<row>
						<entry><literal>inews</literal></entry>
						<entry>string</entry>
						<entry>(empty)</entry>
					</row>
					<row>
						<entry><literal>mime_subject</literal></entry>
						<entry>boolean</entry>
						<entry><literal>yes</literal></entry>
					</row>
					<row>
						<entry><literal>newsgroups_charset</literal></entry>
						<entry>string</entry>
						<entry><literal>utf-8</literal></entry>
					</row>
					<row>
						<entry><literal>newsrc</literal></entry>
						<entry>string</entry>
						<entry><literal>~/.newsrc</literal></entry>
					</row>
					<row>
						<entry><literal>news_cache_dir</literal></entry>
						<entry>string</entry>
						<entry><literal>~/.mutt</literal></entry>
					</row>
					<row>
						<entry><literal>news_server</literal></entry>
						<entry>string</entry>
						<entry>(empty)</entry>
					</row>
					<row>
						<entry><literal>nntp_authenticators</literal></entry>
						<entry>string</entry>
						<entry>(empty)</entry>
					</row>
					<row>
						<entry><literal>nntp_context</literal></entry>
						<entry>number</entry>
						<entry><literal>1000</literal></entry>
					</row>
					<row>
						<entry><literal>nntp_listgroup</literal></entry>
						<entry>boolean</entry>
						<entry><literal>yes</literal></entry>
					</row>
					<row>
						<entry><literal>nntp_load_description</literal></entry>
						<entry>boolean</entry>
						<entry><literal>yes</literal></entry>
					</row>
					<row>
						<entry><literal>nntp_pass</literal></entry>
						<entry>string</entry>
						<entry>(empty)</entry>
					</row>
					<row>
						<entry><literal>nntp_poll</literal></entry>
						<entry>number</entry>
						<entry><literal>60</literal></entry>
					</row>
					<row>
						<entry><literal>nntp_user</literal></entry>
						<entry>string</entry>
						<entry>(empty)</entry>
					</row>
					<row>
						<entry><literal>post_moderated</literal></entry>
						<entry>quad</entry>
						<entry><literal>ask-yes</literal></entry>
					</row>
					<row>
						<entry><literal>save_unsubscribed</literal></entry>
						<entry>boolean</entry>
						<entry><literal>no</literal></entry>
					</row>
					<row>
						<entry><literal>show_new_news</literal></entry>
						<entry>boolean</entry>
						<entry><literal>yes</literal></entry>
					</row>
					<row>
						<entry><literal>show_only_unread</literal></entry>
						<entry>boolean</entry>
						<entry><literal>no</literal></entry>
					</row>
					<row>
						<entry><literal>x_comment_to</literal></entry>
						<entry>boolean</entry>
						<entry><literal>no</literal></entry>
					</row>
				</tbody>
			</tgroup>
		</table>
	</sect2>

	<sect2 id="nntp-functions">
		<title>Functions</title>

		<table id="table-nntp-functions">
			<title>NNTP Functions</title>
			<tgroup cols="4">
				<thead>
					<row>
						<entry>Menus</entry>
						<entry>Default Key</entry>
						<entry>Function</entry>
						<entry>Description</entry>
					</row>
				</thead>
				<tbody>
					<row>
						<entry>browser,index</entry>
						<entry>y</entry>
						<entry><literal>&lt;catchup&gt;</literal></entry>
						<entry>mark all articles in newsgroup as read</entry>
					</row>
					<row>
						<entry>index,pager</entry>
						<entry>i</entry>
						<entry><literal>&lt;change-newsgroup&gt;</literal></entry>
						<entry>open a different newsgroup</entry>
					</row>
					<row>
						<entry>pager</entry>
						<entry>X</entry>
						<entry><literal>&lt;change-vfolder&gt;</literal></entry>
						<entry>open a different virtual folder</entry>
					</row>
					<row>
						<entry>compose</entry>
						<entry>o</entry>
						<entry><literal>&lt;edit-followup-to&gt;</literal></entry>
						<entry>edit the Followup-To field</entry>
					</row>
					<row>
						<entry>compose</entry>
						<entry>N</entry>
						<entry><literal>&lt;edit-newsgroups&gt;</literal></entry>
						<entry>edit the newsgroups list</entry>
					</row>
					<row>
						<entry>compose</entry>
						<entry>x</entry>
						<entry><literal>&lt;edit-x-comment-to&gt;</literal></entry>
						<entry>edit the X-Comment-To field</entry>
					</row>
					<row>
						<entry>pager</entry>
						<entry>+</entry>
						<entry><literal>&lt;entire-thread&gt;</literal></entry>
						<entry>read entire thread of the current message</entry>
					</row>
					<row>
						<entry>attachment,index,pager</entry>
						<entry>F</entry>
						<entry><literal>&lt;followup-message&gt;</literal></entry>
						<entry>followup to newsgroup</entry>
					</row>
					<row>
						<entry>pager</entry>
						<entry>`</entry>
						<entry><literal>&lt;modify-labels&gt;</literal></entry>
						<entry>modify (notmuch) tags</entry>
					</row>
					<row>
						<entry>index,pager</entry>
						<entry>P</entry>
						<entry><literal>&lt;post-message&gt;</literal></entry>
						<entry>post message to newsgroup</entry>
					</row>
					<row>
						<entry>browser</entry>
						<entry>g</entry>
						<entry><literal>&lt;reload-active&gt;</literal></entry>
						<entry>load list of all newsgroups from NNTP server</entry>
					</row>
					<row>
						<entry>browser</entry>
						<entry>s</entry>
						<entry><literal>&lt;subscribe&gt;</literal></entry>
						<entry>subscribe to current mbox (IMAP/NNTP only)</entry>
					</row>
					<row>
						<entry>browser</entry>
						<entry>S</entry>
						<entry><literal>&lt;subscribe-pattern&gt;</literal></entry>
						<entry>subscribe to newsgroups matching a pattern</entry>
					</row>
					<row>
						<entry>browser</entry>
						<entry>Y</entry>
						<entry><literal>&lt;uncatchup&gt;</literal></entry>
						<entry>mark all articles in newsgroup as unread</entry>
					</row>
					<row>
						<entry>browser</entry>
						<entry>u</entry>
						<entry><literal>&lt;unsubscribe&gt;</literal></entry>
						<entry>unsubscribe from current mbox (IMAP/NNTP only)</entry>
					</row>
					<row>
						<entry>browser</entry>
						<entry>U</entry>
						<entry><literal>&lt;unsubscribe-pattern&gt;</literal></entry>
						<entry>unsubscribe from newsgroups matching a pattern</entry>
					</row>
					<row>
						<entry>index,pager</entry>
						<entry>Alt-i</entry>
						<entry><literal>&lt;change-newsgroup-readonly&gt;</literal></entry>
						<entry>open a different newsgroup in read only mode</entry>
					</row>
					<row>
						<entry>attachment,index,pager</entry>
						<entry>Alt-F</entry>
						<entry><literal>&lt;forward-to-group&gt;</literal></entry>
						<entry>forward to newsgroup</entry>
					</row>
					<row>
						<entry>index</entry>
						<entry>(none)</entry>
						<entry><literal>&lt;get-children&gt;</literal></entry>
						<entry>get all children of the current message</entry>
					</row>
					<row>
						<entry>index</entry>
						<entry>Alt-G</entry>
						<entry><literal>&lt;get-parent&gt;</literal></entry>
						<entry>get parent of the current message</entry>
					</row>
					<row>
						<entry>index,pager</entry>
						<entry>(none)</entry>
						<entry><literal>&lt;imap-fetch-mail&gt;</literal></entry>
						<entry>force retrieval of mail from IMAP server</entry>
					</row>
					<row>
						<entry>index,pager</entry>
						<entry>(none)</entry>
						<entry><literal>&lt;imap-logout-all&gt;</literal></entry>
						<entry>logout from all IMAP servers</entry>
					</row>
					<row>
						<entry>pager</entry>
						<entry>(none)</entry>
						<entry><literal>&lt;modify-labels-then-hide&gt;</literal></entry>
						<entry>modify labeld and then hide message</entry>
					</row>
					<row>
						<entry>index</entry>
						<entry>(none)</entry>
						<entry><literal>&lt;reconstruct-thread&gt;</literal></entry>
						<entry>reconstruct thread containing current message</entry>
					</row>
					<row>
						<entry>pager</entry>
						<entry>Alt-X</entry>
						<entry><literal>&lt;vfolder-from-query&gt;</literal></entry>
						<entry>generate virtual folder from query</entry>
					</row>
					<row>
						<entry>index</entry>
						<entry>Ctrl-G</entry>
						<entry><literal>&lt;get-message&gt;</literal></entry>
						<entry>get message with Message-Id</entry>
					</row>
				</tbody>
			</tgroup>
		</table>
	</sect2>

	<sect2 id="nntp-commands">
		<title>Commands</title>
	</sect2>

	<sect2 id="nntp-colors">
		<title>Colors</title>
		<para>None</para>
	</sect2>

	<sect2 id="nntp-sort">
		<title>Sort</title>
		<para>None</para>
	</sect2>

	<sect2 id="nntp-muttrc">
		<title>Muttrc</title>
	</sect2>

	<sect2 id="nntp-see-also">
		<title>See Also</title>

		<itemizedlist>
			<listitem><para><ulink url="https://github.com/neomutt/neomutt/wiki">NeoMutt Project</ulink></para></listitem>
			<listitem><para><link linkend="compile-time-features">Compile-Time Features</link></para></listitem>
		</itemizedlist>
	</sect2>

	<sect2 id="nntp-known-bugs">
		<title>Known Bugs</title>
	</sect2>

	<sect2 id="nntp-credits">
		<title>Credits</title>
		<itemizedlist>
		<listitem><para>Vsevolod Volkov <email>vvv@mutt.org.ua</email></para></listitem>
		<listitem><para>Felix von Leitner <email>leitner@fefe.de</email></para></listitem>
		<listitem><para>Richard Russon <email>rich@flatcap.org</email></para></listitem>
=======
			<listitem><para><link linkend="caching">Local Caching</link></para></listitem>
		</itemizedlist>
	</sect2>

	<sect2 id="lmdb-known-bugs">
		<title>Known Bugs</title>
		<para>None</para>
	</sect2>

	<sect2 id="lmdb-credits">
		<title>Credits</title>
		<itemizedlist>
		<listitem><para>Pietro Cerutti <email>gahr@gahr.ch</email></para></listitem>
		<listitem><para>Jan-Piet Mens <email>jp@mens.de</email></para></listitem>
>>>>>>> e9f527f4
		</itemizedlist>
	</sect2>
</sect1>

</chapter>

<chapter id="security">
<title>Security Considerations</title>

<para>
First of all, Mutt contains no security holes included by intention but
may contain unknown security holes. As a consequence, please run Mutt
only with as few permissions as possible. Especially, do not run Mutt as
the super user.
</para>

<para>
When configuring Mutt, there're some points to note about secure setups
so please read this chapter carefully.
</para>

<sect1 id="security-passwords">
<title>Passwords</title>

<para>
Although Mutt can be told the various passwords for accounts, please
never store passwords in configuration files. Besides the fact that the
system's operator can always read them, you could forget to mask it out
when reporting a bug or asking for help via a mailing list. Even worse,
your mail including your password could be archived by internet search
engines, mail-to-news gateways etc. It may already be too late before
you notice your mistake.
</para>

</sect1>

<sect1 id="security-tempfiles">
<title>Temporary Files</title>

<para>
Mutt uses many temporary files for viewing messages, verifying digital
signatures, etc. As long as being used, these files are visible by other
users and maybe even readable in case of misconfiguration.  Also, a
different location for these files may be desired which can be changed
via the <link linkend="tmpdir">$tmpdir</link> variable.
</para>

</sect1>

<sect1 id="security-leaks">
<title>Information Leaks</title>

<sect2 id="security-leaks-mid">
<title>Message-Id: headers</title>

<para>
Message-Id: headers contain a local part that is to be created in a
unique fashion. In order to do so, Mutt will <quote>leak</quote> some
information to the outside world when sending messages: the generation
of this header includes a step counter which is increased (and rotated)
with every message sent. In a longer running mutt session, others can
make assumptions about your mailing habits depending on the number of
messages sent. If this is not desired, the header can be manually
provided using <link linkend="edit-headers">$edit_headers</link> (though
not recommended).
</para>

</sect2>

<sect2 id="security-leaks-mailto">
<title><literal>mailto:</literal>-style Links</title>

<para>
As Mutt be can be set up to be the mail client to handle
<literal>mailto:</literal> style links in websites, there're security
considerations, too. Arbitrary header fields can be embedded in these
links which could override existing header fields or attach arbitrary
files using <link linkend="attach-header">the Attach:
pseudoheader</link>. This may be problematic if the <link
linkend="edit-headers">$edit-headers</link> variable is
<emphasis>unset</emphasis>, i.e. the user doesn't want to see header
fields while editing the message and doesn't pay enough attention to the
compose menu's listing of attachments.
</para>

<para>
For example, following a link like
</para>

<screen>
mailto:joe@host?Attach=~/.gnupg/secring.gpg</screen>

<para>
will send out the user's private gnupg keyring to
<literal>joe@host</literal> if the user doesn't follow the information
on screen carefully enough.
</para>

<para>
To prevent these issues, Mutt by default only accepts the
<literal>Subject</literal> and <literal>Body</literal> headers.
Allowed headers can be adjusted with the
<link linkend="mailto-allow"><command>mailto_allow</command></link> and
<link linkend="mailto-allow"><command>unmailto_allow</command></link> commands.
</para>

</sect2>

</sect1>

<sect1 id="security-external">
<title>External Applications</title>

<para>
Mutt in many places has to rely on external applications or for
convenience supports mechanisms involving external applications.
</para>

<para>
One of these is the <literal>mailcap</literal> mechanism as defined by
RfC1524. Details about a secure use of the mailcap mechanisms is given
in <xref linkend="secure-mailcap"/>.
</para>

<para>
Besides the mailcap mechanism, Mutt uses a number of other external
utilities for operation, for example to provide crypto support, in
backtick expansion in configuration files or format string filters.  The
same security considerations apply for these as for tools involved via
mailcap.
</para>

</sect1>

</chapter>


<chapter id="tuning">
<title>Performance Tuning</title>

<sect1 id="tuning-mailboxes">
<title>Reading and Writing Mailboxes</title>

<para>
Mutt's performance when reading mailboxes can be improved in two ways:
</para>

<orderedlist>

<listitem>
<para>
For remote folders (IMAP and POP) as well as folders using one-file-per
message storage (Maildir and MH), Mutt's performance can be greatly
improved using <link linkend="header-caching">header caching</link>.
using a single database per folder.
</para>
</listitem>

<listitem>
<para>
Mutt provides the <link linkend="read-inc">$read_inc</link> and <link
linkend="write-inc">$write_inc</link> variables to specify at which rate
to update progress counters. If these values are too low, Mutt may spend
more time on updating the progress counter than it spends on actually
reading/writing folders.
</para>

<para>
For example, when opening a maildir folder with a few thousand messages,
the default value for <link linkend="read-inc">$read_inc</link> may be
too low. It can be tuned on on a folder-basis using <link
linkend="folder-hook"><command>folder-hook</command>s</link>:
</para>

<screen>
<emphasis role="comment"># use very high $read_inc to speed up reading hcache'd maildirs</emphasis>
folder-hook . 'set read_inc=1000'
<emphasis role="comment"># use lower value for reading slower remote IMAP folders</emphasis>
folder-hook ^imap 'set read_inc=100'
<emphasis role="comment"># use even lower value for reading even slower remote POP folders</emphasis>
folder-hook ^pop 'set read_inc=1'</screen>

</listitem>
</orderedlist>

<para>
These settings work on a per-message basis. However, as messages may
greatly differ in size and certain operations are much faster than
others, even per-folder settings of the increment variables may not be
desirable as they produce either too few or too much progress updates.
Thus, Mutt allows to limit the number of progress updates per second
it'll actually send to the terminal using the <link
linkend="time-inc">$time_inc</link> variable.
</para>

</sect1>

<sect1 id="tuning-messages">
<title>Reading Messages from Remote Folders</title>

<para>
Reading messages from remote folders such as IMAP an POP can be slow
especially for large mailboxes since Mutt only caches a very limited
number of recently viewed messages (usually 10) per session (so that it
will be gone for the next session.)
</para>

<para>
To improve performance and permanently cache whole messages, please
refer to Mutt's so-called <link linkend="body-caching">body
caching</link> for details.
</para>

</sect1>

<sect1 id="tuning-search">
<title>Searching and Limiting</title>

<para>
When searching mailboxes either via a search or a limit action, for some
patterns Mutt distinguishes between regular expression and string
searches. For regular expressions, patterns are prefixed with
<quote>~</quote> and with <quote>=</quote> for string searches.
</para>

<para>
Even though a regular expression search is fast, it's several times
slower than a pure string search which is noticeable especially on large
folders. As a consequence, a string search should be used instead of a
regular expression search if the user already knows enough about the
search pattern.
</para>

<para>
For example, when limiting a large folder to all messages sent to or by
an author, it's much faster to search for the initial part of an e-mail
address via <literal>=Luser@</literal> instead of
<literal>~Luser@</literal>. This is especially true for searching
message bodies since a larger amount of input has to be searched.
</para>

<para>
As for regular expressions, a lower case string search pattern makes
Mutt perform a case-insensitive search except for IMAP (because for IMAP
Mutt performs server-side searches which don't support
case-insensitivity).
</para>

</sect1>

</chapter>

<chapter id="reference">
<title>Reference</title>

<sect1 id="commandline">
<title>Command-Line Options</title>

<para>
Running <literal>mutt</literal> with no arguments will make Mutt attempt
to read your spool mailbox.  However, it is possible to read other
mailboxes and to send messages from the command line as well.
</para>

<table id="tab-commandline-options">
<title>Command line options</title>
<tgroup cols="2">
<thead>
<row><entry>Option</entry><entry>Description</entry></row>
</thead>
<tbody>
<row><entry>-A</entry><entry>expand an alias</entry></row>
<row><entry>-a</entry><entry>attach a file to a message</entry></row>
<row><entry>-b</entry><entry>specify a blind carbon-copy (BCC) address</entry></row>
<row><entry>-c</entry><entry>specify a carbon-copy (Cc) address</entry></row>
<row><entry>-d</entry><entry>log debugging output to ~/.muttdebug0 if mutt was compiled with +DEBUG; it can range from 1-5 and affects verbosity (a value of 2 is recommended)</entry></row>
<row><entry>-D</entry><entry>print the value of all Mutt variables to stdout</entry></row>
<row><entry>-E</entry><entry>edit the draft (-H) or include (-i) file</entry></row>
<row><entry>-e</entry><entry>specify a config command to be run after initialization files are read</entry></row>
<row><entry>-f</entry><entry>specify a mailbox to load</entry></row>
<row><entry>-F</entry><entry>specify an alternate file to read initialization commands</entry></row>
<row><entry>-h</entry><entry>print help on command line options</entry></row>
<row><entry>-H</entry><entry>specify a draft file from which to read a header and body</entry></row>
<row><entry>-i</entry><entry>specify a file to include in a message composition</entry></row>
<row><entry>-m</entry><entry>specify a default mailbox type</entry></row>
<row><entry>-n</entry><entry>do not read the system Muttrc</entry></row>
<row><entry>-p</entry><entry>recall a postponed message</entry></row>
<row><entry>-Q</entry><entry>query a configuration variable</entry></row>
<row><entry>-R</entry><entry>open mailbox in read-only mode</entry></row>
<row><entry>-s</entry><entry>specify a subject (enclose in quotes if it contains spaces)</entry></row>
<row><entry>-v</entry><entry>show version number and compile-time definitions</entry></row>
<row><entry>-x</entry><entry>simulate the mailx(1) compose mode</entry></row>
<row><entry>-y</entry><entry>show a menu containing the files specified by the <command>mailboxes</command> command</entry></row>
<row><entry>-z</entry><entry>exit immediately if there are no messages in the mailbox</entry></row>
<row><entry>-Z</entry><entry>open the first folder with new message, exit immediately if none</entry></row>
</tbody>
</tgroup>
</table>

<para>
To read messages in a mailbox
</para>

<cmdsynopsis>
<command>mutt</command>
<arg choice="opt"><option>-nz</option></arg>
<arg choice="opt"><option>-F</option>
<replaceable>muttrc</replaceable>
</arg>
<arg choice="opt"><option>-m</option>
<replaceable>type</replaceable>
</arg>
<arg choice="opt"><option>-f</option>
<replaceable>mailbox</replaceable>
</arg>
</cmdsynopsis>

<para>
To compose a new message
</para>

<cmdsynopsis>
<command>mutt</command>
<arg choice="opt"><option>-En</option></arg>
<arg choice="opt"><option>-F</option>
<replaceable>muttrc</replaceable>
</arg>
<arg choice="opt"><option>-c</option>
<replaceable>address</replaceable>
</arg>
<arg choice="opt"><option>-Hi</option>
<replaceable>filename</replaceable>
</arg>
<arg choice="opt"><option>-s</option>
<replaceable>subject</replaceable>
</arg>
<arg choice="opt">
<option>-a</option>
<replaceable>file</replaceable>
<arg choice="opt" rep="repeat"/>
--
</arg>
<group choice="plain" rep="repeat">
<arg choice="plain">
<replaceable>address</replaceable>
</arg>
<arg choice="plain">
<replaceable>mailto_url</replaceable>
</arg>
</group>
</cmdsynopsis>

<para>
Mutt also supports a <quote>batch</quote> mode to send prepared
messages.  Simply redirect input from the file you wish to send.  For
example,
</para>

<screen>
mutt -s "data set for run #2" professor@bigschool.edu &lt; ~/run2.dat</screen>

<para>
will send a message to
<literal>&lt;professor@bigschool.edu&gt;</literal> with a subject of
<quote>data set for run #2</quote>.  In the body of the message will be
the contents of the file <quote>~/run2.dat</quote>.
</para>

<para>
An include file passed with <literal>-i</literal> will be used as the
body of the message.  When combined with <literal>-E</literal>, the
include file will be directly edited during message composition.  The
file will be modified regardless of whether the message is sent or
aborted.
</para>

<para>
A draft file passed with <literal>-H</literal> will be used as the
initial header and body for the message.  Multipart messages can be
used as a draft file.  When combined with <literal>-E</literal>, the
draft file will be updated to the final state of the message after
composition, regardless of whether the message is sent, aborted, or
even postponed.  Note that if the message is sent encrypted or signed,
the draft file will be saved that way too.
</para>

<para>
All files passed with <literal>-a</literal> <emphasis>file</emphasis>
will be attached as a MIME part to the message. To attach a single or
several files, use <quote>--</quote> to separate files and recipient
addresses:
</para>

<screen>
mutt -a image.png -- some@one.org</screen>

<para>
or
</para>

<screen>
mutt -a *.png -- some@one.org</screen>

<note>
<para>
The <literal>-a</literal> option must be last in the option list.
</para>
</note>

<para>
In addition to accepting a list of email addresses, Mutt also accepts a URL with
the <literal>mailto:</literal> schema as specified in RFC2368.  This is useful
when configuring a web browser to launch Mutt when clicking on mailto links.
</para>

<screen>
mutt mailto:some@one.org?subject=test&amp;cc=other@one.org</screen>

</sect1>

<sect1 id="commands">
<title>Configuration Commands</title>

<para>
The following are the commands understood by Mutt:
</para>

<itemizedlist>

<listitem>
<cmdsynopsis>
<command><link linkend="account-hook">account-hook</link></command>
<arg choice="plain">
<replaceable>regexp</replaceable>
<replaceable>command</replaceable>
</arg>
</cmdsynopsis>
</listitem>

<listitem>
<cmdsynopsis>
<command><link linkend="alias">alias</link></command>
<arg choice="opt" rep="repeat">
<option>-group</option>
<replaceable class="parameter">name</replaceable>
</arg>
<arg choice="plain">
<replaceable class="parameter">key</replaceable>
</arg>
<arg choice="plain">
<replaceable class="parameter">address</replaceable>
</arg>
<arg choice="opt" rep="repeat">
<replaceable class="parameter">address</replaceable>
</arg>

<command><link linkend="alias">unalias</link></command>
<arg choice="opt" rep="repeat">
<option>-group</option>
<replaceable>name</replaceable>
</arg>
<group choice="req">
<arg choice="plain">
<replaceable class="parameter">*</replaceable>
</arg>
<arg choice="plain" rep="repeat">
<replaceable class="parameter">key</replaceable>
</arg>
</group>
</cmdsynopsis>
</listitem>

<listitem>
<cmdsynopsis>
<command><link linkend="alternates">alternates</link></command>
<arg choice="opt" rep="repeat">
<option>-group</option>
<replaceable>name</replaceable>
</arg>
<arg choice="plain">
<replaceable>regexp</replaceable>
</arg>
<arg choice="opt" rep="repeat">
<replaceable>regexp</replaceable>
</arg>

<command><link linkend="alternates">unalternates</link></command>
<arg choice="opt" rep="repeat">
<option>-group</option>
<replaceable>name</replaceable>
</arg>
<group choice="req">
<arg choice="plain">
<replaceable>*</replaceable>
</arg>
<arg choice="plain" rep="repeat">
<replaceable>regexp</replaceable>
</arg>
</group>
</cmdsynopsis>
</listitem>

<listitem>
<cmdsynopsis>
<command><link linkend="alternative-order">alternative_order</link></command>
<arg choice="plain">
<replaceable>mimetype</replaceable>
</arg>
<arg choice="opt" rep="repeat">
<replaceable>mimetype</replaceable>
</arg>

<command><link linkend="alternative-order">unalternative_order</link></command>
<group choice="req">
<arg choice="plain">
<replaceable>*</replaceable>
</arg>
<arg choice="plain" rep="repeat">
<replaceable>mimetype</replaceable>
</arg>
</group>
</cmdsynopsis>
</listitem>

<listitem>
<cmdsynopsis>
<command><link linkend="attachments">attachments</link></command>
<arg choice="plain">
<replaceable>{ + | - }disposition</replaceable>
</arg>
<arg choice="plain">
<replaceable>mime-type</replaceable>
</arg>

<command><link linkend="attachments">unattachments</link></command>
<arg choice="plain">
<replaceable>{ + | - }disposition</replaceable>
</arg>
<arg choice="plain">
<replaceable>mime-type</replaceable>
</arg>
</cmdsynopsis>
</listitem>

<listitem>
<cmdsynopsis>
<command><link linkend="append-hook">append-hook</link></command>
<arg choice="plain">
<replaceable class="parameter">pattern</replaceable>
</arg>
<arg choice="plain">
<replaceable class="parameter">shell-command</replaceable>
</arg>
</cmdsynopsis>
</listitem>

<listitem>
<cmdsynopsis>
<command><link linkend="auto-view">auto_view</link></command>
<arg choice="plain">
<replaceable>mimetype</replaceable>
</arg>
<arg choice="opt" rep="repeat">
<replaceable>mimetype</replaceable>
</arg>

<command><link linkend="auto-view">unauto_view</link></command>
<group choice="req">
<arg choice="plain">
<replaceable>*</replaceable>
</arg>
<arg choice="plain" rep="repeat">
<replaceable>mimetype</replaceable>
</arg>
</group>
</cmdsynopsis>
</listitem>

<listitem>
<cmdsynopsis>
<command><link linkend="bind">bind</link></command>
<arg choice="plain">
<replaceable class="parameter">map</replaceable>
</arg>
<arg choice="plain">
<replaceable class="parameter">key</replaceable>
</arg>
<arg choice="plain">
<replaceable class="parameter">function</replaceable>
</arg>
</cmdsynopsis>
</listitem>

<listitem>
<cmdsynopsis>
<command><link linkend="charset-hook">charset-hook</link></command>
<arg choice="plain">
<replaceable class="parameter">alias</replaceable>
</arg>
<arg choice="plain">
<replaceable class="parameter">charset</replaceable>
</arg>
</cmdsynopsis>
</listitem>

<listitem>
<cmdsynopsis>
<command><link linkend="iconv-hook">iconv-hook</link></command>
<arg choice="plain">
<replaceable class="parameter">charset</replaceable>
</arg>
<arg choice="plain">
<replaceable class="parameter">local-charset</replaceable>
</arg>
</cmdsynopsis>
</listitem>

<listitem>
<cmdsynopsis>
<command><link linkend="close-hook">close-hook</link></command>
<arg choice="plain">
<replaceable class="parameter">pattern</replaceable>
</arg>
<arg choice="plain">
<replaceable class="parameter">shell-command</replaceable>
</arg>
</cmdsynopsis>
</listitem>

<listitem>
<cmdsynopsis>
<command><link linkend="color">color</link></command>
<arg choice="plain">
<replaceable class="parameter">object</replaceable>
</arg>
<arg choice="plain">
<replaceable class="parameter">foreground</replaceable>
</arg>
<arg choice="plain">
<replaceable class="parameter">background</replaceable>
</arg>

<command><link linkend="color">color</link></command>
<group choice="req">
<arg choice="plain">
<option>header</option>
</arg>
<arg choice="plain">
<option>body</option>
</arg>
</group>
<arg choice="plain">
<replaceable class="parameter">foreground</replaceable>
</arg>
<arg choice="plain">
<replaceable class="parameter">background</replaceable>
</arg>
<arg choice="plain">
<replaceable class="parameter">regexp</replaceable>
</arg>

<command><link linkend="color">color</link></command>
<arg choice="plain">
<option>index</option>
</arg>
<arg choice="plain">
<replaceable class="parameter">foreground</replaceable>
</arg>
<arg choice="plain">
<replaceable class="parameter">background</replaceable>
</arg>
<arg choice="plain">
<replaceable class="parameter">pattern</replaceable>
</arg>

<command><link linkend="color">uncolor</link></command>
<group choice="req">
<arg choice="plain">
<option>index</option>
</arg>
<arg choice="plain">
<option>header</option>
</arg>
<arg choice="plain">
<option>body</option>
</arg>
</group>
<group choice="req">
<arg choice="plain">
<replaceable>*</replaceable>
</arg>
<arg choice="plain" rep="repeat">
<replaceable>pattern</replaceable>
</arg>
</group>
</cmdsynopsis>
</listitem>

<listitem>
<cmdsynopsis>
<command><link linkend="open-hook">open-hook</link></command>
<arg choice="plain">
<replaceable class="parameter">pattern</replaceable>
</arg>
<arg choice="plain">
<replaceable class="parameter">shell-command</replaceable>
</arg>
</cmdsynopsis>
</listitem>

<listitem>
<cmdsynopsis>
<command><link linkend="crypt-hook">crypt-hook</link></command>
<arg choice="plain">
<replaceable class="parameter">regexp</replaceable>
</arg>
<arg choice="plain">
<replaceable class="parameter">keyid</replaceable>
</arg>
</cmdsynopsis>
</listitem>

<listitem>
<cmdsynopsis>
<command><link linkend="exec">exec</link></command>
<arg choice="plain">
<replaceable class="parameter">function</replaceable>
</arg>
<arg choice="opt" rep="repeat">
<replaceable class="parameter">function</replaceable>
</arg>
</cmdsynopsis>
</listitem>

<listitem>
<cmdsynopsis>
<command><link linkend="fcc-hook">fcc-hook</link></command>
<arg choice="plain">
<replaceable class="parameter">[!]pattern</replaceable>
</arg>
<arg choice="plain">
<replaceable class="parameter">mailbox</replaceable>
</arg>
</cmdsynopsis>
</listitem>

<listitem>
<cmdsynopsis>
<command><link linkend="fcc-save-hook">fcc-save-hook</link></command>
<arg choice="plain">
<replaceable class="parameter">[!]pattern</replaceable>
</arg>
<arg choice="plain">
<replaceable class="parameter">mailbox</replaceable>
</arg>
</cmdsynopsis>
</listitem>

<listitem>
<cmdsynopsis>
<command><link linkend="folder-hook">folder-hook</link></command>
<arg choice="plain">
<replaceable class="parameter">[!]regexp</replaceable>
</arg>
<arg choice="plain">
<replaceable class="parameter">command</replaceable>
</arg>
</cmdsynopsis>
</listitem>

<listitem>
<cmdsynopsis>
<command><link linkend="addrgroup">group</link></command>
<arg choice="opt" rep="repeat">
<option>-group</option>
<replaceable class="parameter">name</replaceable>
</arg>
<group choice="req">
<arg choice="plain" rep="repeat">
<option>-rx</option>
<replaceable class="parameter">expr</replaceable>
</arg>
<arg choice="plain" rep="repeat">
<option>-addr</option>
<replaceable class="parameter">expr</replaceable>
</arg>
</group>

<command><link linkend="addrgroup">ungroup</link></command>
<arg choice="opt" rep="repeat">
<option>-group</option>
<replaceable class="parameter">name</replaceable>
</arg>
<group choice="req">
<arg choice="plain">
<replaceable class="parameter">*</replaceable>
</arg>
<arg choice="plain" rep="repeat">
<option>-rx</option>
<replaceable class="parameter">expr</replaceable>
</arg>
<arg choice="plain" rep="repeat">
<option>-addr</option>
<replaceable class="parameter">expr</replaceable>
</arg>
</group>
</cmdsynopsis>
</listitem>

<listitem>
<cmdsynopsis>
<command><link linkend="hdr-order">hdr_order</link></command>
<arg choice="plain">
<replaceable class="parameter">header</replaceable>
</arg>
<arg choice="opt" rep="repeat">
<replaceable class="parameter">header</replaceable>
</arg>

<command><link linkend="hdr-order">unhdr_order</link></command>
<group choice="req">
<arg choice="plain">
<replaceable>*</replaceable>
</arg>
<arg choice="plain" rep="repeat">
<replaceable>header</replaceable>
</arg>
</group>
</cmdsynopsis>
</listitem>

<listitem>
<cmdsynopsis>
<command>ifdef</command>
<arg choice="plain">
<replaceable class="parameter">item</replaceable>
</arg>
<arg choice="plain">
<replaceable class="parameter">"config-command [args]"</replaceable>
</arg>
</cmdsynopsis>
</listitem>

<listitem>
<cmdsynopsis>
<command><link linkend="ignore">ignore</link></command>
<arg choice="plain">
<replaceable class="parameter">pattern</replaceable>
</arg>
<arg choice="opt" rep="repeat">
<replaceable class="parameter">pattern</replaceable>
</arg>

<command><link linkend="ignore">unignore</link></command>
<group choice="req">
<arg choice="plain">
<replaceable>*</replaceable>
</arg>
<arg choice="plain" rep="repeat">
<replaceable>pattern</replaceable>
</arg>
</group>
</cmdsynopsis>
</listitem>

<listitem>
<cmdsynopsis>
<command><link linkend="lists">lists</link></command>
<arg>
<option>-group</option>
<replaceable class="parameter">name</replaceable>
</arg>
<arg choice="plain">
<replaceable class="parameter">regexp</replaceable>
</arg>
<arg choice="opt" rep="repeat">
<replaceable class="parameter">regexp</replaceable>
</arg>

<command><link linkend="lists">unlists</link></command>
<arg choice="opt" rep="repeat">
<option>-group</option>
<replaceable>name</replaceable>
</arg>
<group choice="req">
<arg choice="plain">
<replaceable>*</replaceable>
</arg>
<arg choice="plain" rep="repeat">
<replaceable>regexp</replaceable>
</arg>
</group>
</cmdsynopsis>
</listitem>

<listitem>
<cmdsynopsis>
<command><link linkend="macro">macro</link></command>
<arg choice="plain">
<replaceable class="parameter">menu</replaceable>
</arg>
<arg choice="plain">
<replaceable class="parameter">key</replaceable>
</arg>
<arg choice="plain">
<replaceable class="parameter">sequence</replaceable>
</arg>
<arg choice="opt">
<replaceable class="parameter">description</replaceable>
</arg>
</cmdsynopsis>
</listitem>

<listitem>
<cmdsynopsis>
<command><link linkend="mailboxes">mailboxes</link></command>
<arg choice="plain">
<replaceable class="parameter">mailbox</replaceable>
</arg>
<arg choice="opt" rep="repeat">
<replaceable class="parameter">mailbox</replaceable>
</arg>

<command><link linkend="mailboxes">unmailboxes</link></command>
<group choice="req">
<arg choice="plain">
<replaceable class="parameter">*</replaceable>
</arg>
<arg choice="plain" rep="repeat">
<replaceable class="parameter">mailbox</replaceable>
</arg>
</group>
</cmdsynopsis>
</listitem>

<listitem>
<cmdsynopsis>
<command><link linkend="mailto-allow">mailto_allow</link></command>
<group choice="req">
<arg choice="plain">
<replaceable class="parameter">*</replaceable>
</arg>
<arg choice="plain" rep="repeat">
<replaceable class="parameter">header-field</replaceable>
</arg>
</group>

<command><link linkend="mailto-allow">unmailto_allow</link></command>
<group choice="req">
<arg choice="plain">
<replaceable class="parameter">*</replaceable>
</arg>
<arg choice="plain" rep="repeat">
<replaceable class="parameter">header-field</replaceable>
</arg>
</group>
</cmdsynopsis>
</listitem>

<listitem>
<cmdsynopsis>
<command><link linkend="mbox-hook">mbox-hook</link></command>
<arg choice="plain">
<replaceable class="parameter">[!]regexp</replaceable>
</arg>
<arg choice="plain">
<replaceable class="parameter">mailbox</replaceable>
</arg>
</cmdsynopsis>
</listitem>

<listitem>
<cmdsynopsis>
<command><link linkend="message-hook">message-hook</link></command>
<arg choice="plain">
<replaceable class="parameter">[!]pattern</replaceable>
</arg>
<arg choice="plain">
<replaceable class="parameter">command</replaceable>
</arg>
</cmdsynopsis>
</listitem>

<listitem>
<cmdsynopsis>
<command><link linkend="mime-lookup">mime_lookup</link></command>
<arg choice="plain">
<replaceable>mimetype</replaceable>
</arg>
<arg choice="opt" rep="repeat">
<replaceable>mimetype</replaceable>
</arg>

<command><link linkend="mime-lookup">unmime_lookup</link></command>
<group choice="req">
<arg choice="plain">
<replaceable>*</replaceable>
</arg>
<arg choice="plain" rep="repeat">
<replaceable>mimetype</replaceable>
</arg>
</group>
</cmdsynopsis>
</listitem>

<listitem>
<cmdsynopsis>
<command><link linkend="mono">mono</link></command>
<arg choice="plain">
<replaceable class="parameter">object</replaceable>
</arg>
<arg choice="plain">
<replaceable class="parameter">attribute</replaceable>
</arg>

<command><link linkend="mono">mono</link></command>
<group choice="req">
<arg choice="plain">
<option>header</option>
</arg>
<arg choice="plain">
<option>body</option>
</arg>
</group>
<arg choice="plain">
<replaceable class="parameter">attribute</replaceable>
</arg>
<arg choice="plain">
<replaceable class="parameter">regexp</replaceable>
</arg>

<command><link linkend="mono">mono</link></command>
<arg choice="plain">
<option>index</option>
</arg>
<arg choice="plain">
<replaceable class="parameter">attribute</replaceable>
</arg>
<arg choice="plain">
<replaceable class="parameter">pattern</replaceable>
</arg>

<command><link linkend="mono">unmono</link></command>
<group choice="req">
<arg choice="plain">
<option>index</option>
</arg>
<arg choice="plain">
<option>header</option>
</arg>
<arg choice="plain">
<option>body</option>
</arg>
</group>
<group choice="req">
<arg choice="plain">
<replaceable class="parameter">*</replaceable>
</arg>
<arg choice="plain" rep="repeat">
<replaceable class="parameter">pattern</replaceable>
</arg>
</group>
</cmdsynopsis>
</listitem>

<listitem>
<cmdsynopsis>
<command><link linkend="my-hdr">my_hdr</link></command>
<arg choice="plain">
<replaceable class="parameter">string</replaceable>
</arg>

<command><link linkend="my-hdr">unmy_hdr</link></command>
<group choice="req">
<arg choice="plain">
<replaceable class="parameter">*</replaceable>
</arg>
<arg choice="plain" rep="repeat">
<replaceable class="parameter">field</replaceable>
</arg>
</group>
</cmdsynopsis>
</listitem>

<listitem>
<cmdsynopsis>
<command><link linkend="push">push</link></command>
<arg choice="plain">
<replaceable class="parameter">string</replaceable>
</arg>
</cmdsynopsis>
</listitem>

<listitem>
<cmdsynopsis>
<command><link linkend="save-hook">save-hook</link></command>
<arg choice="plain">
<replaceable class="parameter">[!]pattern</replaceable>
</arg>
<arg choice="plain">
<replaceable class="parameter">mailbox</replaceable>
</arg>
</cmdsynopsis>
</listitem>

<listitem>
<cmdsynopsis>
<command><link linkend="score">score</link></command>
<arg choice="plain">
<replaceable class="parameter">pattern</replaceable>
</arg>
<arg choice="plain">
<replaceable class="parameter">value</replaceable>
</arg>

<command><link linkend="score">unscore</link></command>
<group choice="req">
<arg choice="plain">
<replaceable class="parameter">*</replaceable>
</arg>
<arg choice="plain" rep="repeat">
<replaceable class="parameter">pattern</replaceable>
</arg>
</group>
</cmdsynopsis>
</listitem>

<listitem>
<cmdsynopsis>
<command><link linkend="reply-hook">reply-hook</link></command>
<arg choice="plain">
<replaceable class="parameter">[!]pattern</replaceable>
</arg>
<arg choice="plain">
<replaceable class="parameter">command</replaceable>
</arg>
</cmdsynopsis>
</listitem>

<listitem>
<cmdsynopsis>
<command><link linkend="send-hook">send-hook</link></command>
<arg choice="plain">
<replaceable class="parameter">[!]pattern</replaceable>
</arg>
<arg choice="plain">
<replaceable class="parameter">command</replaceable>
</arg>
</cmdsynopsis>
</listitem>

<listitem>
<cmdsynopsis>
<command><link linkend="send2-hook">send2-hook</link></command>
<arg choice="plain">
<replaceable class="parameter">[!]pattern</replaceable>
</arg>
<arg choice="plain">
<replaceable class="parameter">command</replaceable>
</arg>
</cmdsynopsis>
</listitem>

<listitem>
<cmdsynopsis>
<command><link linkend="set">set</link></command>
<group choice="req">
<arg choice="plain">
<group choice="opt">
<arg choice="plain"><option>no</option></arg>
<arg choice="plain"><option>inv</option></arg>
</group>
<replaceable class="parameter">variable</replaceable>
</arg>
<arg choice="plain">
<replaceable class="parameter">variable=value</replaceable>
</arg>
</group>
<arg choice="opt" rep="repeat"></arg>

<command><link linkend="set">toggle</link></command>
<arg choice="plain">
<replaceable class="parameter">variable</replaceable>
</arg>
<arg choice="opt" rep="repeat">
<replaceable class="parameter">variable</replaceable>
</arg>

<command><link linkend="set">unset</link></command>
<arg choice="plain">
<replaceable class="parameter">variable</replaceable>
</arg>
<arg choice="opt" rep="repeat">
<replaceable class="parameter">variable</replaceable>
</arg>

<command><link linkend="set">reset</link></command>
<arg choice="plain">
<replaceable class="parameter">variable</replaceable>
</arg>
<arg choice="opt" rep="repeat">
<replaceable class="parameter">variable</replaceable>
</arg>
</cmdsynopsis>
</listitem>

<listitem>
<cmdsynopsis>
<command><link linkend="sidebar-whitelist">sidebar_whitelist</link></command>
<arg choice="plain">
<replaceable class="parameter">item</replaceable>
</arg>
<arg choice="plain">
<replaceable class="parameter">command</replaceable>
</arg>
</cmdsynopsis>
</listitem>
<listitem>
<cmdsynopsis>
<command><link linkend="source">source</link></command>
<arg choice="plain">
<replaceable class="parameter">filename</replaceable>
</arg>
</cmdsynopsis>
</listitem>

<listitem>
<cmdsynopsis>
<command><link linkend="spam">spam</link></command>
<arg choice="plain">
<replaceable class="parameter">pattern</replaceable>
</arg>
<arg choice="plain">
<replaceable class="parameter">format</replaceable>
</arg>

<command><link linkend="spam">nospam</link></command>
<group choice="req">
<arg choice="plain">
<replaceable class="parameter">*</replaceable>
</arg>
<arg choice="plain">
<replaceable class="parameter">pattern</replaceable>
</arg>
</group>
</cmdsynopsis>
</listitem>

<listitem>
<cmdsynopsis>
<command><link linkend="subscribe">subscribe</link></command>
<arg choice="opt" rep="repeat">
<option>-group</option>
<replaceable class="parameter">name</replaceable>
</arg>
<arg choice="plain">
<replaceable class="parameter">regexp</replaceable>
</arg>
<arg choice="opt" rep="repeat">
<replaceable class="parameter">regexp</replaceable>
</arg>

<command><link linkend="subscribe">unsubscribe</link></command>
<arg choice="opt" rep="repeat">
<option>-group</option>
<replaceable>name</replaceable>
</arg>
<group choice="req">
<arg choice="plain">
<replaceable class="parameter">*</replaceable>
</arg>
<arg choice="plain" rep="repeat">
<replaceable class="parameter">regexp</replaceable>
</arg>
</group>
</cmdsynopsis>
</listitem>

<listitem>
<cmdsynopsis>
<command><link linkend="unhook">unhook</link></command>
<group choice="req">
<arg choice="plain">
<replaceable class="parameter">*</replaceable>
</arg>
<arg choice="plain">
<replaceable class="parameter">hook-type</replaceable>
</arg>
</group>
</cmdsynopsis>
</listitem>

</itemizedlist>

</sect1>

<sect1 id="variables">
<title>Configuration Variables</title><|MERGE_RESOLUTION|>--- conflicted
+++ resolved
@@ -8928,7 +8928,6 @@
 
 </sect1>
 
-<<<<<<< HEAD
 <sect1 id="quasi-delete">
 	<title>Quasi-Delete Patch</title>
 	<subtitle>Mark emails that should be hidden, but not deleted</subtitle>
@@ -8939,18 +8938,6 @@
 		<para>
 			To check if Mutt supports <quote>Quasi-Delete</quote>, look for
 			<quote>patch-quasi-delete</quote> in the mutt version.
-=======
-<sect1 id="lmdb">
-	<title>LMDB Patch</title>
-	<subtitle>LMDB backend for the header cache</subtitle>
-
-	<sect2 id="lmdb-patch">
-		<title>Patch</title>
-
-		<para>
-			To check if Mutt supports <quote>lmdb</quote>, look for
-			<quote>patch-lmdb</quote> in the mutt version.
->>>>>>> e9f527f4
 			See: <xref linkend="mutt-patches"/>.
 		</para>
 
@@ -8962,7 +8949,6 @@
 		<para>This patch is part of the <ulink url="http://www.neomutt.org/">NeoMutt Project</ulink>.</para>
 	</sect2>
 
-<<<<<<< HEAD
 	<sect2 id="quasi-delete-intro">
 		<title>Introduction</title>
 
@@ -11578,24 +11564,10 @@
 	</sect2>
 
 	<sect2 id="skip-quoted-see-also">
-=======
-	<sect2 id="lmdb-intro">
-		<title>Introduction</title>
-
-		<para>
-			This patch adds support for using LMDB as a storage backend for
-			Mutt's header cache (hcache). It is enabled at configure time with
-			the <emphasis>--with-lmdb=&lt;path&gt;</emphasis> switch.
-		</para>
-	</sect2>
-
-	<sect2 id="lmdb-see-also">
->>>>>>> e9f527f4
 		<title>See Also</title>
 
 		<itemizedlist>
 			<listitem><para><ulink url="http://www.neomutt.org/">NeoMutt Project</ulink></para></listitem>
-<<<<<<< HEAD
 		</itemizedlist>
 	</sect2>
 
@@ -12583,7 +12555,46 @@
 		<listitem><para>Vsevolod Volkov <email>vvv@mutt.org.ua</email></para></listitem>
 		<listitem><para>Felix von Leitner <email>leitner@fefe.de</email></para></listitem>
 		<listitem><para>Richard Russon <email>rich@flatcap.org</email></para></listitem>
-=======
+		</itemizedlist>
+	</sect2>
+</sect1>
+
+<sect1 id="lmdb">
+	<title>LMDB Patch</title>
+	<subtitle>LMDB backend for the header cache</subtitle>
+
+	<sect2 id="lmdb-patch">
+		<title>Patch</title>
+
+		<para>
+			To check if Mutt supports <quote>lmdb</quote>, look for
+			<quote>patch-lmdb</quote> in the mutt version.
+			See: <xref linkend="mutt-patches"/>.
+		</para>
+
+		<itemizedlist>
+			<title>Dependencies:</title>
+			<listitem><para>mutt-1.6.1</para></listitem>
+		</itemizedlist>
+
+		<para>This patch is part of the <ulink url="http://www.neomutt.org/">NeoMutt Project</ulink>.</para>
+	</sect2>
+
+	<sect2 id="lmdb-intro">
+		<title>Introduction</title>
+
+		<para>
+			This patch adds support for using LMDB as a storage backend for
+			Mutt's header cache (hcache). It is enabled at configure time with
+			the <emphasis>--with-lmdb=&lt;path&gt;</emphasis> switch.
+		</para>
+	</sect2>
+
+	<sect2 id="lmdb-see-also">
+		<title>See Also</title>
+
+		<itemizedlist>
+			<listitem><para><ulink url="http://www.neomutt.org/">NeoMutt Project</ulink></para></listitem>
 			<listitem><para><link linkend="caching">Local Caching</link></para></listitem>
 		</itemizedlist>
 	</sect2>
@@ -12598,7 +12609,6 @@
 		<itemizedlist>
 		<listitem><para>Pietro Cerutti <email>gahr@gahr.ch</email></para></listitem>
 		<listitem><para>Jan-Piet Mens <email>jp@mens.de</email></para></listitem>
->>>>>>> e9f527f4
 		</itemizedlist>
 	</sect2>
 </sect1>
