/*
 * Copyright (C) 1996-2000,2007,2010,2013 Michael R. Elkins <me@mutt.org>
 * 
 *     This program is free software; you can redistribute it and/or modify
 *     it under the terms of the GNU General Public License as published by
 *     the Free Software Foundation; either version 2 of the License, or
 *     (at your option) any later version.
 * 
 *     This program is distributed in the hope that it will be useful,
 *     but WITHOUT ANY WARRANTY; without even the implied warranty of
 *     MERCHANTABILITY or FITNESS FOR A PARTICULAR PURPOSE.  See the
 *     GNU General Public License for more details.
 * 
 *     You should have received a copy of the GNU General Public License
 *     along with this program; if not, write to the Free Software
 *     Foundation, Inc., 51 Franklin Street, Fifth Floor, Boston, MA  02110-1301, USA.
 */ 

#if HAVE_CONFIG_H
# include "config.h"
#endif

#include "mutt.h"
#include "mutt_curses.h"
#include "mutt_menu.h"
#include "attach.h"
#include "buffy.h"
#include "mapping.h"
#include "sort.h"
#include "mailbox.h"
#include "browser.h"
#include "mx.h"
#ifdef USE_IMAP
#include "imap.h"
#endif
<<<<<<< HEAD
#ifdef USE_NNTP
#include "nntp.h"
=======
#ifdef USE_NOTMUCH
#include "mutt_notmuch.h"
>>>>>>> 8ffa4732
#endif

#include <stdlib.h>
#include <dirent.h>
#include <string.h>
#include <ctype.h>
#include <unistd.h>
#include <sys/stat.h>
#include <errno.h>
#include <locale.h>

static const struct mapping_t FolderHelp[] = {
  { N_("Exit"),  OP_EXIT },
  { N_("Chdir"), OP_CHANGE_DIRECTORY },
  { N_("Mask"),  OP_ENTER_MASK },
  { N_("Help"),  OP_HELP },
  { NULL,	 0 }
};

#ifdef USE_NNTP
static struct mapping_t FolderNewsHelp[] = {
  { N_("Exit"),        OP_EXIT },
  { N_("List"),        OP_TOGGLE_MAILBOXES },
  { N_("Subscribe"),   OP_BROWSER_SUBSCRIBE },
  { N_("Unsubscribe"), OP_BROWSER_UNSUBSCRIBE },
  { N_("Catchup"),     OP_CATCHUP },
  { N_("Mask"),        OP_ENTER_MASK },
  { N_("Help"),        OP_HELP },
  { NULL,              0 }
};
#endif

typedef struct folder_t
{
  struct folder_file *ff;
  int num;
} FOLDER;

static char LastDir[_POSIX_PATH_MAX] = "";
static char LastDirBackup[_POSIX_PATH_MAX] = "";

/* Frees up the memory allocated for the local-global variables.  */
static void destroy_state (struct browser_state *state)
{
  int c;

  for (c = 0; c < state->entrylen; c++)
  {
    FREE (&((state->entry)[c].name));
    FREE (&((state->entry)[c].desc));
  }
#ifdef USE_IMAP
  FREE (&state->folder);
#endif
  FREE (&state->entry);
}

static int browser_compare_subject (const void *a, const void *b)
{
  struct folder_file *pa = (struct folder_file *) a;
  struct folder_file *pb = (struct folder_file *) b;

  int r = mutt_strcoll (pa->name, pb->name);

  return ((BrowserSort & SORT_REVERSE) ? -r : r);
}

static int browser_compare_desc (const void *a, const void *b)
{
  struct folder_file *pa = (struct folder_file *) a;
  struct folder_file *pb = (struct folder_file *) b;

  int r = mutt_strcoll (pa->desc, pb->desc);

  return ((BrowserSort & SORT_REVERSE) ? -r : r);
}

static int browser_compare_date (const void *a, const void *b)
{
  struct folder_file *pa = (struct folder_file *) a;
  struct folder_file *pb = (struct folder_file *) b;

  int r = pa->mtime - pb->mtime;

  return ((BrowserSort & SORT_REVERSE) ? -r : r);
}

static int browser_compare_size (const void *a, const void *b)
{
  struct folder_file *pa = (struct folder_file *) a;
  struct folder_file *pb = (struct folder_file *) b;

  int r = pa->size - pb->size;

  return ((BrowserSort & SORT_REVERSE) ? -r : r);
}

static int browser_compare_count (const void *a, const void *b)
{
  struct folder_file *pa = (struct folder_file *) a;
  struct folder_file *pb = (struct folder_file *) b;

  int r = 0;
  if (pa->has_buffy && pb->has_buffy)
    r = pa->msg_count - pb->msg_count;

  return ((BrowserSort & SORT_REVERSE) ? -r : r);
}

static int browser_compare_count_new (const void *a, const void *b)
{
  struct folder_file *pa = (struct folder_file *) a;
  struct folder_file *pb = (struct folder_file *) b;

  int r = 0;
  if (pa->has_buffy && pb->has_buffy)
    r = pa->msg_unread - pb->msg_unread;

  return ((BrowserSort & SORT_REVERSE) ? -r : r);
}

static void browser_sort (struct browser_state *state)
{
  int (*f) (const void *, const void *);

  switch (BrowserSort & SORT_MASK)
  {
    case SORT_ORDER:
      return;
    case SORT_DATE:
#ifdef USE_NNTP
      if (option (OPTNEWS))
	return;
#endif
      f = browser_compare_date;
      break;
    case SORT_SIZE:
#ifdef USE_NNTP
      if (option (OPTNEWS))
	return;
#endif
      f = browser_compare_size;
      break;
    case SORT_DESC:
      f = browser_compare_desc;
      break;
    case SORT_COUNT:
      f = browser_compare_count;
      break;
    case SORT_COUNT_NEW:
      f = browser_compare_count_new;
      break;
    case SORT_SUBJECT:
    default:
      f = browser_compare_subject;
      break;
  }
  qsort (state->entry, state->entrylen, sizeof (struct folder_file), f);
}

static int link_is_dir (const char *folder, const char *path)
{
  struct stat st;
  char fullpath[_POSIX_PATH_MAX];
  
  mutt_concat_path (fullpath, folder, path, sizeof (fullpath));
  
  if (stat (fullpath, &st) == 0)
    return (S_ISDIR (st.st_mode));
  else
    return 0;
}

static const char *
folder_format_str (char *dest, size_t destlen, size_t col, int cols, char op, const char *src,
		   const char *fmt, const char *ifstring, const char *elsestring,
		   unsigned long data, format_flag flags)
{
  char fn[SHORT_STRING], tmp[SHORT_STRING], permission[11];
  char date[16], *t_fmt;
  time_t tnow;
  FOLDER *folder = (FOLDER *) data;
  struct passwd *pw;
  struct group *gr;
  int optional = (flags & MUTT_FORMAT_OPTIONAL);

  switch (op)
  {
    case 'C':
      snprintf (tmp, sizeof (tmp), "%%%sd", fmt);
      snprintf (dest, destlen, tmp, folder->num + 1);
      break;
      
    case 'd':
    case 'D':
      if (folder->ff->local)
      {
	int do_locales = TRUE;

	if (op == 'D') {
	  t_fmt = NONULL(DateFmt);
	  if (*t_fmt == '!') {
	    ++t_fmt;
	    do_locales = FALSE;
	  }
	} else {
	  tnow = time (NULL);
	  t_fmt = tnow - folder->ff->mtime < 31536000 ? "%b %d %H:%M" : "%b %d  %Y";
	}
	if (do_locales)
	  setlocale(LC_TIME, NONULL (Locale)); /* use environment if $locale is not set */
	else
	  setlocale(LC_TIME, "C");
	strftime (date, sizeof (date), t_fmt, localtime (&folder->ff->mtime));

	mutt_format_s (dest, destlen, fmt, date);
      }
      else
	mutt_format_s (dest, destlen, fmt, "");
      break;
      
    case 'f':
    {
      char *s;

#ifdef USE_NOTMUCH
      if (mx_is_notmuch(folder->ff->name))
        s = NONULL (folder->ff->desc);
      else
#endif
#ifdef USE_IMAP
      if (folder->ff->imap)
	s = NONULL (folder->ff->desc);
      else
#endif
	s = NONULL (folder->ff->name);

      snprintf (fn, sizeof (fn), "%s%s", s,
		folder->ff->local ? (S_ISLNK (folder->ff->mode) ? "@" :
				  (S_ISDIR (folder->ff->mode) ? "/" :
				   ((folder->ff->mode & S_IXUSR) != 0 ? "*" : ""))) : "");
      
      mutt_format_s (dest, destlen, fmt, fn);
      break;
    }
    case 'F':
      if (folder->ff->local)
      {
	snprintf (permission, sizeof (permission), "%c%c%c%c%c%c%c%c%c%c",
		  S_ISDIR(folder->ff->mode) ? 'd' : (S_ISLNK(folder->ff->mode) ? 'l' : '-'),
		  (folder->ff->mode & S_IRUSR) != 0 ? 'r': '-',
		  (folder->ff->mode & S_IWUSR) != 0 ? 'w' : '-',
		  (folder->ff->mode & S_ISUID) != 0 ? 's' : (folder->ff->mode & S_IXUSR) != 0 ? 'x': '-',
		  (folder->ff->mode & S_IRGRP) != 0 ? 'r' : '-',
		  (folder->ff->mode & S_IWGRP) != 0 ? 'w' : '-',
		  (folder->ff->mode & S_ISGID) != 0 ? 's' : (folder->ff->mode & S_IXGRP) != 0 ? 'x': '-',
		  (folder->ff->mode & S_IROTH) != 0 ? 'r' : '-',
		  (folder->ff->mode & S_IWOTH) != 0 ? 'w' : '-',
		  (folder->ff->mode & S_ISVTX) != 0 ? 't' : (folder->ff->mode & S_IXOTH) != 0 ? 'x': '-');
	mutt_format_s (dest, destlen, fmt, permission);
      }
#ifdef USE_IMAP
      else if (folder->ff->imap)
      {
	/* mark folders with subfolders AND mail */
	snprintf (permission, sizeof (permission), "IMAP %c",
		  (folder->ff->inferiors && folder->ff->selectable) ? '+' : ' ');
	mutt_format_s (dest, destlen, fmt, permission);
      }                                        
#endif
      else
	mutt_format_s (dest, destlen, fmt, "");
      break;
      
    case 'g':
      if (folder->ff->local)
      {
	if ((gr = getgrgid (folder->ff->gid)))
	  mutt_format_s (dest, destlen, fmt, gr->gr_name);
	else
	{
	  snprintf (tmp, sizeof (tmp), "%%%sld", fmt);
	  snprintf (dest, destlen, tmp, folder->ff->gid);
	}
      }
      else
	mutt_format_s (dest, destlen, fmt, "");
      break;
      
    case 'l':
      if (folder->ff->local)
      {
	snprintf (tmp, sizeof (tmp), "%%%sd", fmt);
	snprintf (dest, destlen, tmp, folder->ff->nlink);
      }
      else
	mutt_format_s (dest, destlen, fmt, "");
      break;

    case 'm':
      if (!optional)
      {
        if (folder->ff->has_buffy)
        {
          snprintf (tmp, sizeof (tmp), "%%%sd", fmt);
          snprintf (dest, destlen, tmp, folder->ff->msg_count);
        }
        else
          mutt_format_s (dest, destlen, fmt, "");
      }
      else if (!folder->ff->msg_count)
        optional = 0;
      break;

    case 'N':
#ifdef USE_NOTMUCH
      if (mx_is_notmuch (folder->ff->name))
      {
	if (!optional)
	{
	  snprintf (tmp, sizeof (tmp), "%%%sd", fmt);
	  snprintf (dest, destlen, tmp, folder->ff->new);
	} else if (!folder->ff->new)
	  optional = 0;
	break;
      }
#endif
      snprintf (tmp, sizeof (tmp), "%%%sc", fmt);
      snprintf (dest, destlen, tmp, folder->ff->new ? 'N' : ' ');
      break;

    case 'n':
      if (!optional)
      {
        if (folder->ff->has_buffy)
        {
          snprintf (tmp, sizeof (tmp), "%%%sd", fmt);
          snprintf (dest, destlen, tmp, folder->ff->msg_unread);
        }
        else
          mutt_format_s (dest, destlen, fmt, "");
      }
      else if (!folder->ff->msg_unread)
        optional = 0;
      break;

    case 's':
      if (folder->ff->local)
      {
	mutt_pretty_size(fn, sizeof(fn), folder->ff->size);
	snprintf (tmp, sizeof (tmp), "%%%ss", fmt);
	snprintf (dest, destlen, tmp, fn);
      }
      else
	mutt_format_s (dest, destlen, fmt, "");
      break;

    case 't':
      snprintf (tmp, sizeof (tmp), "%%%sc", fmt);
      snprintf (dest, destlen, tmp, folder->ff->tagged ? '*' : ' ');
      break;

    case 'u':
      if (folder->ff->local)
      {
	if ((pw = getpwuid (folder->ff->uid)))
	  mutt_format_s (dest, destlen, fmt, pw->pw_name);
	else
	{
	  snprintf (tmp, sizeof (tmp), "%%%sld", fmt);
	  snprintf (dest, destlen, tmp, folder->ff->uid);
	}
      }
      else
	mutt_format_s (dest, destlen, fmt, "");
      break;

    default:
      snprintf (tmp, sizeof (tmp), "%%%sc", fmt);
      snprintf (dest, destlen, tmp, op);
      break;
  }

  if (optional)
    mutt_FormatString (dest, destlen, col, cols, ifstring, folder_format_str, data, 0);
  else if (flags & MUTT_FORMAT_OPTIONAL)
    mutt_FormatString (dest, destlen, col, cols, elsestring, folder_format_str, data, 0);

  return (src);
}

#ifdef USE_NNTP
static const char *
newsgroup_format_str (char *dest, size_t destlen, size_t col, int cols, char op, const char *src,
		      const char *fmt, const char *ifstring, const char *elsestring,
		      unsigned long data, format_flag flags)
{
  char fn[SHORT_STRING], tmp[SHORT_STRING];
  FOLDER *folder = (FOLDER *) data;

  switch (op)
  {
    case 'C':
      snprintf (tmp, sizeof (tmp), "%%%sd", fmt);
      snprintf (dest, destlen, tmp, folder->num + 1);
      break;

    case 'f':
      strncpy (fn, folder->ff->name, sizeof(fn) - 1);
      snprintf (tmp, sizeof (tmp), "%%%ss", fmt);
      snprintf (dest, destlen, tmp, fn);
      break;

    case 'N':
      snprintf (tmp, sizeof (tmp), "%%%sc", fmt);
      if (folder->ff->nd->subscribed)
	snprintf (dest, destlen, tmp, ' ');
      else
	snprintf (dest, destlen, tmp, folder->ff->new ? 'N' : 'u');
      break;

    case 'M':
      snprintf (tmp, sizeof (tmp), "%%%sc", fmt);
      if (folder->ff->nd->deleted)
	snprintf (dest, destlen, tmp, 'D');
      else
	snprintf (dest, destlen, tmp, folder->ff->nd->allowed ? ' ' : '-');
      break;

    case 's':
      if (flags & MUTT_FORMAT_OPTIONAL)
      {
	if (folder->ff->nd->unread != 0)
	  mutt_FormatString (dest, destlen, col, cols, ifstring, newsgroup_format_str,
		data, flags);
	else
	  mutt_FormatString (dest, destlen, col, cols, elsestring, newsgroup_format_str,
		data, flags);
      }
      else if (Context && Context->data == folder->ff->nd)
      {
	snprintf (tmp, sizeof (tmp), "%%%sd", fmt);
	snprintf (dest, destlen, tmp, Context->unread);
      }
      else
      {
	snprintf (tmp, sizeof (tmp), "%%%sd", fmt);
	snprintf (dest, destlen, tmp, folder->ff->nd->unread);
      }
      break;

    case 'n':
      if (Context && Context->data == folder->ff->nd)
      {
	snprintf (tmp, sizeof (tmp), "%%%sd", fmt);
	snprintf (dest, destlen, tmp, Context->new);
      }
      else if (option (OPTMARKOLD) &&
		folder->ff->nd->lastCached >= folder->ff->nd->firstMessage &&
		folder->ff->nd->lastCached <= folder->ff->nd->lastMessage)
      {
	snprintf (tmp, sizeof (tmp), "%%%sd", fmt);
	snprintf (dest, destlen, tmp, folder->ff->nd->lastMessage - folder->ff->nd->lastCached);
      }
      else
      {
	snprintf (tmp, sizeof (tmp), "%%%sd", fmt);
	snprintf (dest, destlen, tmp, folder->ff->nd->unread);
      }
      break;

    case 'd':
      if (folder->ff->nd->desc != NULL)
      {
	char *buf = safe_strdup (folder->ff->nd->desc);
	if (NewsgroupsCharset && *NewsgroupsCharset)
	  mutt_convert_string (&buf, NewsgroupsCharset, Charset, MUTT_ICONV_HOOK_FROM);
	mutt_filter_unprintable (&buf);

	snprintf (tmp, sizeof (tmp), "%%%ss", fmt);
	snprintf (dest, destlen, tmp, buf);
	FREE (&buf);
      }
      else
      {
	snprintf (tmp, sizeof (tmp), "%%%ss", fmt);
	snprintf (dest, destlen, tmp, "");
      }
      break;
  }
  return (src);
}
#endif /* USE_NNTP */

static void add_folder (MUTTMENU *m, struct browser_state *state,
			const char *name, const char *desc, const struct stat *s, BUFFY *b,
			void *data)
{
  if (state->entrylen == state->entrymax)
  {
    /* need to allocate more space */
    safe_realloc (&state->entry,
		  sizeof (struct folder_file) * (state->entrymax += 256));
    memset (&state->entry[state->entrylen], 0,
	    sizeof (struct folder_file) * 256);
    if (m)
      m->data = state->entry;
  }

  if (s != NULL)
  {
    (state->entry)[state->entrylen].mode = s->st_mode;
    (state->entry)[state->entrylen].mtime = s->st_mtime;
    (state->entry)[state->entrylen].size = s->st_size;
    (state->entry)[state->entrylen].gid = s->st_gid;
    (state->entry)[state->entrylen].uid = s->st_uid;
    (state->entry)[state->entrylen].nlink = s->st_nlink;
    
    (state->entry)[state->entrylen].local = 1;
  }
  else
    (state->entry)[state->entrylen].local = 0;

  if (b)
  {
    (state->entry)[state->entrylen].has_buffy = 1;
    (state->entry)[state->entrylen].new = b->new;
    (state->entry)[state->entrylen].msg_count = b->msg_count;
    (state->entry)[state->entrylen].msg_unread = b->msg_unread;
  }

  (state->entry)[state->entrylen].name = safe_strdup (name);
  (state->entry)[state->entrylen].desc = safe_strdup(desc ? desc : name);
#ifdef USE_IMAP
  (state->entry)[state->entrylen].imap = 0;
#endif
#ifdef USE_NNTP
  if (option (OPTNEWS))
    (state->entry)[state->entrylen].nd = (NNTP_DATA *)data;
#endif
  (state->entrylen)++;
}

static void init_state (struct browser_state *state, MUTTMENU *menu)
{
  state->entrylen = 0;
  state->entrymax = 256;
  state->entry = (struct folder_file *) safe_calloc (state->entrymax, sizeof (struct folder_file));
#ifdef USE_IMAP
  state->imap_browse = 0;
#endif
  if (menu)
    menu->data = state->entry;
}

/* get list of all files/newsgroups with mask */
static int examine_directory (MUTTMENU *menu, struct browser_state *state,
			      char *d, const char *prefix)
{
#ifdef USE_NNTP
  if (option (OPTNEWS))
  {
    NNTP_SERVER *nserv = CurrentNewsSrv;
    unsigned int i;

/*  mutt_buffy_check (0); */
    init_state (state, menu);

    for (i = 0; i < nserv->groups_num; i++)
    {
      NNTP_DATA *nntp_data = nserv->groups_list[i];
      if (!nntp_data)
	continue;
      if (prefix && *prefix &&
	  strncmp (prefix, nntp_data->group, strlen (prefix)))
	continue;
      if (!((regexec (Mask.rx, nntp_data->group, 0, NULL, 0) == 0) ^ Mask.not))
	continue;
      add_folder (menu, state, nntp_data->group, NULL, NULL, NULL, nntp_data);
    }
  }
  else
#endif /* USE_NNTP */
  {
  struct stat s;
  DIR *dp;
  struct dirent *de;
  char buffer[_POSIX_PATH_MAX + SHORT_STRING];
  BUFFY *tmp;

  while (stat (d, &s) == -1)
  {
    if (errno == ENOENT)
    {
      /* The last used directory is deleted, try to use the parent dir. */
      char *c = strrchr (d, '/');

      if (c && (c > d))
      {
	*c = 0;
	continue;
      }
    }
    mutt_perror (d);
    return (-1);
  }

  if (!S_ISDIR (s.st_mode))
  {
    mutt_error (_("%s is not a directory."), d);
    return (-1);
  }

  mutt_buffy_check (0);

  if ((dp = opendir (d)) == NULL)
  {
    mutt_perror (d);
    return (-1);
  }

  init_state (state, menu);

  while ((de = readdir (dp)) != NULL)
  {
    if (mutt_strcmp (de->d_name, ".") == 0)
      continue;    /* we don't need . */
    
    if (prefix && *prefix && mutt_strncmp (prefix, de->d_name, mutt_strlen (prefix)) != 0)
      continue;
    if (!((regexec (Mask.rx, de->d_name, 0, NULL, 0) == 0) ^ Mask.not))
      continue;

    mutt_concat_path (buffer, d, de->d_name, sizeof (buffer));
    if (lstat (buffer, &s) == -1)
      continue;
    
    if ((! S_ISREG (s.st_mode)) && (! S_ISDIR (s.st_mode)) &&
	(! S_ISLNK (s.st_mode)))
      continue;
    
    tmp = Incoming;
    while (tmp && mutt_strcmp (buffer, tmp->path))
      tmp = tmp->next;
    if (tmp && Context &&
        !mutt_strcmp (tmp->realpath, Context->realpath))
    {
      tmp->msg_count = Context->msgcount;
      tmp->msg_unread = Context->unread;
    }
    add_folder (menu, state, de->d_name, NULL, &s, tmp, NULL);
  }
  closedir (dp);  
  }
  browser_sort (state);
  return 0;
}

<<<<<<< HEAD
/* get list of mailboxes/subscribed newsgroups */
=======
#ifdef USE_NOTMUCH
static int examine_vfolders (MUTTMENU *menu, struct browser_state *state)
{
  BUFFY *tmp = VirtIncoming;

  if (!VirtIncoming)
    return (-1);
  mutt_buffy_check (0);

  init_state (state, menu);

  do
  {
    if (mx_is_notmuch (tmp->path))
    {
      nm_nonctx_get_count(tmp->path, &tmp->msg_count, &tmp->msg_unread);
#if 0 /* MERGE with "browser sort by description" patch */
      add_folder (menu, state, tmp->path, tmp->desc, NULL, tmp->msg_unread, tmp->msg_count);
#endif
      add_folder (menu, state, tmp->path, NULL, tmp);
      continue;
    }
  }
  while ((tmp = tmp->next));
  browser_sort (state);
  return 0;
}
#endif

>>>>>>> 8ffa4732
static int examine_mailboxes (MUTTMENU *menu, struct browser_state *state)
{
  struct stat s;
  char buffer[LONG_STRING];

#ifdef USE_NNTP
  if (option (OPTNEWS))
  {
    NNTP_SERVER *nserv = CurrentNewsSrv;
    unsigned int i;

/*  mutt_buffy_check (0); */
    init_state (state, menu);

    for (i = 0; i < nserv->groups_num; i++)
    {
      NNTP_DATA *nntp_data = nserv->groups_list[i];
      if (nntp_data && (nntp_data->new || (nntp_data->subscribed &&
	 (nntp_data->unread || !option (OPTSHOWONLYUNREAD)))))
	add_folder (menu, state, nntp_data->group, NULL, NULL,
		    NULL, nntp_data);
    }
  }
  else
#endif
  {
  BUFFY *tmp = Incoming;

  if (!Incoming)
    return (-1);
  mutt_buffy_check (0);

  init_state (state, menu);

  do
  {
    if (Context &&
        !mutt_strcmp (tmp->realpath, Context->realpath))
    {
      tmp->msg_count = Context->msgcount;
      tmp->msg_unread = Context->unread;
    }

#ifdef USE_IMAP
    if (mx_is_imap (tmp->path))
    {
      add_folder (menu, state, tmp->path, NULL, NULL, tmp, NULL);
      continue;
    }
#endif
#ifdef USE_POP
    if (mx_is_pop (tmp->path))
    {
      add_folder (menu, state, tmp->path, NULL, NULL, tmp, NULL);
      continue;
    }
#endif
#ifdef USE_NNTP
    if (mx_is_nntp (tmp->path))
    {
      add_folder (menu, state, tmp->path, NULL, NULL, tmp, NULL);
      continue;
    }
#endif
    if (lstat (tmp->path, &s) == -1)
      continue;

    if ((! S_ISREG (s.st_mode)) && (! S_ISDIR (s.st_mode)) &&
	(! S_ISLNK (s.st_mode)))
      continue;

    if (mx_is_maildir (tmp->path))
    {
      struct stat st2;
      char md[_POSIX_PATH_MAX];

      snprintf (md, sizeof (md), "%s/new", tmp->path);
      if (stat (md, &s) < 0)
	s.st_mtime = 0;
      snprintf (md, sizeof (md), "%s/cur", tmp->path);
      if (stat (md, &st2) < 0)
	st2.st_mtime = 0;
      if (st2.st_mtime > s.st_mtime)
	s.st_mtime = st2.st_mtime;
    }

    strfcpy (buffer, NONULL(tmp->path), sizeof (buffer));
    mutt_pretty_mailbox (buffer, sizeof (buffer));

    add_folder (menu, state, buffer, NULL, &s, tmp, NULL);
  }
  while ((tmp = tmp->next));
  }
  browser_sort (state);
  return 0;
}

static int select_file_search (MUTTMENU *menu, regex_t *re, int n)
{
#ifdef USE_NNTP
  if (option (OPTNEWS))
    return (regexec (re, ((struct folder_file *) menu->data)[n].desc, 0, NULL, 0));
#endif
  return (regexec (re, ((struct folder_file *) menu->data)[n].name, 0, NULL, 0));
}

#ifdef USE_NOTMUCH
static int select_vfolder_search (MUTTMENU *menu, regex_t *re, int n)
{
  return (regexec (re, ((struct folder_file *) menu->data)[n].desc, 0, NULL, 0));
}
#endif

static void folder_entry (char *s, size_t slen, MUTTMENU *menu, int num)
{
  FOLDER folder;

  folder.ff = &((struct folder_file *) menu->data)[num];
  folder.num = num;
  
#ifdef USE_NNTP
  if (option (OPTNEWS))
    mutt_FormatString (s, slen, 0, MuttIndexWindow->cols, NONULL(GroupFormat), newsgroup_format_str, 
      (unsigned long) &folder, MUTT_FORMAT_ARROWCURSOR);
  else
#endif
  mutt_FormatString (s, slen, 0, MuttIndexWindow->cols, NONULL(FolderFormat), folder_format_str, 
      (unsigned long) &folder, MUTT_FORMAT_ARROWCURSOR);
}

#ifdef USE_NOTMUCH
static void vfolder_entry (char *s, size_t slen, MUTTMENU *menu, int num)
{
  FOLDER folder;

  folder.ff = &((struct folder_file *) menu->data)[num];
  folder.num = num;

  mutt_FormatString (s, slen, 0, MuttIndexWindow->cols, NONULL(VirtFolderFormat), folder_format_str,
      (unsigned long) &folder, MUTT_FORMAT_ARROWCURSOR);
}
#endif

static void init_menu (struct browser_state *state, MUTTMENU *menu, char *title,
		       size_t titlelen, int buffy)
{
  char path[_POSIX_PATH_MAX];

  menu->max = state->entrylen;

  if(menu->current >= menu->max)
    menu->current = menu->max - 1;
  if (menu->current < 0)
    menu->current = 0;
  if (menu->top > menu->current)
    menu->top = 0;

  menu->tagged = 0;
  
#ifdef USE_NNTP
  if (option (OPTNEWS))
  {
    if (buffy)
      snprintf (title, titlelen, _("Subscribed newsgroups"));
    else
      snprintf (title, titlelen, _("Newsgroups on server [%s]"),
		CurrentNewsSrv->conn->account.host);
  }
  else
#endif
  if (buffy)
    snprintf (title, titlelen, _("Mailboxes [%d]"), mutt_buffy_check (0));
  else
  {
    strfcpy (path, LastDir, sizeof (path));
    mutt_pretty_mailbox (path, sizeof (path));
#ifdef USE_IMAP
  if (state->imap_browse && option (OPTIMAPLSUB))
    snprintf (title, titlelen, _("Subscribed [%s], File mask: %s"),
	      path, NONULL (Mask.pattern));
  else
#endif
    snprintf (title, titlelen, _("Directory [%s], File mask: %s"),
	      path, NONULL(Mask.pattern));
  }
  menu->redraw = REDRAW_FULL;
}

static int file_tag (MUTTMENU *menu, int n, int m)
{
  struct folder_file *ff = &(((struct folder_file *)menu->data)[n]);
  int ot;
  if (S_ISDIR (ff->mode) || (S_ISLNK (ff->mode) && link_is_dir (LastDir, ff->name)))
  {
    mutt_error _("Can't attach a directory!");
    return 0;
  }
  
  ot = ff->tagged;
  ff->tagged = (m >= 0 ? m : !ff->tagged);
  
  return ff->tagged - ot;
}

void _mutt_select_file (char *f, size_t flen, int flags, char ***files, int *numfiles)
{
  char buf[_POSIX_PATH_MAX];
  char prefix[_POSIX_PATH_MAX] = "";
  char helpstr[LONG_STRING];
  char title[STRING];
  struct browser_state state;
  MUTTMENU *menu;
  struct stat st;
  int i, killPrefix = 0;
  int multiple = (flags & MUTT_SEL_MULTI)  ? 1 : 0;
  int folder   = (flags & MUTT_SEL_FOLDER) ? 1 : 0;
  int buffy    = (flags & MUTT_SEL_BUFFY)  ? 1 : 0;

  buffy = buffy && folder;
  
  memset (&state, 0, sizeof (struct browser_state));

  if (!folder)
    strfcpy (LastDirBackup, LastDir, sizeof (LastDirBackup));

#ifdef USE_NNTP
  if (option (OPTNEWS))
  {
    if (*f)
      strfcpy (prefix, f, sizeof (prefix));
    else
    {
      NNTP_SERVER *nserv = CurrentNewsSrv;
      unsigned int i;

      /* default state for news reader mode is browse subscribed newsgroups */
      buffy = 0;
      for (i = 0; i < nserv->groups_num; i++)
      {
	NNTP_DATA *nntp_data = nserv->groups_list[i];
	if (nntp_data && nntp_data->subscribed)
	{
	  buffy = 1;
	  break;
	}
      }
    }
  }
  else
#endif
  if (*f)
  {
    mutt_expand_path (f, flen);
#ifdef USE_IMAP
    if (mx_is_imap (f))
    {
      init_state (&state, NULL);
      state.imap_browse = 1;
      if (!imap_browse (f, &state))
        strfcpy (LastDir, state.folder, sizeof (LastDir));
    }
    else
    {
#endif
    for (i = mutt_strlen (f) - 1; i > 0 && f[i] != '/' ; i--);
    if (i > 0)
    {
      if (f[0] == '/')
      {
	if (i > sizeof (LastDir) - 1) i = sizeof (LastDir) - 1;
	strncpy (LastDir, f, i);
	LastDir[i] = 0;
      }
      else
      {
	getcwd (LastDir, sizeof (LastDir));
	safe_strcat (LastDir, sizeof (LastDir), "/");
	safe_strncat (LastDir, sizeof (LastDir), f, i);
      }
    }
    else
    {
      if (f[0] == '/')
	strcpy (LastDir, "/");		/* __STRCPY_CHECKED__ */
      else
	getcwd (LastDir, sizeof (LastDir));
    }

    if (i <= 0 && f[0] != '/')
      strfcpy (prefix, f, sizeof (prefix));
    else
      strfcpy (prefix, f + i + 1, sizeof (prefix));
    killPrefix = 1;
#ifdef USE_IMAP
    }
#endif
  }
#ifdef USE_NOTMUCH
  else if (!(flags & MUTT_SEL_VFOLDER))
#else
  else 
#endif
  {
    if (!folder)
      getcwd (LastDir, sizeof (LastDir));
    else if (!LastDir[0])
      strfcpy (LastDir, NONULL(Maildir), sizeof (LastDir));
    
#ifdef USE_IMAP
    if (!buffy && mx_is_imap (LastDir))
    {
      init_state (&state, NULL);
      state.imap_browse = 1;
      imap_browse (LastDir, &state);
      browser_sort (&state);
    }
    else
#endif
    {
      i = mutt_strlen (LastDir);
      while (i && LastDir[--i] == '/')
        LastDir[i] = '\0';
      if (!LastDir[0])
        getcwd (LastDir, sizeof (LastDir));
    }
  }

  *f = 0;

#ifdef USE_NOTMUCH
  if (flags & MUTT_SEL_VFOLDER) {
    if (examine_vfolders (NULL, &state) == -1)
      goto bail;
  } else
#endif
  if (buffy)
  {
    if (examine_mailboxes (NULL, &state) == -1)
      goto bail;
  }
  else
#ifdef USE_IMAP
  if (!state.imap_browse)
#endif
  {
  if (examine_directory (NULL, &state, LastDir, prefix) == -1)
    goto bail;
  }
  menu = mutt_new_menu (MENU_FOLDER);
  menu->make_entry = folder_entry;
  menu->search = select_file_search;
  menu->title = title;
  menu->data = state.entry;
  if (multiple)
    menu->tag = file_tag;

#ifdef USE_NOTMUCH
  if (flags & MUTT_SEL_VFOLDER) {
    menu->make_entry = vfolder_entry;
    menu->search = select_vfolder_search;
  } else
#endif
    menu->make_entry = folder_entry;

  menu->help = mutt_compile_help (helpstr, sizeof (helpstr), MENU_FOLDER,
#ifdef USE_NNTP
    option (OPTNEWS) ? FolderNewsHelp :
#endif
    FolderHelp);

  init_menu (&state, menu, title, sizeof (title), buffy);

  FOREVER
  {
    switch (i = mutt_menuLoop (menu))
    {
      case OP_GENERIC_SELECT_ENTRY:

	if (!state.entrylen)
	{
	  mutt_error _("No files match the file mask");
	  break;
	}

        if (S_ISDIR (state.entry[menu->current].mode) ||
	    (S_ISLNK (state.entry[menu->current].mode) &&
	    link_is_dir (LastDir, state.entry[menu->current].name)) 
#ifdef USE_IMAP
	    || state.entry[menu->current].inferiors
#endif
	    )
	{
	  /* make sure this isn't a MH or maildir mailbox */
	  if (buffy)
	  {
	    strfcpy (buf, state.entry[menu->current].name, sizeof (buf));
	    mutt_expand_path (buf, sizeof (buf));
	  }
#ifdef USE_IMAP
	  else if (state.imap_browse)
	  {
            strfcpy (buf, state.entry[menu->current].name, sizeof (buf));
	  }
#endif
	  else
	    mutt_concat_path (buf, LastDir, state.entry[menu->current].name, sizeof (buf));

	  if ((mx_get_magic (buf) <= 0)
#ifdef USE_IMAP
	    || state.entry[menu->current].inferiors
#endif
	    )
	  {
	    char OldLastDir[_POSIX_PATH_MAX];

	    /* save the old directory */
	    strfcpy (OldLastDir, LastDir, sizeof (OldLastDir));

	    if (mutt_strcmp (state.entry[menu->current].name, "..") == 0)
	    {
	      if (mutt_strcmp ("..", LastDir + mutt_strlen (LastDir) - 2) == 0)
		strcat (LastDir, "/..");	/* __STRCAT_CHECKED__ */
	      else
	      {
		char *p = strrchr (LastDir + 1, '/');

		if (p)
		  *p = 0;
		else
		{
		  if (LastDir[0] == '/')
		    LastDir[1] = 0;
		  else
		    strcat (LastDir, "/..");	/* __STRCAT_CHECKED__ */
		}
	      }
	    }
	    else if (buffy)
	    {
	      strfcpy (LastDir, state.entry[menu->current].name, sizeof (LastDir));
	      mutt_expand_path (LastDir, sizeof (LastDir));
	    }
#ifdef USE_IMAP
	    else if (state.imap_browse)
	    {
	      int n;
	      ciss_url_t url;
	      
              strfcpy (LastDir, state.entry[menu->current].name,
                sizeof (LastDir));
	      /* tack on delimiter here */
	      n = strlen (LastDir)+1;
	      
	      /* special case "" needs no delimiter */
	      url_parse_ciss (&url, state.entry[menu->current].name);
	      if (url.path &&
		  (state.entry[menu->current].delim != '\0') &&
		  (n < sizeof (LastDir)))
	      {
		LastDir[n] = '\0';
		LastDir[n-1] = state.entry[menu->current].delim;
	      }
	    }
#endif
	    else
	    {
	      char tmp[_POSIX_PATH_MAX];
	      mutt_concat_path (tmp, LastDir, state.entry[menu->current].name, sizeof (tmp));
	      strfcpy (LastDir, tmp, sizeof (LastDir));
	    }

	    destroy_state (&state);
	    if (killPrefix)
	    {
	      prefix[0] = 0;
	      killPrefix = 0;
	    }
	    buffy = 0;
#ifdef USE_IMAP
	    if (state.imap_browse)
	    {
	      init_state (&state, NULL);
	      state.imap_browse = 1;
	      imap_browse (LastDir, &state);
	      browser_sort (&state);
	      menu->data = state.entry;
	    }
	    else
#endif
	    if (examine_directory (menu, &state, LastDir, prefix) == -1)
	    {
	      /* try to restore the old values */
	      strfcpy (LastDir, OldLastDir, sizeof (LastDir));
	      if (examine_directory (menu, &state, LastDir, prefix) == -1)
	      {
		strfcpy (LastDir, NONULL(Homedir), sizeof (LastDir));
		goto bail;
	      }
	    }
	    menu->current = 0; 
	    menu->top = 0; 
	    init_menu (&state, menu, title, sizeof (title), buffy);
	    break;
	  }
	}

#ifdef USE_NNTP
	if (buffy || option (OPTNEWS))
#else
	if (buffy)
#endif
	{
	  strfcpy (f, state.entry[menu->current].name, flen);
	  mutt_expand_path (f, flen);
	}
#ifdef USE_IMAP
	else if (state.imap_browse)
          strfcpy (f, state.entry[menu->current].name, flen);
#endif
#ifdef USE_NOTMUCH
	else if (mx_is_notmuch(state.entry[menu->current].name))
	  strfcpy (f, state.entry[menu->current].name, flen);
#endif
	else
	  mutt_concat_path (f, LastDir, state.entry[menu->current].name, flen);

	/* Fall through to OP_EXIT */

      case OP_EXIT:

	if (multiple)
	{
	  char **tfiles;
	  int i, j;

	  if (menu->tagged)
	  {
	    *numfiles = menu->tagged;
	    tfiles = safe_calloc (*numfiles, sizeof (char *));
	    for (i = 0, j = 0; i < state.entrylen; i++)
	    {
	      struct folder_file ff = state.entry[i];
	      char full[_POSIX_PATH_MAX];
	      if (ff.tagged)
	      {
		mutt_concat_path (full, LastDir, ff.name, sizeof (full));
		mutt_expand_path (full, sizeof (full));
		tfiles[j++] = safe_strdup (full);
	      }
	    }
	    *files = tfiles;
	  }
	  else if (f[0]) /* no tagged entries. return selected entry */
	  {
	    *numfiles = 1;
	    tfiles = safe_calloc (*numfiles, sizeof (char *));
	    mutt_expand_path (f, flen);
	    tfiles[0] = safe_strdup (f);
	    *files = tfiles;
	  }
	}

	destroy_state (&state);
	mutt_menuDestroy (&menu);
	goto bail;

      case OP_BROWSER_TELL:
        if(state.entrylen)
	  mutt_message("%s", state.entry[menu->current].name);
        break;

#ifdef USE_IMAP
      case OP_BROWSER_TOGGLE_LSUB:
	if (option (OPTIMAPLSUB))
	  unset_option (OPTIMAPLSUB);
	else
	  set_option (OPTIMAPLSUB);

	mutt_unget_event (0, OP_CHECK_NEW);
	break;

      case OP_CREATE_MAILBOX:
	if (!state.imap_browse)
	{
	  mutt_error (_("Create is only supported for IMAP mailboxes"));
	  break;
	}

	if (!imap_mailbox_create (LastDir))
	{
	  /* TODO: find a way to detect if the new folder would appear in
	   *   this window, and insert it without starting over. */
	  destroy_state (&state);
	  init_state (&state, NULL);
	  state.imap_browse = 1;
	  imap_browse (LastDir, &state);
	  browser_sort (&state);
	  menu->data = state.entry;
	  menu->current = 0; 
	  menu->top = 0; 
	  init_menu (&state, menu, title, sizeof (title), buffy);
	  MAYBE_REDRAW (menu->redraw);
	}
	/* else leave error on screen */
	break;

      case OP_RENAME_MAILBOX:
	if (!state.entry[menu->current].imap)
	  mutt_error (_("Rename is only supported for IMAP mailboxes"));
	else
	{
	  int nentry = menu->current;

	  if (imap_mailbox_rename (state.entry[nentry].name) >= 0)
	  {
	    destroy_state (&state);
	    init_state (&state, NULL);
	    state.imap_browse = 1;
	    imap_browse (LastDir, &state);
	    browser_sort (&state);
	    menu->data = state.entry;
	    menu->current = 0;
	    menu->top = 0;
	    init_menu (&state, menu, title, sizeof (title), buffy);
	    MAYBE_REDRAW (menu->redraw);
	  }
	}
	break;

    case OP_DELETE_MAILBOX:
	if (!state.entry[menu->current].imap)
	  mutt_error (_("Delete is only supported for IMAP mailboxes"));
	else
        {
	  char msg[SHORT_STRING];
	  IMAP_MBOX mx;
	  int nentry = menu->current;

	  imap_parse_path (state.entry[nentry].name, &mx);
	  if (!mx.mbox)
	  {
	    mutt_error _("Cannot delete root folder");
	    break;
	  }
	  snprintf (msg, sizeof (msg), _("Really delete mailbox \"%s\"?"),
            mx.mbox);
	  if (mutt_yesorno (msg, MUTT_NO) == MUTT_YES)
          {
	    if (!imap_delete_mailbox (Context, mx))
            {
	      /* free the mailbox from the browser */
	      FREE (&((state.entry)[nentry].name));
	      FREE (&((state.entry)[nentry].desc));
	      /* and move all other entries up */
	      if (nentry+1 < state.entrylen)
		memmove (state.entry + nentry, state.entry + nentry + 1,
                  sizeof (struct folder_file) * (state.entrylen - (nentry+1)));
              memset (&state.entry[state.entrylen - 1], 0,
                      sizeof (struct folder_file));
	      state.entrylen--;
	      mutt_message _("Mailbox deleted.");
	      init_menu (&state, menu, title, sizeof (title), buffy);
	      MAYBE_REDRAW (menu->redraw);
	    }
	  }
	  else
	    mutt_message _("Mailbox not deleted.");
	  FREE (&mx.mbox);
        }
        break;
#endif
      
      case OP_CHANGE_DIRECTORY:

#ifdef USE_NNTP
	if (option (OPTNEWS))
	  break;
#endif

	strfcpy (buf, LastDir, sizeof (buf));
#ifdef USE_IMAP
	if (!state.imap_browse)
#endif
	{
	  /* add '/' at the end of the directory name if not already there */
	  int len=mutt_strlen(LastDir);
	  if (len && LastDir[len-1] != '/' && sizeof (buf) > len)
	    buf[len]='/';
	}

	if (mutt_get_field (_("Chdir to: "), buf, sizeof (buf), MUTT_FILE) == 0 &&
	    buf[0])
	{
	  buffy = 0;	  
	  mutt_expand_path (buf, sizeof (buf));
#ifdef USE_IMAP
	  if (mx_is_imap (buf))
	  {
	    strfcpy (LastDir, buf, sizeof (LastDir));
	    destroy_state (&state);
	    init_state (&state, NULL);
	    state.imap_browse = 1;
	    imap_browse (LastDir, &state);
	    browser_sort (&state);
	    menu->data = state.entry;
	    menu->current = 0; 
	    menu->top = 0; 
	    init_menu (&state, menu, title, sizeof (title), buffy);
	  }
	  else
#endif
	  {
	    if (*buf != '/')
	    {
	      /* in case dir is relative, make it relative to LastDir,
	       * not current working dir */
	      char tmp[_POSIX_PATH_MAX];
	      mutt_concat_path (tmp, LastDir, buf, sizeof (tmp));
	      strfcpy (buf, tmp, sizeof (buf));
	    }
	    if (stat (buf, &st) == 0)
	    {
	      if (S_ISDIR (st.st_mode))
	      {
		destroy_state (&state);
		if (examine_directory (menu, &state, buf, prefix) == 0)
		  strfcpy (LastDir, buf, sizeof (LastDir));
		else
		{
		  mutt_error _("Error scanning directory.");
		  if (examine_directory (menu, &state, LastDir, prefix) == -1)
		  {
		    mutt_menuDestroy (&menu);
		    goto bail;
		  }
		}
		menu->current = 0;
		menu->top = 0;
		init_menu (&state, menu, title, sizeof (title), buffy);
	      }
	      else
		mutt_error (_("%s is not a directory."), buf);
	    }
	    else
	      mutt_perror (buf);
	  }
	}
	MAYBE_REDRAW (menu->redraw);
	break;
	
      case OP_ENTER_MASK:

	strfcpy (buf, NONULL(Mask.pattern), sizeof (buf));
	if (mutt_get_field (_("File Mask: "), buf, sizeof (buf), 0) == 0)
	{
	  regex_t *rx = (regex_t *) safe_malloc (sizeof (regex_t));
	  char *s = buf;
	  int not = 0, err;

	  buffy = 0;
	  /* assume that the user wants to see everything */
	  if (!buf[0])
	    strfcpy (buf, ".", sizeof (buf));
	  SKIPWS (s);
	  if (*s == '!')
	  {
	    s++;
	    SKIPWS (s);
	    not = 1;
	  }

	  if ((err = REGCOMP (rx, s, REG_NOSUB)) != 0)
	  {
	    regerror (err, rx, buf, sizeof (buf));
	    FREE (&rx);
	    mutt_error ("%s", buf);
	  }
	  else
	  {
	    mutt_str_replace (&Mask.pattern, buf);
	    regfree (Mask.rx);
	    FREE (&Mask.rx);
	    Mask.rx = rx;
	    Mask.not = not;

	    destroy_state (&state);
#ifdef USE_IMAP
	    if (state.imap_browse)
	    {
	      init_state (&state, NULL);
	      state.imap_browse = 1;
	      imap_browse (LastDir, &state);
	      browser_sort (&state);
	      menu->data = state.entry;
	      init_menu (&state, menu, title, sizeof (title), buffy);
	    }
	    else
#endif
	    if (examine_directory (menu, &state, LastDir, NULL) == 0)
	      init_menu (&state, menu, title, sizeof (title), buffy);
	    else
	    {
	      mutt_error _("Error scanning directory.");
	      mutt_menuDestroy (&menu);
	      goto bail;
	    }
	    killPrefix = 0;
	    if (!state.entrylen)
	    {
	      mutt_error _("No files match the file mask");
	      break;
	    }
	  }
	}
	MAYBE_REDRAW (menu->redraw);
	break;

      case OP_SORT:
      case OP_SORT_REVERSE:

        {
	  int resort = 1;
	  int reverse = (i == OP_SORT_REVERSE);
	  
	  switch (mutt_multi_choice ((reverse) ?
	      _("Reverse sort by (d)ate, (a)lpha, si(z)e, d(e)scription, (c)ount, ne(w) count, or do(n)'t sort? ") :
	      _("Sort by (d)ate, (a)lpha, si(z)e, d(e)scription, (c)ount, ne(w) count, or do(n)'t sort? "),
	      _("dazecwn")))
	  {
	    case -1: /* abort */
	      resort = 0;
	      break;

            case 1: /* (d)ate */
	      BrowserSort = SORT_DATE;
	      break;

            case 2: /* (a)lpha */
	      BrowserSort = SORT_SUBJECT;
	      break;

            case 3: /* si(z)e */
	      BrowserSort = SORT_SIZE;
	      break;

            case 4: /* d(e)scription */
	      BrowserSort = SORT_DESC;
	      break;

            case 5: /* (c)ount */
	      BrowserSort = SORT_COUNT;
	      break;

            case 6: /* ne(w) count */
	      BrowserSort = SORT_COUNT_NEW;
	      break;

            case 7: /* do(n)'t sort */
	      BrowserSort = SORT_ORDER;
	      resort = 0;
	      break;
	  }
	  if (resort)
	  {
	    BrowserSort |= reverse ? SORT_REVERSE : 0;
	    browser_sort (&state);
	    menu->redraw = REDRAW_FULL;
	  }
	  break;
	}

      case OP_TOGGLE_MAILBOXES:
	buffy = 1 - buffy;

      case OP_CHECK_NEW:
	destroy_state (&state);
	prefix[0] = 0;
	killPrefix = 0;

	if (buffy)
	{
	  if (examine_mailboxes (menu, &state) == -1)
	    goto bail;
	}
#ifdef USE_IMAP
	else if (mx_is_imap (LastDir))
	{
	  init_state (&state, NULL);
	  state.imap_browse = 1;
	  imap_browse (LastDir, &state);
	  browser_sort (&state);
	  menu->data = state.entry;
	}
#endif
	else if (examine_directory (menu, &state, LastDir, prefix) == -1)
	  goto bail;
	init_menu (&state, menu, title, sizeof (title), buffy);
	break;

      case OP_BUFFY_LIST:
	mutt_buffy_list ();
	break;

      case OP_BROWSER_NEW_FILE:

	snprintf (buf, sizeof (buf), "%s/", LastDir);
	if (mutt_get_field (_("New file name: "), buf, sizeof (buf), MUTT_FILE) == 0)
	{
	  strfcpy (f, buf, flen);
	  destroy_state (&state);
	  mutt_menuDestroy (&menu);
	  goto bail;
	}
	MAYBE_REDRAW (menu->redraw);
	break;

      case OP_BROWSER_VIEW_FILE:
	if (!state.entrylen)
	{
	  mutt_error _("No files match the file mask");
	  break;
	}

#ifdef USE_IMAP
	if (state.entry[menu->current].selectable)
	{
	  strfcpy (f, state.entry[menu->current].name, flen);
	  destroy_state (&state);
	  mutt_menuDestroy (&menu);
	  goto bail;
	}
	else
#endif
        if (S_ISDIR (state.entry[menu->current].mode) ||
	    (S_ISLNK (state.entry[menu->current].mode) &&
	    link_is_dir (LastDir, state.entry[menu->current].name)))
	{
	  mutt_error _("Can't view a directory");
	  break;
	} 
	else
	{
	  BODY *b;
	  char buf[_POSIX_PATH_MAX];
	  
	  mutt_concat_path (buf, LastDir, state.entry[menu->current].name, sizeof (buf));
	  b = mutt_make_file_attach (buf);
	  if (b != NULL)
	  {
	    mutt_view_attachment (NULL, b, MUTT_REGULAR, NULL, NULL, 0);
	    mutt_free_body (&b);
	    menu->redraw = REDRAW_FULL;
	  }
	  else
	    mutt_error _("Error trying to view file");
	}
	break;

#ifdef USE_NNTP
      case OP_CATCHUP:
      case OP_UNCATCHUP:
	if (option (OPTNEWS))
	{
	  struct folder_file *f = &state.entry[menu->current];
	  int rc;
	  NNTP_DATA *nntp_data;

	  rc = nntp_newsrc_parse (CurrentNewsSrv);
	  if (rc < 0)
	    break;

	  if (i == OP_CATCHUP)
	    nntp_data = mutt_newsgroup_catchup (CurrentNewsSrv, f->name);
	  else
	    nntp_data = mutt_newsgroup_uncatchup (CurrentNewsSrv, f->name);

	  if (nntp_data)
	  {
/*	    FOLDER folder;
	    struct folder_file ff;
	    char buffer[_POSIX_PATH_MAX + SHORT_STRING];

	    folder.ff = &ff;
	    folder.ff->name = f->name;
	    folder.ff->st = NULL;
	    folder.ff->is_new = nntp_data->new;
	    folder.ff->nntp_data = nntp_data;
	    FREE (&f->desc);
	    mutt_FormatString (buffer, sizeof (buffer), 0, NONULL(GroupFormat),
		  newsgroup_format_str, (unsigned long) &folder,
		  MUTT_FORMAT_ARROWCURSOR);
	    f->desc = safe_strdup (buffer); */
	    nntp_newsrc_update (CurrentNewsSrv);
	    if (menu->current + 1 < menu->max)
	      menu->current++;
	    menu->redraw = REDRAW_MOTION_RESYNCH;
	  }
	  if (rc)
	    menu->redraw = REDRAW_INDEX;
	  nntp_newsrc_close (CurrentNewsSrv);
	}
	break;

      case OP_LOAD_ACTIVE:
	if (option (OPTNEWS))
	{
	  NNTP_SERVER *nserv = CurrentNewsSrv;
	  unsigned int i;

	  if (nntp_newsrc_parse (nserv) < 0)
	    break;

	  for (i = 0; i < nserv->groups_num; i++)
	  {
	    NNTP_DATA *nntp_data = nserv->groups_list[i];
	    if (nntp_data)
	      nntp_data->deleted = 1;
	  }
	  nntp_active_fetch (nserv);
	  nntp_newsrc_update (nserv);
	  nntp_newsrc_close (nserv);

	  destroy_state (&state);
	  if (buffy)
	    examine_mailboxes (menu, &state);
	  else
	    examine_directory (menu, &state, NULL, NULL);
	  init_menu (&state, menu, title, sizeof (title), buffy);
	}
	break;
#endif /* USE_NNTP */

#if defined USE_IMAP || defined USE_NNTP
      case OP_BROWSER_SUBSCRIBE:
      case OP_BROWSER_UNSUBSCRIBE:
#endif
#ifdef USE_NNTP
      case OP_SUBSCRIBE_PATTERN:
      case OP_UNSUBSCRIBE_PATTERN:
	if (option (OPTNEWS))
	{
	  NNTP_SERVER *nserv = CurrentNewsSrv;
	  NNTP_DATA *nntp_data;
	  regex_t *rx = (regex_t *) safe_malloc (sizeof (regex_t));
	  char *s = buf;
	  int rc, j = menu->current;

	  if (i == OP_SUBSCRIBE_PATTERN || i == OP_UNSUBSCRIBE_PATTERN)
	  {
	    char tmp[STRING];
	    int err;

	    buf[0] = 0;
	    if (i == OP_SUBSCRIBE_PATTERN)
	      snprintf (tmp, sizeof (tmp), _("Subscribe pattern: "));
	    else
	      snprintf (tmp, sizeof (tmp), _("Unsubscribe pattern: "));
	    if (mutt_get_field (tmp, buf, sizeof (buf), 0) != 0 || !buf[0])
	    {
	      FREE (&rx);
	      break;
	    }

	    err = REGCOMP (rx, s, REG_NOSUB);
	    if (err)
	    {
	      regerror (err, rx, buf, sizeof (buf));
	      regfree (rx);
	      FREE (&rx);
	      mutt_error ("%s", buf);
	      break;
	    }
	    menu->redraw = REDRAW_FULL;
	    j = 0;
	  }
	  else if (!state.entrylen)
	  {
	    mutt_error _("No newsgroups match the mask");
	    break;
	  }

	  rc = nntp_newsrc_parse (nserv);
	  if (rc < 0)
	    break;

	  for ( ; j < state.entrylen; j++)
	  {
	    struct folder_file *f = &state.entry[j];

	    if (i == OP_BROWSER_SUBSCRIBE || i == OP_BROWSER_UNSUBSCRIBE ||
		  regexec (rx, f->name, 0, NULL, 0) == 0)
	    {
	      if (i == OP_BROWSER_SUBSCRIBE || i == OP_SUBSCRIBE_PATTERN)
		nntp_data = mutt_newsgroup_subscribe (nserv, f->name);
	      else
		nntp_data = mutt_newsgroup_unsubscribe (nserv, f->name);
/*	      if (nntp_data)
	      {
		FOLDER folder;
		char buffer[_POSIX_PATH_MAX + SHORT_STRING];

		folder.name = f->name;
		folder.f = NULL;
		folder.new = nntp_data->new;
		folder.nd = nntp_data;
		FREE (&f->desc);
		mutt_FormatString (buffer, sizeof (buffer), 0, NONULL(GroupFormat),
			newsgroup_format_str, (unsigned long) &folder,
			MUTT_FORMAT_ARROWCURSOR);
		f->desc = safe_strdup (buffer);
	      } */
	    }
	    if (i == OP_BROWSER_SUBSCRIBE || i == OP_BROWSER_UNSUBSCRIBE)
	    {
	      if (menu->current + 1 < menu->max)
		menu->current++;
	      menu->redraw = REDRAW_MOTION_RESYNCH;
	      break;
	    }
	  }
	  if (i == OP_SUBSCRIBE_PATTERN)
	  {
	    unsigned int i;

	    for (i = 0; nserv && i < nserv->groups_num; i++)
	    {
	      nntp_data = nserv->groups_list[i];
	      if (nntp_data && nntp_data->group && !nntp_data->subscribed)
	      {
		if (regexec (rx, nntp_data->group, 0, NULL, 0) == 0)
		{
		  mutt_newsgroup_subscribe (nserv, nntp_data->group);
		  add_folder (menu, &state, nntp_data->group, NULL, NULL, NULL, nntp_data);
		}
	      }
	    }
	    init_menu (&state, menu, title, sizeof (title), buffy);
	  }
	  if (rc > 0)
	    menu->redraw = REDRAW_FULL;
	  nntp_newsrc_update (nserv);
	  nntp_clear_cache (nserv);
	  nntp_newsrc_close (nserv);
	  if (i != OP_BROWSER_SUBSCRIBE && i != OP_BROWSER_UNSUBSCRIBE)
	    regfree (rx);
	  FREE (&rx);
	}
#ifdef USE_IMAP
	else
#endif /* USE_IMAP && USE_NNTP */
#endif /* USE_NNTP */
#ifdef USE_IMAP
	{
	  if (i == OP_BROWSER_SUBSCRIBE)
	    imap_subscribe (state.entry[menu->current].name, 1);
	  else
	    imap_subscribe (state.entry[menu->current].name, 0);
	}
#endif /* USE_IMAP */
    }
  }
  
  bail:
  
  if (!folder)
    strfcpy (LastDir, LastDirBackup, sizeof (LastDir));
  
}<|MERGE_RESOLUTION|>--- conflicted
+++ resolved
@@ -33,13 +33,11 @@
 #ifdef USE_IMAP
 #include "imap.h"
 #endif
-<<<<<<< HEAD
 #ifdef USE_NNTP
 #include "nntp.h"
-=======
+#endif
 #ifdef USE_NOTMUCH
 #include "mutt_notmuch.h"
->>>>>>> 8ffa4732
 #endif
 
 #include <stdlib.h>
@@ -698,9 +696,6 @@
   return 0;
 }
 
-<<<<<<< HEAD
-/* get list of mailboxes/subscribed newsgroups */
-=======
 #ifdef USE_NOTMUCH
 static int examine_vfolders (MUTTMENU *menu, struct browser_state *state)
 {
@@ -717,10 +712,7 @@
     if (mx_is_notmuch (tmp->path))
     {
       nm_nonctx_get_count(tmp->path, &tmp->msg_count, &tmp->msg_unread);
-#if 0 /* MERGE with "browser sort by description" patch */
-      add_folder (menu, state, tmp->path, tmp->desc, NULL, tmp->msg_unread, tmp->msg_count);
-#endif
-      add_folder (menu, state, tmp->path, NULL, tmp);
+      add_folder (menu, state, tmp->path, tmp->desc, NULL, tmp, NULL);
       continue;
     }
   }
@@ -730,7 +722,7 @@
 }
 #endif
 
->>>>>>> 8ffa4732
+/* get list of mailboxes/subscribed newsgroups */
 static int examine_mailboxes (MUTTMENU *menu, struct browser_state *state)
 {
   struct stat s;
