--- conflicted
+++ resolved
@@ -893,7 +893,6 @@
 	if (Context->hdrs[Context->v2r[i]]->tagged)
 	{
 	  mutt_message_hook (Context, Context->hdrs[Context->v2r[i]], MUTT_MESSAGEHOOK);
-<<<<<<< HEAD
 	  if (_mutt_save_message(Context->hdrs[Context->v2r[i]],
 			     &ctx, delete, decode, decrypt) != 0)
           {
@@ -911,11 +910,9 @@
               cm->msg_flagged++;
           }
 #endif
-=======
 	  if ((rc = _mutt_save_message(Context->hdrs[Context->v2r[i]],
 			     &ctx, delete, decode, decrypt) != 0))
 	    break;
->>>>>>> 8ffa4732
 	}
       }
 #ifdef USE_NOTMUCH
