--- conflicted
+++ resolved
@@ -607,22 +607,6 @@
 
     sb.st_size=0;
 
-<<<<<<< HEAD
-=======
-  /* check device ID and serial number instead of comparing paths */
-  if (!Context || Context->magic == M_IMAP || Context->magic == M_POP
-#ifdef USE_NNTP
-      || Context->magic == M_NNTP
-#endif
-      || stat (Context->path, &contex_sb) != 0)
-  {
-    contex_sb.st_dev=0;
-    contex_sb.st_ino=0;
-  }
-  
-  for (tmp = Incoming; tmp; tmp = tmp->next)
-  {
->>>>>>> a614338a
     if (tmp->magic != M_IMAP)
     {
       tmp->new = 0;
@@ -631,15 +615,14 @@
 	tmp->magic = M_POP;
       else
 #endif
-<<<<<<< HEAD
 #ifdef USE_NOTMUCH
       if (mx_is_notmuch (tmp->path))
 	tmp->magic = M_NOTMUCH;
-=======
+      else
+#endif
 #ifdef USE_NNTP
       if ((tmp->magic == M_NNTP) || mx_is_nntp (tmp->path))
 	tmp->magic = M_NNTP;
->>>>>>> a614338a
       else
 #endif
       if (stat (tmp->path, &sb) != 0 || (S_ISREG(sb.st_mode) && sb.st_size == 0) ||
@@ -657,15 +640,11 @@
     /* check to see if the folder is the currently selected folder
      * before polling */
     if (!Context || !Context->path ||
-<<<<<<< HEAD
-	(( tmp->magic == M_IMAP || tmp->magic == M_POP || tmp->magic == M_NOTMUCH)
-=======
 #ifdef USE_NNTP
 	(( tmp->magic == M_IMAP || tmp->magic == M_POP || tmp->magic == M_NNTP )
 #else
-	(( tmp->magic == M_IMAP || tmp->magic == M_POP )
-#endif
->>>>>>> a614338a
+	(( tmp->magic == M_IMAP || tmp->magic == M_POP || tmp->magic == M_NOTMUCH)
+#endif
 	    ? mutt_strcmp (tmp->path, Context->path) :
 	      (sb.st_dev != contex_sb->st_dev || sb.st_ino != contex_sb->st_ino)))
     {
@@ -762,6 +741,9 @@
 
   /* check device ID and serial number instead of comparing paths */
   if (!Context || Context->magic == M_IMAP || Context->magic == M_POP
+#ifdef USE_NNTP
+      || Context->magic == M_NNTP
+#endif
       || stat (Context->path, &contex_sb) != 0)
   {
     contex_sb.st_dev=0;
