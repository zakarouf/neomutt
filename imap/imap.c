--- conflicted
+++ resolved
@@ -1427,23 +1427,8 @@
     /* mailbox may not have fully loaded */
     if (ctx->hdrs[i] && ctx->hdrs[i]->data)
       imap_free_header_data ((IMAP_HEADER_DATA**)&(ctx->hdrs[i]->data));
-<<<<<<< HEAD
-  hash_destroy (&idata->uid_hash, NULL);
   FREE (&idata->msn_index);
   idata->msn_index_size = 0;
-
-  for (i = 0; i < IMAP_CACHE_LEN; i++)
-  {
-    if (idata->cache[i].path)
-    {
-      unlink (idata->cache[i].path);
-      FREE (&idata->cache[i].path);
-    }
-  }
-
-  mutt_bcache_close (&idata->bcache);
-=======
->>>>>>> 63d7c5d5
 
   return 0;
 }
